--- conflicted
+++ resolved
@@ -3,20 +3,6 @@
 
 if(ADDITIONAL_MECHS AND CORENEURON_MAIN)
 
-<<<<<<< HEAD
-
-  function(exec_test SIM_NAME)
-    if(${SIM_NAME} MATCHES "93k_3columns_O1_3m")
-      make_mpi_exeprefix(128 MPI_PREFIX)
-      string(REPLACE ";" " " SRUN_PREFIX "${MPI_PREFIX}")
-      set(TEST_ARGS "--datpath=/gpfs/bbp.cscs.ch/project/proj16/coreneuron/data/${SIM_NAME}/128 --outpath=${CMAKE_CURRENT_BINARY_DIR}/${SIM_NAME} --tstop=50. -mpi")
-    elseif(${SIM_NAME} MATCHES "31k_mc2_column_O1_release_31.05.12")
-      make_mpi_exeprefix(16 MPI_PREFIX)
-      string(REPLACE ";" " " SRUN_PREFIX "${MPI_PREFIX}")
-      set(TEST_ARGS "--datpath=/gpfs/bbp.cscs.ch/project/proj16/coreneuron/data/${SIM_NAME}/16 --outpath=${CMAKE_CURRENT_BINARY_DIR}/${SIM_NAME} --forwardskip=5000. --tstop=100. -mpi")
-    endif()
-
-=======
   function(exec_test SIM_NAME)
     if(${SIM_NAME} MATCHES "93k_3columns_O1_3m")
       string(REPLACE ";" " " SRUN_PREFIX "${TEST_MPI_EXEC_PREFIX};-n;128")
@@ -26,7 +12,6 @@
       set(TEST_ARGS "--datpath=/gpfs/bbp.cscs.ch/project/proj16/coreneuron/data/${SIM_NAME}/16 --outpath=${CMAKE_CURRENT_BINARY_DIR}/${SIM_NAME} --forwardskip=5000. --tstop=100. -mpi")
     endif()
 
->>>>>>> f3106072
     configure_file(production_test.sh.in ${SIM_NAME}/production_test.sh @ONLY)
 
     add_test(NAME ${SIM_NAME}_PRODUCTION_TEST
