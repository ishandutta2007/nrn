/*
Copyright (c) 2014 EPFL-BBP, All rights reserved.

THIS SOFTWARE IS PROVIDED BY THE BLUE BRAIN PROJECT "AS IS"
AND ANY EXPRESS OR IMPLIED WARRANTIES, INCLUDING, BUT NOT LIMITED TO,
THE IMPLIED WARRANTIES OF MERCHANTABILITY AND FITNESS FOR A PARTICULAR
PURPOSE ARE DISCLAIMED. IN NO EVENT SHALL THE BLUE BRAIN PROJECT
BE LIABLE FOR ANY DIRECT, INDIRECT, INCIDENTAL, SPECIAL, EXEMPLARY, OR
CONSEQUENTIAL DAMAGES (INCLUDING, BUT NOT LIMITED TO, PROCUREMENT OF
SUBSTITUTE GOODS OR SERVICES; LOSS OF USE, DATA, OR PROFITS; OR
BUSINESS INTERRUPTION) HOWEVER CAUSED AND ON ANY THEORY OF LIABILITY,
WHETHER IN CONTRACT, STRICT LIABILITY, OR TORT (INCLUDING NEGLIGENCE
OR OTHERWISE) ARISING IN ANY WAY OUT OF THE USE OF THIS SOFTWARE, EVEN
IF ADVISED OF THE POSSIBILITY OF SUCH DAMAGE.
*/

#include "corebluron/nrnconf.h"
#include "corebluron/nrnoc/multicore.h"
#include "corebluron/nrniv/nrniv_decl.h"
#include "corebluron/nrnoc/nrnoc_decl.h"
#include "corebluron/nrniv/vrecitem.h"
#include "corebluron/utils/randoms/nrnran123.h"
#include "corebluron/nrniv/nrn_datareader.h"
#include "corebluron/nrniv/nrn_assert.h"
#include "corebluron/nrniv/nrnmutdec.h"

// file format defined in cooperation with nrncore/src/nrniv/nrnbbcore_write.cpp
// single integers are ascii one per line. arrays are binary int or double
// Note that regardless of the gid contents of a group, since all gids are
// globally unique, a filename convention which involves the first gid
// from the group is adequate. Also note that balance is carried out from a
// per group perspective and launching a process consists of specifying
// a list of group ids (first gid of the group) for each process.
//
// <firstgid>_1.dat
// n_presyn, n_netcon
// output_gids (npresyn) with -(type+1000*index) for those acell with no gid
// netcon_srcgid (nnetcon) -(type+1000*index) refers to acell with no gid
//                         -1 means the netcon has no source (not implemented)
// Note that the negative gids are only thread unique and not process unique.
// Therefore BBS_gid2ps(gid) cannot be used to determine the PreSyn for the
// negative gids since the former hash table is for the whole process. Instead
// we create a thread specific hash table for the negative gids for each thread
// when <firstgid>_1.dat is read and then destroy it after <firstgid>_2.dat
// is finished using it.  An earlier implementation which attempted to
// encode the thread number into the negative gid
// (i.e -ith - nth*(type +1000*index)) failed due to not large enough 
// integer domain size.
//
// <firstgid>_2.dat
// n_output n_real_output, nnode
// nmech - includes artcell mechanisms
// for the nmech tml mechanisms
//   type, nodecount
// ndata, nidata, nvdata, nweight
// v_parent_index (nnode)
// actual_a, b, area, v (nnode)
// for the nmech tml mechanisms
//   nodeindices (nodecount) but only if not an artificial cell
//   data (nodecount*param_size)
//   pdata (nodecount*dparam_size) but only if dparam_size > 0 on this side.
// output_vindex (n_presyn) >= 0 associated with voltages -(type+1000*index) for acell
// output_threshold (n_real_output)
// netcon_pnttype (nnetcon) <=0 if a NetCon does not have a target.
// netcon_pntindex (nnetcon)
// weights (nweight)
// delays (nnetcon)
// for the nmech tml mechanisms that have a nrn_bbcore_write method
//   type
//   icnt
//   dcnt
//   int array (number specified by the nodecount nrn_bbcore_write
//     to be intepreted by this side's nrn_bbcore_read method)
//   double array
// #VectorPlay_instances, for each of these instances
// 4 (VecPlayContinuousType)
// mtype
// index (from Memb_list.data)
// vecsize
// yvec
// tvec
//
// The critical issue requiring careful attention is that a corebluron
// process reads many bluron thread files with a result that, although
// the conceptual
// total n_pre is the sum of all the n_presyn from each thread as is the
// total number of output_gid, the number of InputPreSyn instances must
// be computed here from a knowledge of all thread's netcon_srcgid after
// all thread's output_gids have been registered. We want to save the
// "individual allocation of many small objects" memory overhead by
// allocating a single InputPreSyn array for the entire process.
// For this reason cellgroup data are divided into two separate
// files with the first containing output_gids and netcon_srcgid which are
// stored in the nt.presyns array and nt.netcons array respectively

static MUTDEC
static void read_phase1(data_reader &F,NrnThread& nt);
static void determine_inputpresyn(void);
static void read_phase2(data_reader &F, NrnThread& nt);
static void setup_ThreadData(NrnThread& nt);
static size_t model_size(void);

static int n_inputpresyn_;
static InputPreSyn* inputpresyn_; // the global array of instances.

// InputPreSyn.nc_index_ to + InputPreSyn.nc_cnt_ give the NetCon*
NetCon** netcon_in_presyn_order_;

// Wrap read_phase1 and read_phase2 calls to allow using  nrn_multithread_job.
// Args marshaled by store_phase_args are used by phase1_wrapper
// and phase2_wrapper.
static int ngroup_w;
static int* gidgroups_w;
static const char* path_w;
static data_reader* file_reader_w;
static bool byte_swap_w;
static void store_phase_args(int ngroup, int* gidgroups, data_reader* file_reader,
  const char* path, int byte_swap) {
  ngroup_w = ngroup;
  gidgroups_w = gidgroups;
  file_reader_w = file_reader;
  path_w = path;
  byte_swap_w = (bool) byte_swap;
}

#define implement_phase_wrapper(A) \
static void* phase##A##_wrapper_w(NrnThread* nt) { \
  int i = nt->id; \
  char fname[1000]; \
  if (i < ngroup_w) { \
    sprintf(fname, "%s/%d_"#A".dat", path_w, gidgroups_w[i]); \
    file_reader_w[i].open(fname,byte_swap_w); \
    read_phase##A(file_reader_w[i], *nt); \
    file_reader_w[i].close(); \
    if (A == 2) { \
      setup_ThreadData(*nt); \
    } \
  } \
  return NULL; \
} \
static void phase##A##_wrapper() { \
  nrn_multithread_job(phase##A##_wrapper_w); \
} \
// end of implement_phase_wrapper

implement_phase_wrapper(1)
implement_phase_wrapper(2)

/* read files.dat file and distribute cellgroups to all mpi ranks */
void nrn_read_filesdat(int &ngrp, int * &grp, const char *filesdat)
{
    FILE *fp = fopen( filesdat, "r" );
  
    if ( !fp ) {
 	nrnmpi_fatal_error( "No input file with nrnthreads, exiting..." );
    }

    int iNumFiles = 0;
    nrn_assert( fscanf( fp, "%d\n", &iNumFiles ) == 1 );

    if ( nrnmpi_numprocs > iNumFiles ) {
        nrnmpi_fatal_error( "The number of CPUs cannot exceed the number of input files" );
    }

    ngrp = 0;
    grp = new int[iNumFiles / nrnmpi_numprocs + 1];

    // irerate over gids in files.dat
    for ( int iNum = 0; iNum < iNumFiles; ++iNum ) {
        int iFile;

        nrn_assert( fscanf( fp, "%d\n", &iFile ) == 1 );
        if ( ( iNum % nrnmpi_numprocs ) == nrnmpi_myid ) {
            grp[ngrp] = iFile;
            ngrp++;
        }
    }

    fclose( fp );
}

void nrn_setup(const char *path, const char *filesdat, int byte_swap, int threading) {

  int ngroup = 0;
  int *gidgroups = NULL;

  double time = nrnmpi_wtime(); 

  nrn_read_filesdat(ngroup, gidgroups, filesdat);

  assert(ngroup > 0);
  MUTCONSTRUCT(1)
#if 0
  nrn_threads_create(ngroup, 0); // serial threads
#else
  // temporary bug work around. If any process has multiple threads, no
  // process can have a single thread. So, for now, if one thread, make two.
  // Fortunately, empty threads work fine.
  { int ng = ngroup;
    if (ng == 1) { ng += 1; }
    nrn_threads_create(ng, threading); // serial/parallel threads
  }
#endif

  netpar_tid_gid2ps_alloc(ngroup);

  // bug fix. gid2out is cumulative over all threads and so do not
  // know how many there are til after phase1
  nrn_alloc_gid2out(1000, 100);
  // A process's complete set of output gids and allocation of each thread's
  // nt.presyns and nt.netcons arrays.
  // Generates the gid2out hash table which is needed
  // to later count the required number of InputPreSyn
  data_reader *file_reader=new data_reader[ngroup];


  /* nrn_multithread_job supports serial, pthread, and openmp. */
  store_phase_args(ngroup, gidgroups, file_reader, path, byte_swap);
  phase1_wrapper();

  // from the netpar::gid2out_ hash table and the netcon_srcgid array,
  // fill the netpar::gid2in_ hash table, and from the number of entries,
  // allocate the process wide InputPreSyn array
  determine_inputpresyn();
//  nrn_alloc_gid2out(1,1);

  // read the rest of the gidgroup's data and complete the setup for each
  // thread.
  /* nrn_multithread_job supports serial, pthread, and openmp. */
  phase2_wrapper();

  nrn_mk_table_check(); // was done in nrn_thread_memblist_setup in multicore.c
  delete [] file_reader;

  netpar_tid_gid2ps_free();

  if (nrn_nthread > 1) {
    // NetCvode construction assumed one thread. Need nrn_nthread instances
    // of NetCvodeThreadData
    nrn_p_construct();
  }

  model_size();
  delete []gidgroups;

  if ( nrnmpi_myid == 0 ) {
	  printf( " Nrn Setup Done (time: %g)\n", nrnmpi_wtime() - time );
  }

}

void setup_ThreadData(NrnThread& nt) {
  for (NrnThreadMembList* tml = nt.tml; tml; tml = tml->next) {
    Memb_func& mf = memb_func[tml->index];
    Memb_list* ml = tml->ml;
    if (mf.thread_size_) {
      ml->_thread = (ThreadDatum*)ecalloc(mf.thread_size_, sizeof(ThreadDatum));
      if (mf.thread_mem_init_) {
        MUTLOCK
        (*mf.thread_mem_init_)(ml->_thread);
        MUTUNLOCK
      }
    }
    else ml->_thread = NULL;
  }
}


void read_phase1(data_reader &F, NrnThread& nt) {
  nt.n_presyn = F.read_int();
  nt.n_netcon = F.read_int();
  nt.presyns = new PreSyn[nt.n_presyn];
  nt.netcons = new NetCon[nt.n_netcon];

  /// Checkpoint in bluron is defined for both phase 1 and phase 2 since they are written together
  int* output_gid = F.read_int_array(nt.n_presyn);
  int* netcon_srcgid = F.read_int_array(nt.n_netcon);
  F.close();

  // for checking whether negative gids fit into the gid space
  // not used for now since negative gids no longer encode the thread id.
  double dmaxint = 1073741824.; //2^30
  for (;;) {
    if (dmaxint*2. == double(int(dmaxint*2.))) {
      dmaxint *= 2.;
    }else{
      if (dmaxint*2. - 1. == double(int(dmaxint*2. - 1.))) {
        dmaxint = 2.*dmaxint - 1.;
        break;
      }
    }
  }

  // allocate a proper size neg_gid2out_[tid] (see netpar.cpp);
  int negcnt = 1; // don't trouble ourselves with size 0 tables.
  for (int i=0; i < nt.n_presyn; ++i) {
    if (output_gid[i] < 0) {
      ++negcnt;
    }
  }
  // I no longer remember how generous we should be with the initial size
  // of a hash table.
  netpar_tid_gid2ps_alloc_item(nt.id, negcnt, 100);

  for (int i=0; i < nt.n_presyn; ++i) {
    int gid = output_gid[i];
    // Note that the negative (type, index)
    // coded information goes into the neg_gid2out_[tid] hash table.
    // See netpar.cpp for the netpar_tid_... function implementations.
    // Both that table and the process wide gid2out_ table can be deleted
    // before the end of setup

    MUTLOCK
    netpar_tid_set_gid2node(nt.id, gid, nrnmpi_myid);
    netpar_tid_cell(nt.id, gid, nt.presyns + i);
    MUTUNLOCK

    if (gid < 0) {
      nt.presyns[i].output_index_ = -1;
    }
    nt.presyns[i].nt_ = &nt;
  }
  delete [] output_gid;
  // encode netcon_srcgid_ values in nt.netcons
  // which allows immediate freeing of that array.
  for (int i=0; i < nt.n_netcon; ++i) {
    nt.netcons[i].u.srcgid_ = netcon_srcgid[i];
    // do not need to worry about negative gid overlap since only use
    // it to search for PreSyn in this thread.
  }
  delete [] netcon_srcgid;
}

void determine_inputpresyn() {
  // all the output_gid have been registered and associated with PreSyn.
  // now count the needed InputPreSyn by filling the netpar::gid2in_ hash table
  // unfortunately, need space for a hash table in order to count
  // use total number of netcon for a temporary table
  int n_psi = 0;
  for (int ith = 0; ith < nrn_nthread; ++ith) {
    n_psi += nrn_threads[ith].n_netcon;
  }
  nrn_alloc_gid2in(n_psi, n_psi);

  // now do the actual count
  n_psi = 0;
  for (int ith = 0; ith < nrn_nthread; ++ith) {
    NrnThread& nt = nrn_threads[ith];
    for (int i = 0; i < nt.n_netcon; ++i) {
      int gid = nt.netcons[i].u.srcgid_;
      if (gid >= 0) {
        n_psi += input_gid_register(gid);
      }
    }
  }

  // free and alloc a more appropriate space
  nrn_alloc_gid2in(3*n_psi, n_psi);
  // now have to fill the new table
  n_psi = 0;
  for (int ith = 0; ith < nrn_nthread; ++ith) {
    NrnThread& nt = nrn_threads[ith];
    for (int i = 0; i < nt.n_netcon; ++i) {
      int gid = nt.netcons[i].u.srcgid_;
      if (gid >= 0) {
        n_psi += input_gid_register(gid);
      }
    }
  }

  n_inputpresyn_ = n_psi;
  inputpresyn_ = new InputPreSyn[n_psi];

  // associate gid with InputPreSyn
  n_psi = 0;
  for (int ith = 0; ith < nrn_nthread; ++ith) {
    NrnThread& nt = nrn_threads[ith];
    for (int i = 0; i < nt.n_netcon; ++i) {
      int gid = nt.netcons[i].u.srcgid_;
      if (gid >= 0) {
        n_psi += input_gid_associate(gid, inputpresyn_ + n_psi);
      }
    }
  }

  // now, we can opportunistically create the NetCon* pointer array
  // to save some memory overhead for
  // "large number of small array allocation" by
  // counting the number of NetCons each PreSyn and InputPreSyn point to,
  // and instead of a NetCon** InputPreSyn.dil_, merely use a
  // int InputPreSyn.nc_index_ into the pointer array.
  // Conceivably the nt.netcons could become a process global array
  // in which case the NetCon* pointer array could become an integer index
  // array. More speculatively, the index array could be eliminated itself
  // if the process global NetCon array were ordered properly but that
  // would interleave NetCon from different threads. Not a problem for
  // serial threads but the reordering would propagate to nt.pntprocs
  // if the NetCon data pointers are also replaced by integer indices.

  // First, allocate the pointer array.
  int n_nc = 0;
  for (int ith = 0; ith < nrn_nthread; ++ith) {
    n_nc += nrn_threads[ith].n_netcon;
  }
  netcon_in_presyn_order_ = new NetCon*[n_nc];

  // count the NetCon each PreSyn and InputPresyn points to.
  for (int ith = 0; ith < nrn_nthread; ++ith) {
    NrnThread& nt = nrn_threads[ith];
    for (int i = 0; i < nt.n_netcon; ++i) {
      int gid = nt.netcons[i].u.srcgid_;
      PreSyn* ps; InputPreSyn* psi;
      netpar_tid_gid2ps(ith, gid, &ps, &psi);
      if (ps) {
        ++ps->nc_cnt_;
      }else if (psi) {
        ++psi->nc_cnt_;
      }
    }
  }
  // fill the indices with the offset values and reset the nc_cnt_
  int offset = 0;
  for (int ith = 0; ith < nrn_nthread; ++ith) {
    NrnThread& nt = nrn_threads[ith];
    for (int i = 0; i < nt.n_presyn; ++i) {
      PreSyn& ps = nt.presyns[i];
      ps.nc_index_ = offset;
      offset += ps.nc_cnt_;
      ps.nc_cnt_ = 0;
    }
  }
  for (int i=0; i < n_inputpresyn_; ++i) {
    InputPreSyn& psi = inputpresyn_[i];
    psi.nc_index_ = offset;
    offset += psi.nc_cnt_;
    psi.nc_cnt_ = 0;
  }
  // fill the netcon_in_presyn_order and recompute nc_cnt_
  // note that not all netcon_in_presyn will be filled if there are netcon
  // with no presyn (ie. nc->u.srcgid_ = -1) but that is ok since they are
  // only used via ps.nc_index_ and ps.nc_cnt_;
  for (int ith = 0; ith < nrn_nthread; ++ith) {
    NrnThread& nt = nrn_threads[ith];
    for (int i = 0; i < nt.n_netcon; ++i) {
      NetCon* nc = nt.netcons + i;
      int gid = nc->u.srcgid_;
      PreSyn* ps; InputPreSyn* psi;
      netpar_tid_gid2ps(ith, gid, &ps, &psi);
      if (ps) {
        netcon_in_presyn_order_[ps->nc_index_ + ps->nc_cnt_] = nc;
        nc->src_ = ps; // maybe nc->src_ is not needed
        ++ps->nc_cnt_;
      }else if (psi) {
        netcon_in_presyn_order_[psi->nc_index_ + psi->nc_cnt_] = nc;
        nc->src_ = psi; // maybe nc->src_ is not needed
        ++psi->nc_cnt_;
      }
    }
  }
}

<<<<<<< HEAD
int nrn_param_layout(int i, int mtype, NrnThread* nt) {
  int layout = nrn_mech_data_layout_[mtype];
  if (layout == 1) { return i; }
  assert(layout == 0);
  Memb_list* ml = nt->_ml_list[mtype];
  int sz = nrn_prop_param_size_[mtype];
  int cnt = ml->nodecount;
  int i_cnt = i / sz;
  int i_sz = i % sz;
  return i_cnt + i_sz*cnt;
}

int nrn_i_layout(int icnt, int cnt, int isz, int sz, int layout) {
  if (layout == 1) {
    return icnt*sz + isz;
  }else if (layout == 0) {
    return icnt + isz*cnt;
  }
  assert(0);
  return 0;
}

#define MECHLAYOUT(TPE,TYPE) \
static void mech##TPE##layout(data_reader &F, TYPE* data, int cnt, int sz, int layout){\
  if (layout == 1) { /* AoS */\
    F.read##TPE##array(data, cnt*sz);\
  }else if (layout == 0) { /* SoA */\
    TYPE* d = F.read##TPE##array(cnt*sz);\
    for (int i=0; i < cnt; ++i) {\
      for (int j=0; j < sz; ++j) {\
        data[i + j*cnt] = d[i*sz + j];\
      }\
    }\
    delete [] d;\
  }\
}

MECHLAYOUT(_dbl_,double)
MECHLAYOUT(_int_,int)
=======
/* nrn_threads_free() presumes all NrnThread and NrnThreadMembList data is
 * allocated with malloc(). This is not the case here, so let's try and fix
 * things up first. */

void nrn_cleanup() {

  nrnmpi_gid_clear();

  for (int it = 0; it < nrn_nthread; ++it) {
    NrnThread* nt = nrn_threads + it;
    NrnThreadMembList * next_tml = NULL;
    for (NrnThreadMembList *tml = nt->tml; tml; tml = next_tml) {
      Memb_list* ml = tml->ml;

      ml->data = NULL; // this was pointing into memory owned by nt
      delete[] ml->pdata;
      ml->pdata = NULL;
      delete[] ml->nodeindices;
      ml->nodeindices = NULL;

      next_tml = tml->next;
      free(tml->ml);
      free(tml);
    }

    nt->_actual_rhs = NULL;
    nt->_actual_d = NULL;
    nt->_actual_a = NULL;
    nt->_actual_b = NULL;

    delete[] nt->_v_parent_index;
    nt->_v_parent_index = NULL;

    free(nt->_data);
    nt->_data = NULL;

    free(nt->_idata);
    nt->_idata = NULL;

    free(nt->_vdata);
    nt->_vdata = NULL;

    if (nt->pntprocs) delete[] nt->pntprocs;
    if (nt->presyns) delete [] nt->presyns;
    if (nt->netcons) delete [] nt->netcons;
    if (nt->weights) delete [] nt->weights;

    free(nt->_ml_list);
  }

  delete [] inputpresyn_;
  delete [] netcon_in_presyn_order_;

  nrn_threads_free();
}
>>>>>>> cca9fd43

void read_phase2(data_reader &F, NrnThread& nt) {
  NrnThreadMembList* tml;
  int n_outputgid = F.read_int();
  nrn_assert(n_outputgid > 0); // avoid n_outputgid unused warning
  nt.ncell = F.read_int();
  nt.end = F.read_int();
  int nmech = F.read_int();

  /// Checkpoint in bluron is defined for both phase 1 and phase 2 since they are written together
  //printf("ncell=%d end=%d nmech=%d\n", nt.ncell, nt.end, nmech);
  //printf("nart=%d\n", nart);
  NrnThreadMembList* tml_last = NULL;
  nt._ml_list = (Memb_list**)ecalloc(n_memb_func, sizeof(Memb_list*));
  int shadow_rhs_cnt = 0;
  for (int i=0; i < nmech; ++i) {
    tml = (NrnThreadMembList*)emalloc(sizeof(NrnThreadMembList));
    tml->ml = (Memb_list*)emalloc(sizeof(Memb_list));
    tml->next = NULL;
    tml->index = F.read_int();
    tml->ml->nodecount = F.read_int();;
    if (memb_func[tml->index].is_point && nrn_is_artificial_[tml->index] == 0){
      // Avoid race for multiple PointProcess instances in same compartment.
      if (tml->ml->nodecount > shadow_rhs_cnt) {
        shadow_rhs_cnt = tml->ml->nodecount;
      }
    }
    nt._ml_list[tml->index] = tml->ml;
    //printf("index=%d nodecount=%d membfunc=%s\n", tml->index, tml->ml->nodecount, memb_func[tml->index].sym?memb_func[tml->index].sym:"None");
    if (nt.tml) {
      tml_last->next = tml;
    }else{
      nt.tml = tml;
    }
    tml_last = tml;
  }
  nt._shadow_rhs = NULL;
  if (shadow_rhs_cnt) {
    nt._shadow_rhs = (double*)ecalloc(shadow_rhs_cnt, sizeof(double));
  }

  nt._ndata = F.read_int();
  nt._nidata = F.read_int();
  nt._nvdata = F.read_int();
  nt.n_weight = F.read_int();

  nt._data = (double*)ecalloc(nt._ndata, sizeof(double));
  if (nt._nidata) nt._idata = (int*)ecalloc(nt._nidata, sizeof(int));
  else nt._idata = NULL;
  // see patternstim.cpp
  int zzz = (&nt == nrn_threads) ? nrn_extra_thread0_vdata : 0;
  if (nt._nvdata+zzz) 
    nt._vdata = (void**)ecalloc(nt._nvdata + zzz, sizeof(void*));
  else
    nt._vdata = NULL;
  //printf("_ndata=%d _nidata=%d _nvdata=%d\n", nt._ndata, nt._nidata, nt._nvdata);

  // The data format defines the order of matrix data
  int ne = nt.end;
  nt._actual_rhs = nt._data + 0*ne;
  nt._actual_d = nt._data + 1*ne;
  nt._actual_a = nt._data + 2*ne;
  nt._actual_b = nt._data + 3*ne;
  nt._actual_v = nt._data + 4*ne;
  nt._actual_area = nt._data + 5*ne;
  size_t offset = 6*ne;

  // Memb_list.data points into the nt.data array.
  // Also count the number of Point_process
  int npnt = 0;
  for (tml = nt.tml; tml; tml = tml->next) {
    Memb_list* ml = tml->ml;
    int type = tml->index;
    int n = ml->nodecount;
    int sz = nrn_prop_param_size_[type];
    ml->data = nt._data + offset;
    offset += n*sz;
    if (pnt_map[type] > 0) {
      npnt += n;
    }
  }
  nt.pntprocs = new Point_process[npnt]; // includes acell with and without gid
  nt.n_pntproc = npnt;
  //printf("offset=%ld ndata=%ld\n", offset, nt._ndata);
  assert(offset == nt._ndata);

  // matrix info
  nt._v_parent_index = F.read_int_array(nt.end);
  F.read_dbl_array(nt._actual_a, nt.end);
  F.read_dbl_array(nt._actual_b, nt.end);
  F.read_dbl_array(nt._actual_area, nt.end);
  F.read_dbl_array(nt._actual_v, nt.end);

  Memb_list** mlmap = new Memb_list*[n_memb_func];
  int synoffset = 0;
  int* pnt_offset = new int[n_memb_func];

  // All the mechanism data and pdata. 
  // Also fill in mlmap and pnt_offset
  // Complete spec of Point_process except for the acell presyn_ field.
  for (tml = nt.tml; tml; tml = tml->next) {
    int type = tml->index;
    Memb_list* ml = tml->ml;
    mlmap[type] = ml;
    int is_art = nrn_is_artificial_[type];
    int n = ml->nodecount;
    int szp = nrn_prop_param_size_[type];
    int szdp = nrn_prop_dparam_size_[type];
    if (!is_art) {ml->nodeindices = F.read_int_array(ml->nodecount);}
<<<<<<< HEAD
    int layout = nrn_mech_data_layout_[type];
    mech_dbl_layout(F, ml->data, n, szp, layout);
=======
    else {ml->nodeindices = NULL;}
    F.read_dbl_array(ml->data, n*szp);
>>>>>>> cca9fd43
    if (szdp) {
      ml->pdata = new int[n*szdp];
      mech_int_layout(F, ml->pdata, n, szdp, layout);
    }else{
      ml->pdata = NULL;
    }
    if (pnt_map[type] > 0) { // POINT_PROCESS mechanism including acell
      int cnt = ml->nodecount;
      Point_process* pnt = NULL;
      pnt = nt.pntprocs + synoffset;
      pnt_offset[type] = synoffset;
      synoffset += cnt;
      for (int i=0; i < cnt; ++i) {
        Point_process* pp = pnt + i;
        pp->_type = type;
	pp->_i_instance = i;
        nt._vdata[ml->pdata[nrn_i_layout(i, cnt, 1, szdp, layout)]] = pp;
        pp->_presyn = NULL;
        pp->_tid = nt.id;
      }
    }
  }

  // Some pdata may index into data which has been reordered from AoS to
  // SoA. The two possibilities are if semantics is -5 (pointer)
  // or 0-999 (ion variables). Note that pdata has a layout and the
  // type block in nt.data into which it indexes, has a layout.
  for (tml = nt.tml; tml; tml = tml->next) {
    int type = tml->index;
    int layout = nrn_mech_data_layout_[type];
    int* pdata = tml->ml->pdata;
    int cnt = tml->ml->nodecount;
    int szdp = nrn_prop_dparam_size_[type];
    int* semantics = memb_func[type].dparam_semantics;
    for (int i=0; i < szdp; ++i) {
      int s = semantics[i];	
      if (s == -5) { //pointer
        nrn_assert(0); // not implemented yet
      }else if (s >=0 && s < 1000) { //ion
        int etype = s;
        int elayout = nrn_mech_data_layout_[etype];
        if (elayout == 1) { continue; } /* ion is AoS so nothing to do */
        assert(elayout == 0);
        /* ion is SoA so must recalculate pdata values */
        Memb_list* eml = mlmap[etype];
        int edata0 = eml->data - nt._data;
        int ecnt = eml->nodecount;
        int esz = nrn_prop_param_size_[etype];
        for (int iml=0; iml < cnt; ++iml) {
          int* pd = pdata;
          if (layout == 0) {
            pd += i*cnt + iml;
          }else if (layout == 1) {
            pd += i + iml*szdp;
          }
          int ix = *pd - edata0;
          nrn_assert((ix >= 0) && (ix < ecnt*esz));
          /* Original pd order assumed ecnt groups of esz */
          int i_ecnt = ix / esz;
          int i_esz = ix % esz;
          /* But ion order is really esz groups of ecnt */
          *pd = edata0 + i_ecnt + i_esz*ecnt;
        }
      }
    }
  }

  // Real cells are at the beginning of the nt.presyns followed by
  // acells (with and without gids mixed together)
  // Here we associate the real cells with voltage pointers and
  // acell PreSyn with the Point_process.
  //nt.presyns order same as output_vindex order
  int* output_vindex = F.read_int_array(nt.n_presyn);
  double* output_threshold = F.read_dbl_array(nt.ncell);
  for (int i=0; i < nt.n_presyn; ++i) { // real cells
    PreSyn* ps = nt.presyns + i;
    int ix = output_vindex[i];
    if (ix < 0) {
      ix = -ix;
      int index = ix/1000;
      int type = ix - index*1000;
      Point_process* pnt = nt.pntprocs + (pnt_offset[type] + index);
      ps->pntsrc_ = pnt;
      pnt->_presyn = ps;
      if (ps->gid_ < 0) {
        ps->gid_ = -1;
      }
    }else{
      assert(ps->gid_ > -1);
      ps->thvar_ = nt._actual_v + ix;
      assert (ix < nt.end);
      ps->threshold_ = output_threshold[i];
    }
  }
  delete [] output_vindex;
  delete [] output_threshold;

  int nnetcon = nt.n_netcon;
  int nweight = nt.n_weight;
//printf("nnetcon=%d nweight=%d\n", nnetcon, nweight);
  // it may happen that Point_process structures will be made unnecessary
  // by factoring into NetCon.

  // Make NetCon.target_ point to proper Point_process. Only the NetCon
  // with pnttype[i] > 0 have a target.
  int* pnttype = F.read_int_array(nnetcon);
  int* pntindex = F.read_int_array(nnetcon);
  for (int i=0; i < nnetcon; ++i) {
    int type = pnttype[i];
    if (type > 0) {
      int index = pnt_offset[type] + pntindex[i];
      Point_process* pnt = nt.pntprocs + index;
      NetCon& nc = nt.netcons[i];
      nc.target_ = pnt;
      nc.active_ = true;
    }
  }
  delete [] pntindex;
  delete [] pnt_offset;

  // weights in netcons order in groups defined by Point_process target type.
  nt.weights = F.read_dbl_array(nweight);
  int iw = 0;
  for (int i=0; i < nnetcon; ++i) {
    NetCon& nc = nt.netcons[i];
    nc.u.weight_ = nt.weights + iw;
    iw += pnt_receive_size[pnttype[i]];
  }
  assert(iw == nweight);
  delete [] pnttype;

  // delays in netcons order
  double* delay = F.read_dbl_array(nnetcon);
  for (int i=0; i < nnetcon; ++i) {
    NetCon& nc = nt.netcons[i];
    nc.delay_ = delay[i];
  }
  delete [] delay;

  // BBCOREPOINTER information
  npnt = F.read_int();
  for (int i=0; i < npnt; ++i) {
    int type = F.read_int();
    assert(nrn_bbcore_read_[type]);
    int icnt = F.read_int();
    int dcnt = F.read_int();
    int* iArray = NULL;
    double* dArray = NULL;
    if (icnt) 
    {
      iArray = F.read_int_array(icnt);
    }
    if (dcnt) 
    {
      dArray = F.read_dbl_array(dcnt);
    }
    int ik = 0;
    int dk = 0;
    Memb_list* ml = mlmap[type];
    int dsz = nrn_prop_param_size_[type];
    int pdsz = nrn_prop_dparam_size_[type];
    int cntml = ml->nodecount;
    int layout = nrn_mech_data_layout_[type];
    for (int j=0; j < cntml; ++j) {
      double* d = ml->data;
      Datum* pd = ml->pdata;
      if (layout == 1) {
        d += j*dsz;
        pd += j*pdsz;
      }else if (layout == 0) {
        ;
      }else{
        assert(0);
      }
      (*nrn_bbcore_read_[type])(dArray, iArray, &dk, &ik, j, cntml, d, pd, ml->_thread, &nt);
    }
    assert(dk == dcnt);
    assert(ik == icnt);
    if (ik) 
    {
      delete [] iArray;
    }
    if (dk)
    {
      delete [] dArray;
    }
  }
  delete [] mlmap;

  // VecPlayContinuous instances
  // No attempt at memory efficiency
  int n = F.read_int();
  nt.n_vecplay = n;
  if (n) {
    nt._vecplay = new void*[n];
  }else{
    nt._vecplay = NULL;
  }
  for (int i=0; i < n; ++i) {
    int vtype = F.read_int();
    nrn_assert(vtype == VecPlayContinuousType);
    int mtype = F.read_int();
    Memb_list* ml = nt._ml_list[mtype];
    int ix = F.read_int();
    int sz = F.read_int();
    IvocVect* yvec = vector_new(sz);
    F.read_dbl_array(vector_vec(yvec), sz);
    IvocVect* tvec = vector_new(sz);
    F.read_dbl_array(vector_vec(tvec), sz);
    ix = nrn_param_layout(ix, mtype, &nt);
    nt._vecplay[i] = new VecPlayContinuous(ml->data + ix, yvec, tvec, NULL, nt.id);
  }
}

static size_t memb_list_size(NrnThreadMembList* tml) {
  size_t sz_ntml = sizeof(NrnThreadMembList);
  size_t sz_ml = sizeof(Memb_list);
  size_t szi = sizeof(int);
  size_t nbyte = sz_ntml + sz_ml;
  nbyte += tml->ml->nodecount*szi;
  nbyte += nrn_prop_dparam_size_[tml->index]*tml->ml->nodecount*sizeof(Datum);
#ifdef DEBUG
  int i = tml->index;
  printf("%s %d psize=%d ppsize=%d cnt=%d nbyte=%ld\n", memb_func[i].sym, i, nrn_prop_param_size_[i], nrn_prop_dparam_size_[i], tml->ml->nodecount, nbyte);
#endif
  return nbyte;
}

size_t model_size(void) {
  size_t nbyte = 0;
  size_t szd = sizeof(double);
  size_t szi = sizeof(int);
  size_t szv = sizeof(void*);
  size_t sz_th = sizeof(NrnThread);
  size_t sz_ps = sizeof(PreSyn);
  size_t sz_pp = sizeof(Point_process);
  size_t sz_nc = sizeof(NetCon);
  size_t sz_psi = sizeof(InputPreSyn);
  NrnThreadMembList* tml;
  size_t nccnt = 0;

  for (int i=0; i < nrn_nthread; ++i) {
    NrnThread& nt = nrn_threads[i];
    size_t nb_nt = 0; // per thread
    nccnt += nt.n_netcon;

    // Memb_list size
    int nmech = 0;
    for (tml=nt.tml; tml; tml = tml->next) {
      nb_nt += memb_list_size(tml);
      ++nmech;
    }

    // basic thread size includes mechanism data and G*V=I matrix
    nb_nt += sz_th;
    nb_nt += nt._ndata*szd + nt._nidata*szi + nt._nvdata*szv;
    nb_nt += nt.end*szi; // _v_parent_index

#ifdef DEBUG
    printf("ncell=%d end=%d nmech=%d\n", nt.ncell, nt.end, nmech);
    printf("ndata=%ld nidata=%ld nvdata=%ld\n", nt._ndata, nt._nidata, nt._nvdata);
    printf("nbyte so far %ld\n", nb_nt);
    printf("n_presyn = %d sz=%ld nbyte=%ld\n", nt.n_presyn, sz_ps, nt.n_presyn*sz_ps);
    printf("n_pntproc=%d sz=%ld nbyte=%ld\n", nt.n_pntproc, sz_pp, nt.n_pntproc*sz_pp);
    printf("n_netcon=%d sz=%ld nbyte=%ld\n", nt.n_netcon, sz_nc, nt.n_netcon*sz_nc);
    printf("n_weight = %d\n", nt.n_weight);
#endif

    // spike handling
    nb_nt += nt.n_pntproc*sz_pp + nt.n_netcon*sz_nc + nt.n_presyn*sz_ps
             + nt.n_weight*szd;
    nbyte += nb_nt;
#ifdef DEBUG
    printf("%d thread %d total bytes %ld\n", nrnmpi_myid, i, nb_nt);
#endif
  }

#ifdef DEBUG
  printf("%d n_inputpresyn=%d sz=%ld nbyte=%ld\n", nrnmpi_myid, n_inputpresyn_, sz_psi, n_inputpresyn_*sz_psi);
  printf("%d netcon pointers %ld  nbyte=%ld\n", nrnmpi_myid, nccnt, nccnt*sizeof(NetCon*));
#endif
  nbyte += n_inputpresyn_*sz_psi + nccnt*sizeof(NetCon*);
  nbyte += output_presyn_size();
  nbyte += input_presyn_size();

#ifdef DEBUG
  printf("nrnran123 size=%ld cnt=%ld nbyte=%ld\n", nrnran123_state_size(), nrnran123_instance_count(), nrnran123_instance_count()*nrnran123_state_size());
#endif

  nbyte += nrnran123_instance_count() * nrnran123_state_size();

#ifdef DEBUG
  printf("%d total bytes %ld\n", nrnmpi_myid, nbyte);
#endif

  return nbyte;
}<|MERGE_RESOLUTION|>--- conflicted
+++ resolved
@@ -459,7 +459,6 @@
   }
 }
 
-<<<<<<< HEAD
 int nrn_param_layout(int i, int mtype, NrnThread* nt) {
   int layout = nrn_mech_data_layout_[mtype];
   if (layout == 1) { return i; }
@@ -497,9 +496,9 @@
   }\
 }
 
-MECHLAYOUT(_dbl_,double)
-MECHLAYOUT(_int_,int)
-=======
+MECHLAYOUT(_dbl_,double) // mech_dbl_layout
+MECHLAYOUT(_int_,int)   // mech_int_layout
+
 /* nrn_threads_free() presumes all NrnThread and NrnThreadMembList data is
  * allocated with malloc(). This is not the case here, so let's try and fix
  * things up first. */
@@ -530,6 +529,7 @@
     nt->_actual_a = NULL;
     nt->_actual_b = NULL;
 
+
     delete[] nt->_v_parent_index;
     nt->_v_parent_index = NULL;
 
@@ -546,6 +546,7 @@
     if (nt->presyns) delete [] nt->presyns;
     if (nt->netcons) delete [] nt->netcons;
     if (nt->weights) delete [] nt->weights;
+    if(nt->_shadow_rhs) free(nt->_shadow_rhs);
 
     free(nt->_ml_list);
   }
@@ -555,7 +556,6 @@
 
   nrn_threads_free();
 }
->>>>>>> cca9fd43
 
 void read_phase2(data_reader &F, NrnThread& nt) {
   NrnThreadMembList* tml;
@@ -592,7 +592,7 @@
     }
     tml_last = tml;
   }
-  nt._shadow_rhs = NULL;
+
   if (shadow_rhs_cnt) {
     nt._shadow_rhs = (double*)ecalloc(shadow_rhs_cnt, sizeof(double));
   }
@@ -664,14 +664,16 @@
     int n = ml->nodecount;
     int szp = nrn_prop_param_size_[type];
     int szdp = nrn_prop_dparam_size_[type];
-    if (!is_art) {ml->nodeindices = F.read_int_array(ml->nodecount);}
-<<<<<<< HEAD
+
+    if (!is_art) { 
+        ml->nodeindices = F.read_int_array(ml->nodecount);
+    } else { 
+        ml->nodeindices = NULL;
+    }
+    
     int layout = nrn_mech_data_layout_[type];
     mech_dbl_layout(F, ml->data, n, szp, layout);
-=======
-    else {ml->nodeindices = NULL;}
-    F.read_dbl_array(ml->data, n*szp);
->>>>>>> cca9fd43
+    
     if (szdp) {
       ml->pdata = new int[n*szdp];
       mech_int_layout(F, ml->pdata, n, szdp, layout);
