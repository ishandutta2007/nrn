--- conflicted
+++ resolved
@@ -394,16 +394,11 @@
   memb_func[i].thread_mem_init_ = f;
 }
 
-<<<<<<< HEAD
 void _nrn_thread_table_reg(int i, void(*f)(int, int, double*, Datum*, ThreadDatum*, void*, int)) {
-	memb_func[i].thread_table_check_ = f;
-=======
-void _nrn_thread_table_reg(int i, void(*f)(double*, Datum*, ThreadDatum*, void*, int)) {
   if (i == -1)
     return;
 
   memb_func[i].thread_table_check_ = f;
->>>>>>> cabedeb9
 }
 
 void _nrn_setdata_reg(int i, void(*call)(double*, Datum*)) {
