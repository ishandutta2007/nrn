--- conflicted
+++ resolved
@@ -15,10 +15,7 @@
   CONFLICTS nmodl # https://github.com/BlueBrain/nmodl/issues/794
   REQUIRES mpi python coreneuron
   PROCESSORS ${tqperf_mpi_ranks}
-<<<<<<< HEAD
-  NRNIVMODL_ARGS -legacytransformations cxx -loadflags -lcrypto
-=======
-  NRNIVMODL_ARGS -incflags "-I${OPENSSL_INCLUDE_DIR}" -loadflags "${OPENSSL_CRYPTO_LIBRARY}"
->>>>>>> 310551ff
+  NRNIVMODL_ARGS -legacytransformations cxx -incflags "-I${OPENSSL_INCLUDE_DIR}" -loadflags
+                 "${OPENSSL_CRYPTO_LIBRARY}"
   COMMAND ${MPIEXEC_NAME} ${MPIEXEC_NUMPROC_FLAG} ${tqperf_mpi_ranks} ${MPIEXEC_OVERSUBSCRIBE}
           ${MPIEXEC_PREFLAGS} special ${MPIEXEC_POSTFLAGS} -mpi -python test1.py)