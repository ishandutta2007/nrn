--- conflicted
+++ resolved
@@ -903,34 +903,6 @@
 	}
 #endif
 
-<<<<<<< HEAD
-      if (strcmp(mname, "_advance") == 0) {	/* use for simeq */
-	Sprintf(buf, "\n#define _RHS%d(arg) _coef%d[arg][%d]\n",
-		fun->u.i, fun->u.i, nstate);
-	Linsertstr(procfunc, buf);
-	Sprintf(buf, "\n#define _MATELM%d(arg1,arg2) _coef%d[arg1][arg2]\n",
-		fun->u.i, fun->u.i);
-	Linsertstr(procfunc, buf);
-	Sprintf(buf, "static double **_coef%d;\n", fun->u.i);
-	Linsertstr(procfunc, buf);
-
-      } else { /*for sparse matrix solver*/
-	/* boilerplate for using sparse matrix solver */
-	{
-		static int first = 1;
-		if (first) {
-			first = 0;
-			Sprintf(buf, "static double *_coef%d;\n", fun->u.i);
-			qv = linsertstr(procfunc, buf);
-#if VECTORIZE
-			vectorize_substitute(qv, "");
-#endif
-		}
-	}
-	Sprintf(buf, "\n#define _RHS%d(_arg) _coef%d[_arg + 1]\n",
-		fun->u.i, fun->u.i);
-	qv = linsertstr(procfunc, buf);
-=======
             if (strcmp(mname, "_advance") == 0) { /* use for simeq */
                 Sprintf(
                     buf, "\n#define _RHS%d(arg) _coef%d[arg][%d]\n", fun->u.i, fun->u.i, nstate);
@@ -945,14 +917,19 @@
 
             } else { /*for sparse matrix solver*/
                 /* boilerplate for using sparse matrix solver */
-                Sprintf(buf, "static double *_coef%d;\n", fun->u.i);
-                qv = linsertstr(procfunc, buf);
+                {
+                    static int first = 1;
+                    if (first) {
+                        first = 0;
+                        Sprintf(buf, "static double *_coef%d;\n", fun->u.i);
+                        qv = linsertstr(procfunc, buf);
 #if VECTORIZE
-                vectorize_substitute(qv, "");
-#endif
+                        vectorize_substitute(qv, "");
+#endif
+                    }
+                }
                 Sprintf(buf, "\n#define _RHS%d(_arg) _coef%d[_arg + 1]\n", fun->u.i, fun->u.i);
                 qv = linsertstr(procfunc, buf);
->>>>>>> 310551ff
 #if VECTORIZE
                 Sprintf(buf, "\n#define _RHS%d(_arg) _rhs[_arg+1]\n", fun->u.i);
                 vectorize_substitute(qv, buf);
@@ -963,18 +940,9 @@
                         fun->u.i);
                 qv = linsertstr(procfunc, buf);
 #if VECTORIZE
-<<<<<<< HEAD
-	Sprintf(buf, "\n#define _MATELM%d(_row,_col) *(_nrn_thread_getelm(static_cast<SparseObj*>(_so), _row + 1, _col + 1))\n", fun->u.i);
-	vectorize_substitute(qv, buf);
-#endif
-	{static int first = 1; if (first) {
-		first = 0;
-		Sprintf(buf,"extern double *_getelm(int, int);\n");
-		qv = linsertstr(procfunc, buf);
-=======
                 Sprintf(buf,
-                        "\n#define _MATELM%d(_row,_col) *(_nrn_thread_getelm(_so, _row + 1, _col + "
-                        "1))\n",
+                        "\n#define _MATELM%d(_row,_col) "
+                        "*(_nrn_thread_getelm(static_cast<SparseObj*>(_so), _row + 1, _col + 1))\n",
                         fun->u.i);
                 vectorize_substitute(qv, buf);
 #endif
@@ -982,9 +950,8 @@
                     static int first = 1;
                     if (first) {
                         first = 0;
-                        Sprintf(buf, "extern double *_getelm();\n");
+                        Sprintf(buf, "extern double *_getelm(int, int);\n");
                         qv = linsertstr(procfunc, buf);
->>>>>>> 310551ff
 #if VECTORIZE
                         Sprintf(buf, "extern double *_nrn_thread_getelm(SparseObj*, int, int);\n");
                         vectorize_substitute(qv, buf);
