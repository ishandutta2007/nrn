#include <../../nmodlconf.h>

/* print the .c file from the lists */
#include "modl.h"
#include "parse1.hpp"
#include "symbol.h"

#define CACHEVEC 1

extern char* nmodl_version_;

#define P(arg) fputs(arg, fcout)
List *procfunc, *initfunc, *modelfunc, *termfunc, *initlist, *firstlist;
/* firstlist gets statements that must go before anything else */

#if NMODL
List* nrnstate;
extern List *currents, *set_ion_variables(int), *get_ion_variables(int);
extern List *begin_dion_stmt(), *end_dion_stmt(char*);
extern List* conductance_;
static void conductance_cout();
#endif

extern Symbol* indepsym;
extern List* indeplist;
extern List* match_bound;
extern List* defs_list;
extern char* saveindep;
char* modelline;
extern int brkpnt_exists;
extern int artificial_cell;
extern int net_receive_;
extern int debugging_;
extern int point_process;
extern int dtsav_for_nrn_state;

#if CVODE
extern Symbol* cvode_nrn_cur_solve_;
extern Symbol* cvode_nrn_current_solve_;
extern List* state_discon_list_;
#endif

/* VECTORIZE has not been optional for years. We leave the define there but */
/* we no longer update the #else clauses. */
#if VECTORIZE
extern int vectorize;
static List* vectorize_replacements; /* pairs of item pointer, strings */
extern char* cray_pragma();
extern int electrode_current; /* 1 means we should watch out for extracellular
                    and handle it correctly */
#endif

#if __TURBOC__ || SYSV || VMS
#define index strchr
#endif

static void initstates();
static void funcdec();

static void ext_vdef() {
    if (artificial_cell) {
        return;
    }
    if (electrode_current) {
        P("#if EXTRACELLULAR\n");
        P(" _nd = _ml->_nodelist[_iml];\n");
        P(" if (_nd->_extnode) {\n");
        P("    _v = NODEV(_nd) +_nd->_extnode->_v[0];\n");
        P(" }else\n");
        P("#endif\n");
        P(" {\n");
#if CACHEVEC == 0
        P("    _v = NODEV(_nd);\n");
#else
        P("#if CACHEVEC\n");
        P("  if (use_cachevec) {\n");
        P("    _v = VEC_V(_ni[_iml]);\n");
        P("  }else\n");
        P("#endif\n");
        P("  {\n");
        P("    _nd = _ml->_nodelist[_iml];\n");
        P("    _v = NODEV(_nd);\n");
        P("  }\n");
#endif

<<<<<<< HEAD
			P(" }\n");
		}else{
=======
        P(" }\n");
    } else {
>>>>>>> 310551ff
#if CACHEVEC == 0
        P(" _nd = _ml->_nodelist[_iml];\n");
        P(" _v = NODEV(_nd);\n");
#else
        P("#if CACHEVEC\n");
        P("  if (use_cachevec) {\n");
        P("    _v = VEC_V(_ni[_iml]);\n");
        P("  }else\n");
        P("#endif\n");
        P("  {\n");
        P("    _nd = _ml->_nodelist[_iml];\n");
        P("    _v = NODEV(_nd);\n");
        P("  }\n");
#endif
    }
}


/* when vectorize = 0 */
void c_out() {
#if NMODL
    Item* q;
#endif

    Fprintf(fcout, "/* Created by Language version: %s */\n", nmodl_version_);
    Fflush(fcout);

#if VECTORIZE
    if (vectorize) {
        vectorize_do_substitute();
        kin_vect2(); /* heh, heh.. bet you can't guess what this is */
        c_out_vectorize();
        return;
    }
#endif
#if VECTORIZE
    P("/* NOT VECTORIZED */\n#define NRN_VECTORIZED 0\n");
#endif
    Fflush(fcout);
    /* things which must go first and most declarations */
#if SIMSYS
    P("#include <stdio.h>\n#include <stdlib.h>\n#include <math.h>\n#include \"mathlib.h\"\n");
    P("#include \"common.h\"\n#include \"softbus.h\"\n");
    P("#include \"sbtypes.h\"\n#include \"Solver.h\"\n");
#else
<<<<<<< HEAD
	P("#include <stdio.h>\n#include <stdlib.h>\n#include <math.h>\n#include \"mech_api.h\"\n");
	P("#undef PI\n");
	P("#define nil 0\n");
P("#include \"md1redef.h\"\n");
P("#include \"section.h\"\n");
P("#include \"nrniv_mf.h\"\n");
P("#include \"md2redef.h\"\n");
=======
    P("#include <stdio.h>\n#include <stdlib.h>\n#include <math.h>\n#include \"scoplib.h\"\n");
    P("#undef PI\n");
    P("#define nil 0\n");
    P("#include \"md1redef.h\"\n");
    P("#include \"section.h\"\n");
    P("#include \"nrniv_mf.h\"\n");
    P("#include \"md2redef.h\"\n");
>>>>>>> 310551ff

#endif
    printlist(defs_list);
    printlist(firstlist);
    P("static int _reset;\n");
#if NMODL
<<<<<<< HEAD
	P("static ");
#endif
	if (modelline) {
		Fprintf(fcout, "char *modelname = \"%s\";\n\n", modelline);
	} else {
		Fprintf(fcout, "char *modelname = \"\";\n\n");
	}
	Fflush(fcout);		/* on certain internal errors partial output
				 * is helpful */
	P("static int error;\n");
#if NMODL
	P("static ");
#endif
	P("int _ninits = 0;\n");
	P("static int _match_recurse=1;\n");
#if NMODL
	P("static void ");
#endif
	P("_modl_cleanup(){ _match_recurse=1;}\n");
	/*
	 * many machinations are required to make the infinite number of
	 * definitions involving _p in defs.h to be invisible to the user
	 */
	/*
	 * This one allows scop variables in functions which do not have the
	 * p array as an argument
	 */
=======
    P("static ");
#endif
    if (modelline) {
        Fprintf(fcout, "char *modelname = \"%s\";\n\n", modelline);
    } else {
        Fprintf(fcout, "char *modelname = \"\";\n\n");
    }
    Fflush(fcout); /* on certain internal errors partial output
                    * is helpful */
    P("static int error;\n");
#if NMODL
    P("static ");
#endif
    P("int _ninits = 0;\n");
    P("static int _match_recurse=1;\n");
#if NMODL
    P("static void ");
#endif
    P("_modl_cleanup(){ _match_recurse=1;}\n");
    /*
     * many machinations are required to make the infinite number of
     * definitions involving _p in defs.h to be invisible to the user
     */
    /*
     * This one allows scop variables in functions which do not have the
     * p array as an argument
     */
>>>>>>> 310551ff
#if SIMSYS || HMODL || NMODL
#else
    P("static double *_p;\n\n");
#endif
    funcdec();
    Fflush(fcout);

<<<<<<< HEAD
	/*
	 * translations of named blocks into functions, procedures, etc. Also
	 * some special declarations used by some blocks
	 */
	printlist(procfunc);
	Fflush(fcout);
=======
    /*
     * translations of named blocks into functions, procedures, etc. Also
     * some special declarations used by some blocks
     */
    printlist(procfunc);
    Fflush(fcout);
>>>>>>> 310551ff

    /* Initialization function must always be present */
#if NMODL
    P("\nstatic void initmodel() {\n  int _i; double _save;");
#endif
#if SIMSYS || HMODL
    P("\ninitmodel() {\n  int _i; double _save;");
#endif
#if (!(SIMSYS || HMODL || NMODL))
    P("\ninitmodel(_pp) double _pp[]; {\n int _i; double _save; _p = _pp;");
#endif
#if !NMODL
    P("_initlists();\n");
#endif
    P("_ninits++;\n");
    P(saveindep); /*see solve.c; blank if not a time dependent process*/
    P("{\n");
    initstates();
    printlist(initfunc);
    if (match_bound) {
        P("\n_init_match(_save);");
    }
    P("\n}\n}\n");
    Fflush(fcout);

#if NMODL
    /* generation of initmodel interface */
#if VECTORIZE
    P("\nstatic void nrn_init(NrnThread* _nt, _Memb_list* _ml, int _type){\n");
    P("Node *_nd; double _v; int* _ni; int _iml, _cntml;\n");
    P("#if CACHEVEC\n");
    P("    _ni = _ml->_nodeindices;\n");
    P("#endif\n");
    P("_cntml = _ml->_nodecount;\n");
    P("for (_iml = 0; _iml < _cntml; ++_iml) {\n");
    P(" _p = _ml->_data[_iml]; _ppvar = _ml->_pdata[_iml];\n");
#else
    P("\nstatic nrn_init(_prop, _v) Prop *_prop; double _v; {\n");
    P(" _p = _prop->param; _ppvar = _prop->dparam;\n");
#endif
    if (debugging_ && net_receive_) {
        P(" _tsav = -1e20;\n");
    }
    if (!artificial_cell) {
        ext_vdef();
    }
    if (!artificial_cell) {
        P(" v = _v;\n");
    }
    printlist(get_ion_variables(1));
    P(" initmodel();\n");
    printlist(set_ion_variables(2));
#if VECTORIZE
    P("}}\n");
#else
    P("}\n");
#endif

    /* standard modl EQUATION without solve computes current */
    P("\nstatic double _nrn_current(double _v){double _current=0.;v=_v;");
#if CVODE
    if (cvode_nrn_current_solve_) {
        fprintf(fcout, "if (cvode_active_) { %s(); }\n", cvode_nrn_current_solve_->name);
    }
#endif
    P("{");
    if (currents->next != currents) {
        printlist(modelfunc);
    }
    ITERATE(q, currents) {
        Sprintf(buf, " _current += %s;\n", SYM(q)->name);
        P(buf);
    }
    P("\n} return _current;\n}\n");

    /* For the classic BREAKPOINT block, the neuron current also has to compute the dcurrent/dv as
       well as make sure all currents accumulated properly (currents list) */

    if (brkpnt_exists) {
        P("\nstatic void nrn_cur(NrnThread* _nt, _Memb_list* _ml, int _type){\n");
        P("Node *_nd; int* _ni; double _rhs, _v; int _iml, _cntml;\n");
        P("#if CACHEVEC\n");
        P("    _ni = _ml->_nodeindices;\n");
        P("#endif\n");
        P("_cntml = _ml->_nodecount;\n");
        P("for (_iml = 0; _iml < _cntml; ++_iml) {\n");
        P(" _p = _ml->_data[_iml]; _ppvar = _ml->_pdata[_iml];\n");
        ext_vdef();
        if (currents->next != currents) {
            printlist(get_ion_variables(0));
#if CVODE
            cvode_rw_cur(buf);
            P(buf);
        }
        if (cvode_nrn_cur_solve_) {
            fprintf(fcout, "if (cvode_active_) { %s(); }\n", cvode_nrn_cur_solve_->name);
        }
        if (currents->next != currents) {
#endif
            P(" _g = _nrn_current(_v + .001);\n");
            printlist(begin_dion_stmt());
            if (state_discon_list_) {
                P(" state_discon_flag_ = 1; _rhs = _nrn_current(_v); state_discon_flag_ = 0;\n");
            } else {
                P(" _rhs = _nrn_current(_v);\n");
            }
            printlist(end_dion_stmt(".001"));
            P(" _g = (_g - _rhs)/.001;\n");
            /* set the ion variable values */
            printlist(set_ion_variables(0));
            if (point_process) {
                P(" _g *=  1.e2/(_nd_area);\n");
                P(" _rhs *= 1.e2/(_nd_area);\n");
            }
            if (electrode_current) {
#if CACHEVEC == 0
                P("	NODERHS(_nd) += _rhs;\n");
#else
                P("#if CACHEVEC\n");
                P("  if (use_cachevec) {\n");
                P("	VEC_RHS(_ni[_iml]) += _rhs;\n");
                P("  }else\n");
                P("#endif\n");
                P("  {\n");
                P("	NODERHS(_nd) += _rhs;\n");
                P("  }\n");
                P("  if (_nt->_nrn_fast_imem) { _nt->_nrn_fast_imem->_nrn_sav_rhs[_ni[_iml]] += "
                  "_rhs; }\n");
#endif
                P("#if EXTRACELLULAR\n");
                P(" if (_nd->_extnode) {\n");
                P("   *_nd->_extnode->_rhs[0] += _rhs;\n");
                P(" }\n");
                P("#endif\n");
            } else {
#if CACHEVEC == 0
                P("	NODERHS(_nd) -= _rhs;\n");
#else
                P("#if CACHEVEC\n");
                P("  if (use_cachevec) {\n");
                P("	VEC_RHS(_ni[_iml]) -= _rhs;\n");
                P("  }else\n");
                P("#endif\n");
                P("  {\n");
                P("	NODERHS(_nd) -= _rhs;\n");
                P("  }\n");
#endif
            }
        }
        P(" \n}}\n");

        /* for the classic breakpoint block, nrn_cur computed the conductance, _g,
           and now the jacobian calculation merely returns that */
        P("\nstatic void nrn_jacob(NrnThread* _nt, _Memb_list* _ml, int _type){\n");
        P("Node *_nd; int* _ni; int _iml, _cntml;\n");
        P("#if CACHEVEC\n");
        P("    _ni = _ml->_nodeindices;\n");
        P("#endif\n");
        P("_cntml = _ml->_nodecount;\n");
        P("for (_iml = 0; _iml < _cntml; ++_iml) {\n");
        P(" _p = _ml->_data[_iml];\n");
        if (electrode_current) {
            P(" _nd = _ml->_nodelist[_iml];\n");
#if CACHEVEC == 0
            P("	NODED(_nd) -= _g;\n");
#else
            P("#if CACHEVEC\n");
            P("  if (use_cachevec) {\n");
            P("	VEC_D(_ni[_iml]) -= _g;\n");
            P("  }else\n");
            P("#endif\n");
            P("  {\n");
            P("	NODED(_nd) -= _g;\n");
            P("  }\n");
            P("  if (_nt->_nrn_fast_imem) { _nt->_nrn_fast_imem->_nrn_sav_d[_ni[_iml]] -= _g; }\n");
#endif
            P("#if EXTRACELLULAR\n");
            P(" if (_nd->_extnode) {\n");
            P("   *_nd->_extnode->_d[0] += _g;\n");
            P(" }\n");
            P("#endif\n");
        } else {
#if CACHEVEC == 0
            P("	NODED(_nd) += _g;\n");
#else
            P("#if CACHEVEC\n");
            P("  if (use_cachevec) {\n");
            P("	VEC_D(_ni[_iml]) += _g;\n");
            P("  }else\n");
            P("#endif\n");
            P("  {\n");
            P("     _nd = _ml->_nodelist[_iml];\n");
            P("	NODED(_nd) += _g;\n");
            P("  }\n");
#endif
        }
        P(" \n}}\n");
    }

    /* nrnstate list contains the EQUATION solve statement so this
       advances states by dt */
#if VECTORIZE
    P("\nstatic void nrn_state(NrnThread* _nt, _Memb_list* _ml, int _type){\n");
#else
    P("\nstatic nrn_state(_prop, _v) Prop *_prop; double _v; {\n");
#endif
    if (nrnstate || currents->next == currents) {
#if VECTORIZE
        P("Node *_nd; double _v = 0.0; int* _ni; int _iml, _cntml;\n");
        if (dtsav_for_nrn_state && nrnstate) {
            P("double _dtsav = dt;\n"
              "if (secondorder) { dt *= 0.5; }\n");
        }
        P("#if CACHEVEC\n");
        P("    _ni = _ml->_nodeindices;\n");
        P("#endif\n");
        P("_cntml = _ml->_nodecount;\n");
        P("for (_iml = 0; _iml < _cntml; ++_iml) {\n");
        P(" _p = _ml->_data[_iml]; _ppvar = _ml->_pdata[_iml];\n");
        P(" _nd = _ml->_nodelist[_iml];\n");
        ext_vdef();
#else
        P(" _p = _prop->param;  _ppvar = _prop->dparam;\n");
#endif
        P(" v=_v;\n{\n");
        printlist(get_ion_variables(1));
        if (nrnstate) {
            printlist(nrnstate);
        }
        if (currents->next == currents) {
            printlist(modelfunc);
        }
        printlist(set_ion_variables(1));
#if VECTORIZE
        P("}}\n");
#else
        P("}\n");
#endif
        if (dtsav_for_nrn_state && nrnstate) {
            P(" dt = _dtsav;");
        }
    }
    P("\n}\n");
#else
    /* Model function must always be present */
#if SIMSYS
    P("\nmodel() {\n");
    P("double _break, _save;\n{\n");
#else
    P("\nmodel(_pp, _indepindex) double _pp[]; int _indepindex; {\n");
    P("double _break, _save;");
#if HMODL
    P("\n{\n");
#else
    P("_p = _pp;\n{\n");
#endif
#endif
    printlist(modelfunc);
    P("\n}\n}\n");
    Fflush(fcout);
#endif

#if NMODL
    P("\nstatic void terminal(){}\n");
#else
    /* Terminal function must always be present */
#if SIMSYS || HMODL
    P("\nterminal() {");
    P("\n{\n");
#else
    P("\nterminal(_pp) double _pp[];{");
    P("_p = _pp;\n{\n");
#endif
    printlist(termfunc);
    P("\n}\n}\n");
    Fflush(fcout);
#endif

    /* initlists() is called once to setup slist and dlist pointers */
#if NMODL || SIMSYS || HMODL
    P("\nstatic void _initlists() {\n");
#else
    P("\n_initlists() {\n");
#endif
    P(" int _i; static int _first = 1;\n");
    P("  if (!_first) return;\n");
    printlist(initlist);
    P("_first = 0;\n}\n");
}

/*
 * One of the things initmodel() must do is initialize all states to the
 * value of state0.  This generated code goes before any explicit initialize
 * code written by the user.
 */
static void initstates() {
    int i;
    Item* qs;
    Symbol* s;


    SYMITER_STAT {
#if NMODL
        /* ioni and iono should not have initialization lines */
#define IONCONC 010000
        if (s->nrntype & IONCONC) {
            continue;
        }
#endif
        Sprintf(buf, "%s0", s->name);
        if (lookup(buf)) { /* if no constant associated
                            * with a state such as the
                            * ones automattically
                            * generated by SENS then
                            * there is no initialization
                            * line */
            if (s->subtype & ARRAY) {
                Fprintf(fcout,
                        " for (_i=0; _i<%d; _i++) %s[_i] = %s0;\n",
                        s->araydim,
                        s->name,
                        s->name);
            } else {
                Fprintf(fcout, "  %s = %s0;\n", s->name, s->name);
            }
        }
    }
}

/*
 * here is the only place as of 18-apr-89 where we don't explicitly know the
 * type of a list element
 */

static int newline, indent;

void printitem(Item* q) {
    if (q->itemtype == SYMBOL) {
        if (SYM(q)->type == SPECIAL) {
            switch (SYM(q)->subtype) {
            case SEMI:
                newline = 1;
                break;
            case BEGINBLK:
                newline = 1;
                indent++;
                break;
            case ENDBLK:
                newline = 1;
                indent--;
                break;
            }
        }
        Fprintf(fcout, " %s", SYM(q)->name);
    } else if (q->itemtype == VERBATIM) {
        verbatim_adjust(STR(q));
    } else if (q->itemtype == ITEM) {
        printitem(ITM(q));
    } else {
        Fprintf(fcout, " %s", STR(q));
    }
}

void debugprintitem(Item* q) {
    if (q->itemtype == SYMBOL) {
        printf("SYM %s\n", SYM(q)->name);
    } else if (q->itemtype == VERBATIM) {
        printf("VERB %s\n", STR(q));
    } else if (q->itemtype == ITEM) {
        printf("ITM ");
        debugprintitem(ITM(q));
    } else {
        printf("STR %s\n", STR(q));
    }
}

/* does not include q2 */
char* items_as_string(Item* q1, Item* q2) {
    Item* q;
    buf[0] = '\0';
    for (q = q1; q != q2; q = q->next) {
        if (buf[0] != '\0') {
            strcat(buf, " ");
        }
        if (q->itemtype == SYMBOL) {
            strcat(buf, SYM(q)->name);
        } else if (q->itemtype == STRING) {
            strcat(buf, STR(q));
        } else {
            assert(0);
        }
    }
    return strdup(buf);
}

<<<<<<< HEAD
void printlist(List* s)
{
	Item           *q;
	int	i;
        newline = 0, indent = 0;
	/*
	 * most of this is merely to decide where newlines and indentation
	 * goes so that the .c file can be read if something goes wrong
	 */
	if (!s) {
		return;
	}
	ITERATE(q, s) {
		printitem(q);
		if (newline) {
			newline = 0;
			Fprintf(fcout, "\n");
			for (i = 0; i < indent; i++) {
				Fprintf(fcout, "  ");
			}
		}
	}
=======
void printlist(List* s) {
    Item* q;
    int i;
    newline = 0, indent = 0;
    /*
     * most of this is merely to decide where newlines and indentation
     * goes so that the .c file can be read if something goes wrong
     */
    if (!s) {
        return;
    }
    ITERATE(q, s) {
        printitem(q);
        if (newline) {
            newline = 0;
            Fprintf(fcout, "\n");
            for (i = 0; i < indent; i++) {
                Fprintf(fcout, "  ");
            }
        }
    }
>>>>>>> 310551ff
}

static void funcdec() {
    int i;
    Symbol* s;
    List* qs;
    int j, narg, more;

    SYMITER(NAME) {
        more = 0;
        /*EMPTY*/ /*maybe*/
        if (s->subtype & FUNCT) {
#define GLOBFUNCT 1
#if GLOBFUNCT && NMODL
#else
            Fprintf(fcout, "static double %s(", s->name);
            more = 1;
#endif
        }
        if (s->subtype & PROCED) {
            Fprintf(fcout, "static int %s(", s->name);
            more = 1;
        }
        if (more) {
            narg = s->varnum;
            if (vectorize) {
                if (narg) {
                    Fprintf(fcout, "_threadargsprotocomma_ ");
                } else {
                    Fprintf(fcout, "_threadargsproto_");
                }
            }
            /*loop over argcount and add ,double */
            if (narg > 0) {
                Fprintf(fcout, "double");
            }
            for (j = 1; j < narg; ++j) {
                Fprintf(fcout, ", double");
            }
            Fprintf(fcout, ");\n");
        }
    }
}

#if VECTORIZE
/* when vectorize = 1 */
<<<<<<< HEAD
void c_out_vectorize()
{
	Item *q;

	/* things which must go first and most declarations */
	P("/* VECTORIZED */\n#define NRN_VECTORIZED 1\n");
	P("#include <stdio.h>\n#include <stdlib.h>\n#include <math.h>\n#include \"mech_api.h\"\n");
	P("#undef PI\n");
	P("#define nil 0\n");
P("#include \"md1redef.h\"\n");
P("#include \"section.h\"\n");
P("#include \"nrniv_mf.h\"\n");
P("#include \"md2redef.h\"\n");
	printlist(defs_list);
	printlist(firstlist);
	P("static int _reset;\n");
	if (modelline) {
		Fprintf(fcout, "static char *modelname = \"%s\";\n\n", modelline);
	} else {
		Fprintf(fcout, "static char *modelname = \"\";\n\n");
	}
	Fflush(fcout);		/* on certain internal errors partial output
				 * is helpful */
	P("static int error;\n");
	P("static int _ninits = 0;\n");
	P("static int _match_recurse=1;\n");
	P("static void _modl_cleanup(){ _match_recurse=1;}\n");
=======
void c_out_vectorize() {
    Item* q;
>>>>>>> 310551ff

    /* things which must go first and most declarations */
    P("/* VECTORIZED */\n#define NRN_VECTORIZED 1\n");
    P("#include <stdio.h>\n#include <stdlib.h>\n#include <math.h>\n#include \"scoplib.h\"\n");
    P("#undef PI\n");
    P("#define nil 0\n");
    P("#include \"md1redef.h\"\n");
    P("#include \"section.h\"\n");
    P("#include \"nrniv_mf.h\"\n");
    P("#include \"md2redef.h\"\n");
    printlist(defs_list);
    printlist(firstlist);
    P("static int _reset;\n");
    if (modelline) {
        Fprintf(fcout, "static char *modelname = \"%s\";\n\n", modelline);
    } else {
        Fprintf(fcout, "static char *modelname = \"\";\n\n");
    }
    Fflush(fcout); /* on certain internal errors partial output
                    * is helpful */
    P("static int error;\n");
    P("static int _ninits = 0;\n");
    P("static int _match_recurse=1;\n");
    P("static void _modl_cleanup(){ _match_recurse=1;}\n");

    funcdec();
    Fflush(fcout);

<<<<<<< HEAD
	/*
	 * translations of named blocks into functions, procedures, etc. Also
	 * some special declarations used by some blocks
	 */
	printlist(procfunc);
	Fflush(fcout);
=======
    /*
     * translations of named blocks into functions, procedures, etc. Also
     * some special declarations used by some blocks
     */
    printlist(procfunc);
    Fflush(fcout);
>>>>>>> 310551ff

    /* Initialization function must always be present */

    P("\nstatic void initmodel(double* _p, Datum* _ppvar, Datum* _thread, NrnThread* _nt) {\n  int "
      "_i; double _save;");
    P("{\n");
    initstates();
    printlist(initfunc);
    if (match_bound) {
        assert(!vectorize);
        P("\n_init_match(_save);");
    }
    P("\n}\n}\n");
    Fflush(fcout);

    /* generation of initmodel interface */
    P("\nstatic void nrn_init(NrnThread* _nt, _Memb_list* _ml, int _type){\n");
    P("double* _p; Datum* _ppvar; Datum* _thread;\n");
    P("Node *_nd; double _v; int* _ni; int _iml, _cntml;\n");
    P("#if CACHEVEC\n");
    P("    _ni = _ml->_nodeindices;\n");
    P("#endif\n");
    P("_cntml = _ml->_nodecount;\n");
    P("_thread = _ml->_thread;\n");
    /*check_tables();*/
    P("for (_iml = 0; _iml < _cntml; ++_iml) {\n");
    P(" _p = _ml->_data[_iml]; _ppvar = _ml->_pdata[_iml];\n");
    check_tables();
    if (debugging_ && net_receive_) {
        P(" _tsav = -1e20;\n");
    }
    if (!artificial_cell) {
        ext_vdef();
    }
    if (!artificial_cell) {
        P(" v = _v;\n");
    }
    printlist(get_ion_variables(1));
    P(" initmodel(_p, _ppvar, _thread, _nt);\n");
    printlist(set_ion_variables(2));
    P("}\n");
    P("}\n");

    /* standard modl EQUATION without solve computes current */
    if (!conductance_) {
        P("\nstatic double _nrn_current(double* _p, Datum* _ppvar, Datum* _thread, NrnThread* _nt, "
          "double _v){double _current=0.;v=_v;");
#if CVODE
        if (cvode_nrn_current_solve_) {
            fprintf(fcout,
                    "if (cvode_active_) { %s(_p, _ppvar, _thread, _nt); }\n",
                    cvode_nrn_current_solve_->name);
        }
#endif
        P("{");
        if (currents->next != currents) {
            printlist(modelfunc);
        }
        ITERATE(q, currents) {
            if (SYM(q) != breakpoint_current(SYM(q))) {
                diag(
                    "current can only be LOCAL in a BREAKPOINT if CONDUCTANCE statements are "
                    "used. ",
                    SYM(q)->name);
            }
            Sprintf(buf, " _current += %s;\n", SYM(q)->name);
            P(buf);
        }
        P("\n} return _current;\n}\n");
    }

    /* For the classic BREAKPOINT block, the neuron current also has to compute the dcurrent/dv as
       well as make sure all currents accumulated properly (currents list) */

    if (brkpnt_exists) {
        P("\nstatic void nrn_cur(NrnThread* _nt, _Memb_list* _ml, int _type) {\n");
        P("double* _p; Datum* _ppvar; Datum* _thread;\n");
        P("Node *_nd; int* _ni; double _rhs, _v; int _iml, _cntml;\n");
        P("#if CACHEVEC\n");
        P("    _ni = _ml->_nodeindices;\n");
        P("#endif\n");
        P("_cntml = _ml->_nodecount;\n");
        P("_thread = _ml->_thread;\n");
        P("for (_iml = 0; _iml < _cntml; ++_iml) {\n");
        P(" _p = _ml->_data[_iml]; _ppvar = _ml->_pdata[_iml];\n");
        ext_vdef();
        if (currents->next != currents) {
            printlist(get_ion_variables(0));
#if CVODE
            cvode_rw_cur(buf);
            P(buf);
        }
        if (cvode_nrn_cur_solve_) {
            fprintf(fcout,
                    "if (cvode_active_) { %s(_p, _ppvar, _thread, _nt); }\n",
                    cvode_nrn_cur_solve_->name);
        }
        if (currents->next != currents) {
#endif
            if (conductance_) {
                P(" {\n");
                conductance_cout();
                printlist(set_ion_variables(0));
                P(" }\n");
            } else {
                P(" _g = _nrn_current(_p, _ppvar, _thread, _nt, _v + .001);\n");
                printlist(begin_dion_stmt());
                if (state_discon_list_) {
                    P(" state_discon_flag_ = 1; _rhs = _nrn_current(_v); state_discon_flag_ = "
                      "0;\n");
                } else {
                    P(" _rhs = _nrn_current(_p, _ppvar, _thread, _nt, _v);\n");
                }
                printlist(end_dion_stmt(".001"));
                P(" _g = (_g - _rhs)/.001;\n");
                /* set the ion variable values */
                printlist(set_ion_variables(0));
            } /* end of not conductance */
            if (point_process) {
                P(" _g *=  1.e2/(_nd_area);\n");
                P(" _rhs *= 1.e2/(_nd_area);\n");
            }
            if (electrode_current) {
#if CACHEVEC == 0
                P("	NODERHS(_nd) += _rhs;\n");
#else
                P("#if CACHEVEC\n");
                P("  if (use_cachevec) {\n");
                P("	VEC_RHS(_ni[_iml]) += _rhs;\n");
                P("  }else\n");
                P("#endif\n");
                P("  {\n");
                P("	NODERHS(_nd) += _rhs;\n");
                P("  }\n");
                P("  if (_nt->_nrn_fast_imem) { _nt->_nrn_fast_imem->_nrn_sav_rhs[_ni[_iml]] += "
                  "_rhs; }\n");
#endif
                P("#if EXTRACELLULAR\n");
                P(" if (_nd->_extnode) {\n");
                P("   *_nd->_extnode->_rhs[0] += _rhs;\n");
                P(" }\n");
                P("#endif\n");
            } else {
#if CACHEVEC == 0
                P("	NODERHS(_nd) -= _rhs;\n");
#else
                P("#if CACHEVEC\n");
                P("  if (use_cachevec) {\n");
                P("	VEC_RHS(_ni[_iml]) -= _rhs;\n");
                P("  }else\n");
                P("#endif\n");
                P("  {\n");
                P("	NODERHS(_nd) -= _rhs;\n");
                P("  }\n");
#endif
            }
        }
        P(" \n}\n");
        P(" \n}\n");
        /* for the classic breakpoint block, nrn_cur computed the conductance, _g,
           and now the jacobian calculation merely returns that */
        P("\nstatic void nrn_jacob(NrnThread* _nt, _Memb_list* _ml, int _type) {\n");
        P("double* _p; Datum* _ppvar; Datum* _thread;\n");
        P("Node *_nd; int* _ni; int _iml, _cntml;\n");
        P("#if CACHEVEC\n");
        P("    _ni = _ml->_nodeindices;\n");
        P("#endif\n");
        P("_cntml = _ml->_nodecount;\n");
        P("_thread = _ml->_thread;\n");
        P("for (_iml = 0; _iml < _cntml; ++_iml) {\n");
        P(" _p = _ml->_data[_iml];\n");
        if (electrode_current) {
            P(" _nd = _ml->_nodelist[_iml];\n");
#if CACHEVEC == 0
            P("	NODED(_nd) -= _g;\n");
#else
            P("#if CACHEVEC\n");
            P("  if (use_cachevec) {\n");
            P("	VEC_D(_ni[_iml]) -= _g;\n");
            P("  }else\n");
            P("#endif\n");
            P("  {\n");
            P("	NODED(_nd) -= _g;\n");
            P("  }\n");
            P("  if (_nt->_nrn_fast_imem) { _nt->_nrn_fast_imem->_nrn_sav_d[_ni[_iml]] -= _g; }\n");
#endif
            P("#if EXTRACELLULAR\n");
            P(" if (_nd->_extnode) {\n");
            P("   *_nd->_extnode->_d[0] += _g;\n");
            P(" }\n");
            P("#endif\n");
        } else {
#if CACHEVEC == 0
            P("	NODED(_nd) += _g;\n");
#else
            P("#if CACHEVEC\n");
            P("  if (use_cachevec) {\n");
            P("	VEC_D(_ni[_iml]) += _g;\n");
            P("  }else\n");
            P("#endif\n");
            P("  {\n");
            P("     _nd = _ml->_nodelist[_iml];\n");
            P("	NODED(_nd) += _g;\n");
            P("  }\n");
#endif
        }
        P(" \n}\n");
        P(" \n}\n");
    }

    /* nrnstate list contains the EQUATION solve statement so this
       advances states by dt */
    P("\nstatic void nrn_state(NrnThread* _nt, _Memb_list* _ml, int _type) {\n");
    if (nrnstate || currents->next == currents) {
        P("double* _p; Datum* _ppvar; Datum* _thread;\n");
        P("Node *_nd; double _v = 0.0; int* _ni; int _iml, _cntml;\n");
        if (dtsav_for_nrn_state && nrnstate) {
            P("double _dtsav = dt;\n"
              "if (secondorder) { dt *= 0.5; }\n");
        }
        P("#if CACHEVEC\n");
        P("    _ni = _ml->_nodeindices;\n");
        P("#endif\n");
        P("_cntml = _ml->_nodecount;\n");
        P("_thread = _ml->_thread;\n");
        P("for (_iml = 0; _iml < _cntml; ++_iml) {\n");
        P(" _p = _ml->_data[_iml]; _ppvar = _ml->_pdata[_iml];\n");
        P(" _nd = _ml->_nodelist[_iml];\n");
        ext_vdef();
        P(" v=_v;\n{\n");
        printlist(get_ion_variables(1));
        if (nrnstate) {
            printlist(nrnstate);
        }
        if (currents->next == currents) {
            printlist(modelfunc);
        }
        printlist(set_ion_variables(1));
        P("}}\n");
        if (dtsav_for_nrn_state && nrnstate) {
            P(" dt = _dtsav;");
        }
    }
    P("\n}\n");

    P("\nstatic void terminal(){}\n");

<<<<<<< HEAD
	/* vectorized: data must have own copies of slist and dlist
	   for now we don't vectorize if slist or dlist exists. Eventually
	   must separate initialization of static things from vectorized
	   things.
	*/
	/* initlists() is called once to setup slist and dlist pointers */
	P("\nstatic void _initlists(){\n");
	P(" double _x; double* _p = &_x;\n");
	P(" int _i; static int _first = 1;\n");
	P("  if (!_first) return;\n");
	printlist(initlist);
	P("_first = 0;\n}\n");
=======
    /* vectorized: data must have own copies of slist and dlist
       for now we don't vectorize if slist or dlist exists. Eventually
       must separate initialization of static things from vectorized
       things.
    */
    /* initlists() is called once to setup slist and dlist pointers */
    P("\nstatic void _initlists(){\n");
    P(" double _x; double* _p = &_x;\n");
    P(" int _i; static int _first = 1;\n");
    P("  if (!_first) return;\n");
    printlist(initlist);
    P("_first = 0;\n}\n");
    P("\n#if defined(__cplusplus)\n} /* extern \"C\" */\n#endif\n");
>>>>>>> 310551ff
}

void vectorize_substitute(Item* q, char* str) {
    if (!vectorize_replacements) {
        vectorize_replacements = newlist();
    }
    lappenditem(vectorize_replacements, q);
    lappendstr(vectorize_replacements, str);
}

Item* vectorize_replacement_item(Item* q) {
<<<<<<< HEAD
	Item* q1;
	if (vectorize_replacements) {
		ITERATE(q1, vectorize_replacements) {
			if (ITM(q1) == q) {
				return q1->next;
			}
		}
	}
	return (Item*)0;
=======
    Item* q1;
    if (vectorize_replacements) {
        ITERATE(q1, vectorize_replacements) {
            if (ITM(q1) == q) {
                return q1->next;
            }
        }
    }
    return (Item*) 0;
>>>>>>> 310551ff
}

void vectorize_do_substitute() {
    Item *q, *q1;
    if (vectorize_replacements) {
        ITERATE(q, vectorize_replacements) {
            q1 = ITM(q);
            q = q->next;
            replacstr(q1, STR(q));
        }
    }
}

char* cray_pragma() {
    static char buf[] =
        "\
\n#if _CRAY\
\n#pragma _CRI ivdep\
\n#endif\
\n";
    return buf;
}

#endif /*VECTORIZE*/

static void conductance_cout() {
    int i = 0;
    Item* q;
    List* m;

    /* replace v with _v */
    m = newlist();
    ITERATE(q, modelfunc) {
        if (q->itemtype == SYMBOL) {
            if (strcmp(SYM(q)->name, "v") == 0) {
                lappendstr(m, "_v");
            } else {
                lappendsym(m, SYM(q));
            }
        } else if (q->itemtype == STRING) {
            lappendstr(m, STR(q));
        } else {
            diag("modelfunc contains item which is not a SYMBOL or STRING", (char*) 0);
        }
    }
    /* eliminate first { */
    ITERATE(q, m) {
        if (q->itemtype == SYMBOL) {
            if (strcmp(SYM(q)->name, "{") == 0) {
                remove(q);
                break;
            }
        }
    }
    /* eliminate last } */
    for (q = m->prev; q != m; q = q->prev) {
        if (q->itemtype == SYMBOL) {
            if (strcmp(SYM(q)->name, "}") == 0) {
                remove(q);
                break;
            }
        }
    }

    printlist(m);

    ITERATE(q, currents) {
        if (i == 0) {
            sprintf(buf, "  _rhs = %s", breakpoint_current(SYM(q))->name);
        } else {
            sprintf(buf, " + %s", breakpoint_current(SYM(q))->name);
        }
        P(buf);
        i += 1;
    }
    if (i > 0) {
        P(";\n");
    }
<<<<<<< HEAD
    P(buf);
    i += 1;
  }
  if (i > 0) {
    P(";\n");
  }
=======
>>>>>>> 310551ff

    i = 0;
    ITERATE(q, conductance_) {
        if (i == 0) {
            sprintf(buf, "  _g = %s", SYM(q)->name);
        } else {
            sprintf(buf, " + %s", SYM(q)->name);
        }
        P(buf);
        i += 1;
        q = q->next;
    }
    if (i > 0) {
        P(";\n");
    }

    ITERATE(q, conductance_) {
        if (SYM(q->next)) {
            sprintf(buf, "  _ion_di%sdv += %s", SYM(q->next)->name, SYM(q)->name);
            P(buf);
            if (point_process) {
                P("* 1.e2/(_nd_area)");
            }
            P(";\n");
        }
        q = q->next;
    }
}<|MERGE_RESOLUTION|>--- conflicted
+++ resolved
@@ -83,13 +83,8 @@
         P("  }\n");
 #endif
 
-<<<<<<< HEAD
-			P(" }\n");
-		}else{
-=======
         P(" }\n");
     } else {
->>>>>>> 310551ff
 #if CACHEVEC == 0
         P(" _nd = _ml->_nodelist[_iml];\n");
         P(" _v = NODEV(_nd);\n");
@@ -135,58 +130,19 @@
     P("#include \"common.h\"\n#include \"softbus.h\"\n");
     P("#include \"sbtypes.h\"\n#include \"Solver.h\"\n");
 #else
-<<<<<<< HEAD
-	P("#include <stdio.h>\n#include <stdlib.h>\n#include <math.h>\n#include \"mech_api.h\"\n");
-	P("#undef PI\n");
-	P("#define nil 0\n");
-P("#include \"md1redef.h\"\n");
-P("#include \"section.h\"\n");
-P("#include \"nrniv_mf.h\"\n");
-P("#include \"md2redef.h\"\n");
-=======
-    P("#include <stdio.h>\n#include <stdlib.h>\n#include <math.h>\n#include \"scoplib.h\"\n");
+    P("#include <stdio.h>\n#include <stdlib.h>\n#include <math.h>\n#include \"mech_api.h\"\n");
     P("#undef PI\n");
     P("#define nil 0\n");
     P("#include \"md1redef.h\"\n");
     P("#include \"section.h\"\n");
     P("#include \"nrniv_mf.h\"\n");
     P("#include \"md2redef.h\"\n");
->>>>>>> 310551ff
 
 #endif
     printlist(defs_list);
     printlist(firstlist);
     P("static int _reset;\n");
 #if NMODL
-<<<<<<< HEAD
-	P("static ");
-#endif
-	if (modelline) {
-		Fprintf(fcout, "char *modelname = \"%s\";\n\n", modelline);
-	} else {
-		Fprintf(fcout, "char *modelname = \"\";\n\n");
-	}
-	Fflush(fcout);		/* on certain internal errors partial output
-				 * is helpful */
-	P("static int error;\n");
-#if NMODL
-	P("static ");
-#endif
-	P("int _ninits = 0;\n");
-	P("static int _match_recurse=1;\n");
-#if NMODL
-	P("static void ");
-#endif
-	P("_modl_cleanup(){ _match_recurse=1;}\n");
-	/*
-	 * many machinations are required to make the infinite number of
-	 * definitions involving _p in defs.h to be invisible to the user
-	 */
-	/*
-	 * This one allows scop variables in functions which do not have the
-	 * p array as an argument
-	 */
-=======
     P("static ");
 #endif
     if (modelline) {
@@ -214,7 +170,6 @@
      * This one allows scop variables in functions which do not have the
      * p array as an argument
      */
->>>>>>> 310551ff
 #if SIMSYS || HMODL || NMODL
 #else
     P("static double *_p;\n\n");
@@ -222,21 +177,12 @@
     funcdec();
     Fflush(fcout);
 
-<<<<<<< HEAD
-	/*
-	 * translations of named blocks into functions, procedures, etc. Also
-	 * some special declarations used by some blocks
-	 */
-	printlist(procfunc);
-	Fflush(fcout);
-=======
     /*
      * translations of named blocks into functions, procedures, etc. Also
      * some special declarations used by some blocks
      */
     printlist(procfunc);
     Fflush(fcout);
->>>>>>> 310551ff
 
     /* Initialization function must always be present */
 #if NMODL
@@ -632,30 +578,6 @@
     return strdup(buf);
 }
 
-<<<<<<< HEAD
-void printlist(List* s)
-{
-	Item           *q;
-	int	i;
-        newline = 0, indent = 0;
-	/*
-	 * most of this is merely to decide where newlines and indentation
-	 * goes so that the .c file can be read if something goes wrong
-	 */
-	if (!s) {
-		return;
-	}
-	ITERATE(q, s) {
-		printitem(q);
-		if (newline) {
-			newline = 0;
-			Fprintf(fcout, "\n");
-			for (i = 0; i < indent; i++) {
-				Fprintf(fcout, "  ");
-			}
-		}
-	}
-=======
 void printlist(List* s) {
     Item* q;
     int i;
@@ -677,7 +599,6 @@
             }
         }
     }
->>>>>>> 310551ff
 }
 
 static void funcdec() {
@@ -724,42 +645,12 @@
 
 #if VECTORIZE
 /* when vectorize = 1 */
-<<<<<<< HEAD
-void c_out_vectorize()
-{
-	Item *q;
-
-	/* things which must go first and most declarations */
-	P("/* VECTORIZED */\n#define NRN_VECTORIZED 1\n");
-	P("#include <stdio.h>\n#include <stdlib.h>\n#include <math.h>\n#include \"mech_api.h\"\n");
-	P("#undef PI\n");
-	P("#define nil 0\n");
-P("#include \"md1redef.h\"\n");
-P("#include \"section.h\"\n");
-P("#include \"nrniv_mf.h\"\n");
-P("#include \"md2redef.h\"\n");
-	printlist(defs_list);
-	printlist(firstlist);
-	P("static int _reset;\n");
-	if (modelline) {
-		Fprintf(fcout, "static char *modelname = \"%s\";\n\n", modelline);
-	} else {
-		Fprintf(fcout, "static char *modelname = \"\";\n\n");
-	}
-	Fflush(fcout);		/* on certain internal errors partial output
-				 * is helpful */
-	P("static int error;\n");
-	P("static int _ninits = 0;\n");
-	P("static int _match_recurse=1;\n");
-	P("static void _modl_cleanup(){ _match_recurse=1;}\n");
-=======
 void c_out_vectorize() {
     Item* q;
->>>>>>> 310551ff
 
     /* things which must go first and most declarations */
     P("/* VECTORIZED */\n#define NRN_VECTORIZED 1\n");
-    P("#include <stdio.h>\n#include <stdlib.h>\n#include <math.h>\n#include \"scoplib.h\"\n");
+    P("#include <stdio.h>\n#include <stdlib.h>\n#include <math.h>\n#include \"mech_api.h\"\n");
     P("#undef PI\n");
     P("#define nil 0\n");
     P("#include \"md1redef.h\"\n");
@@ -784,21 +675,12 @@
     funcdec();
     Fflush(fcout);
 
-<<<<<<< HEAD
-	/*
-	 * translations of named blocks into functions, procedures, etc. Also
-	 * some special declarations used by some blocks
-	 */
-	printlist(procfunc);
-	Fflush(fcout);
-=======
     /*
      * translations of named blocks into functions, procedures, etc. Also
      * some special declarations used by some blocks
      */
     printlist(procfunc);
     Fflush(fcout);
->>>>>>> 310551ff
 
     /* Initialization function must always be present */
 
@@ -1046,20 +928,6 @@
 
     P("\nstatic void terminal(){}\n");
 
-<<<<<<< HEAD
-	/* vectorized: data must have own copies of slist and dlist
-	   for now we don't vectorize if slist or dlist exists. Eventually
-	   must separate initialization of static things from vectorized
-	   things.
-	*/
-	/* initlists() is called once to setup slist and dlist pointers */
-	P("\nstatic void _initlists(){\n");
-	P(" double _x; double* _p = &_x;\n");
-	P(" int _i; static int _first = 1;\n");
-	P("  if (!_first) return;\n");
-	printlist(initlist);
-	P("_first = 0;\n}\n");
-=======
     /* vectorized: data must have own copies of slist and dlist
        for now we don't vectorize if slist or dlist exists. Eventually
        must separate initialization of static things from vectorized
@@ -1072,8 +940,6 @@
     P("  if (!_first) return;\n");
     printlist(initlist);
     P("_first = 0;\n}\n");
-    P("\n#if defined(__cplusplus)\n} /* extern \"C\" */\n#endif\n");
->>>>>>> 310551ff
 }
 
 void vectorize_substitute(Item* q, char* str) {
@@ -1085,17 +951,6 @@
 }
 
 Item* vectorize_replacement_item(Item* q) {
-<<<<<<< HEAD
-	Item* q1;
-	if (vectorize_replacements) {
-		ITERATE(q1, vectorize_replacements) {
-			if (ITM(q1) == q) {
-				return q1->next;
-			}
-		}
-	}
-	return (Item*)0;
-=======
     Item* q1;
     if (vectorize_replacements) {
         ITERATE(q1, vectorize_replacements) {
@@ -1105,7 +960,6 @@
         }
     }
     return (Item*) 0;
->>>>>>> 310551ff
 }
 
 void vectorize_do_substitute() {
@@ -1184,15 +1038,6 @@
     if (i > 0) {
         P(";\n");
     }
-<<<<<<< HEAD
-    P(buf);
-    i += 1;
-  }
-  if (i > 0) {
-    P(";\n");
-  }
-=======
->>>>>>> 310551ff
 
     i = 0;
     ITERATE(q, conductance_) {
