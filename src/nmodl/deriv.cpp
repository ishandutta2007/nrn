--- conflicted
+++ resolved
@@ -39,88 +39,6 @@
 static int cvode_cnexp_possible;
 #endif
 
-<<<<<<< HEAD
-void solv_diffeq(Item* qsol, Symbol* fun, Symbol* method, int numeqn, int listnum, int steadystate, int btype)
-{
-	char *maxerr_str, dindepname[256];
-	char deriv1_advance[256], deriv2_advance[256];
-	char ssprefix[8];
-	
-	if (method && strcmp(method->name, "cnexp") == 0) {
-		sprintf(buf, " %s();\n", fun->name);
-		replacstr(qsol, buf);
-		sprintf(buf, " %s(_p, _ppvar, _thread, _nt);\n", fun->name);
-		vectorize_substitute(qsol, buf); 
-		return;
-	}
-	if (steadystate) {
-		Strcpy(ssprefix, "_ss_");
-	}else{
-		Strcpy(ssprefix, "");
-	}
-	Sprintf(dindepname, "d%s", indepsym->name);
-	if (fun->subtype & KINF) { /* translate the kinetic equations */
-		/* can be standard integrator, full matrix advancec, or
-		   sparse matrix advance */
-		/* at this time only sparse and standard exists */
-		if (method->subtype & DERF) {
-			kinetic_intmethod(fun, method->name);
-		} else {
-			kinetic_implicit(fun, dindepname, method->name);
-		}
-	}
-	save_dt(qsol);
-	if (method->subtype & DERF) {
-		if (method->u.i == 1) { /* variable step method */
-			maxerr_str = ", maxerr";
-			IGNORE(ifnew_parminstall("maxerr", "1e-5", "", ""));
-		} else {
-			maxerr_str = "";
-		}
-
-if (deriv_imp_list) {	/* make sure deriv block translation matches method */
-	Item *q; int found=0;
-	ITERATE(q, deriv_imp_list) {
-		if (strcmp(STR(q), fun->name) == 0) {
-			found = 1;
-		}
-	}
-	if ((strcmp(method->name, Derivimplicit) == 0) ^ (found == 1)) {
-	diag("To use the derivimplicit method the SOLVE statement must precede the DERIVATIVE block\n",
-	        " and all SOLVEs using that block must use the derivimplicit method\n");
-	}
-	Sprintf(deriv1_advance, "_deriv%d_advance = 1;\n", listnum);
-	Sprintf(deriv2_advance, "_deriv%d_advance = 0;\n", listnum);
-	Sprintf(buf, "static int _deriv%d_advance = 0;\n", listnum);
-	q = linsertstr(procfunc, buf);
-	Sprintf(buf,
-	        "\n#define _deriv%d_advance _thread[%d]._i\n"
-	        "#define _dith%d %d\n"
-	        "#define _recurse _thread[%d]._i\n"
-	        "#define _newtonspace%d _thread[%d]._pvoid\n",
-	        listnum, thread_data_index, listnum, thread_data_index+1,
-	        thread_data_index+2, listnum, thread_data_index+3);
-	vectorize_substitute(q, buf);
-	Sprintf(buf, "  _thread[_dith%d]._pval = (double*)ecalloc(%d, sizeof(double));\n", listnum, 2*numeqn);
-	lappendstr(thread_mem_init_list, buf);
-	Sprintf(buf, "  _newtonspace%d = nrn_cons_newtonspace(%d);\n", listnum, numeqn);
-	lappendstr(thread_mem_init_list, buf);
-	Sprintf(buf, "  free((void*)(_thread[_dith%d]._pval));\n", listnum);
-	lappendstr(thread_cleanup_list, buf);
-	Sprintf(buf, "  nrn_destroy_newtonspace(static_cast<NewtonSpace*>(_newtonspace%d));\n", listnum);
-	lappendstr(thread_cleanup_list, buf);
-	thread_data_index += 4;
-}else{
-	Strcpy(deriv1_advance, "");
-	Strcpy(deriv2_advance, "");
-}
-Sprintf(buf,"%s %s%s(_ninits, %d, _slist%d, _dlist%d, _p, &%s, %s, %s, &_temp%d%s);\n%s",
-deriv1_advance, ssprefix,
-method->name, numeqn, listnum, listnum, indepsym->name, dindepname, fun->name, listnum, maxerr_str,
-deriv2_advance);
-	}else{
-Sprintf(buf, "%s%s(&_sparseobj%d, %d, _slist%d, _dlist%d, _p, &%s, %s, %s\
-=======
 void solv_diffeq(Item* qsol,
                  Symbol* fun,
                  Symbol* method,
@@ -204,7 +122,9 @@
             lappendstr(thread_mem_init_list, buf);
             Sprintf(buf, "  free((void*)(_thread[_dith%d]._pval));\n", listnum);
             lappendstr(thread_cleanup_list, buf);
-            Sprintf(buf, "  nrn_destroy_newtonspace(_newtonspace%d);\n", listnum);
+            Sprintf(buf,
+                    "  nrn_destroy_newtonspace(static_cast<NewtonSpace*>(_newtonspace%d));\n",
+                    listnum);
             lappendstr(thread_cleanup_list, buf);
             thread_data_index += 4;
         } else {
@@ -228,7 +148,6 @@
     } else {
         Sprintf(buf,
                 "%s%s(&_sparseobj%d, %d, _slist%d, _dlist%d, _p, &%s, %s, %s\
->>>>>>> 310551ff
 ,&_coef%d, _linmat%d);\n",
                 ssprefix,
                 method->name,
