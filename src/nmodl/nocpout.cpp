--- conflicted
+++ resolved
@@ -226,21 +226,6 @@
 }
 
 void parout() {
-<<<<<<< HEAD
-	int i, j, ioncount, pointercount, gind, emit_check_table_thread;
-	Item *q, *q1;
-	Symbol *s, *sion;
-	double d1, d2;
-	extern char *modprefix;
-	char *modbase;
-
-	defs_list = newlist();	/* relates hoc names to c-variables */
-	if (brkpnt_exists) {
-		brkpnt_str_ = "nrn_cur, nrn_jacob, nrn_state";
-	}else{
-		brkpnt_str_ = "nullptr, nullptr, nullptr";
-	}
-=======
     int i, j, ioncount, pointercount, gind, emit_check_table_thread;
     Item *q, *q1;
     Symbol *s, *sion;
@@ -252,14 +237,8 @@
     if (brkpnt_exists) {
         brkpnt_str_ = "nrn_cur, nrn_jacob, nrn_state";
     } else {
-        brkpnt_str_ = "0, 0, 0";
-#if 1 || defined(__MINGW32__)
-        /* x86_64-w64-mingw32-gcc passed 0 without zeroing the high 32 bits */
-        /* also cygwin64 gcc 4.8.1, so cast to void* universally */
-        brkpnt_str_ = "(void*)0, (void*)0, (void*)0";
-#endif
-    }
->>>>>>> 310551ff
+        brkpnt_str_ = "nullptr, nullptr, nullptr";
+    }
 
     for (modbase = modprefix + strlen(modprefix); modbase != modprefix; modbase--) {
         if (*modbase == '\\' || *modbase == '/') {
@@ -357,37 +336,13 @@
 	/*SUPPRESS 763*/\n\
 	/*SUPPRESS 765*/\n\
 	");
-<<<<<<< HEAD
-	Lappendstr(defs_list, "extern double *hoc_getarg(int);\n");
-=======
-    Lappendstr(defs_list, "extern double *getarg();\n");
->>>>>>> 310551ff
+    Lappendstr(defs_list, "extern double *hoc_getarg(int);\n");
 #if VECTORIZE
     if (vectorize) {
         Sprintf(buf, "/* Thread safe. No static _p or _ppvar. */\n");
     } else
 #endif
     {
-<<<<<<< HEAD
-	Sprintf(buf, "static double *_p; static Datum *_ppvar;\n");
-    }
-	Lappendstr(defs_list, buf);
-
-	nrndeclare();
-	varcount = parraycount = 0;
-	declare_p();
-	ioncount = iondef(&pointercount); /* first is _nd_area if point process */
-	Lappendstr(defs_list, "\n#if MAC\n#if !defined(v)\n#define v _mlhv\n#endif\n#if !defined(h)\n#define h _mlhh\n#endif\n#endif\n");
-	Lappendstr(defs_list, "static int hoc_nrnpointerindex = ");
-	if (pointercount) {
-		q = nrnpointers->next;
-		Sprintf(buf, "%d;\n", SYM(q)->used);
-	}else{
-		Sprintf(buf, "-1;\n");
-	}
-	Lappendstr(defs_list, buf);
-	/*above modified to also count and define pointers*/
-=======
         Sprintf(buf, "static double *_p; static Datum *_ppvar;\n");
     }
     Lappendstr(defs_list, buf);
@@ -399,7 +354,6 @@
     Lappendstr(defs_list,
                "\n#if MAC\n#if !defined(v)\n#define v _mlhv\n#endif\n#if !defined(h)\n#define h "
                "_mlhh\n#endif\n#endif\n");
-    Lappendstr(defs_list, "\n#if defined(__cplusplus)\nextern \"C\" {\n#endif\n");
     Lappendstr(defs_list, "static int hoc_nrnpointerindex = ");
     if (pointercount) {
         q = nrnpointers->next;
@@ -409,7 +363,6 @@
     }
     Lappendstr(defs_list, buf);
     /*above modified to also count and define pointers*/
->>>>>>> 310551ff
 
     if (vectorize) {
         Lappendstr(defs_list, "static Datum* _extcall_thread;\n static Prop* _extcall_prop;\n");
@@ -463,31 +416,15 @@
 extern void hoc_register_units(int, HocParmUnits*);\n\
 extern void nrn_promote(Prop*, int, int);\n\
 extern Memb_func* memb_func;\n\
-<<<<<<< HEAD
-"	);
-
-	if (nmodl_text) {
-		Lappendstr(defs_list, "\n"
-"#define NMODL_TEXT 1\n"
-"#if NMODL_TEXT\n"
-"static void register_nmodl_text_and_filename(int mechtype);\n"
-"#endif\n"
-		);
-	}
-=======
 ");
->>>>>>> 310551ff
 
     if (nmodl_text) {
         Lappendstr(defs_list,
                    "\n"
                    "#define NMODL_TEXT 1\n"
                    "#if NMODL_TEXT\n"
-                   "static const char* nmodl_file_text;\n"
-                   "static const char* nmodl_filename;\n"
-                   "extern void hoc_reg_nmodl_text(int, const char*);\n"
-                   "extern void hoc_reg_nmodl_filename(int, const char*);\n"
-                   "#endif\n\n");
+                   "static void register_nmodl_text_and_filename(int mechtype);\n"
+                   "#endif\n");
     }
 
     /**** create special point process functions */
@@ -1191,18 +1128,8 @@
 extern void hoc_register_tolerance(int, HocStateTolerance*, Symbol***);\n\
 extern void _cvode_abstol( Symbol**, double*, int);\n\n\
 ");
-<<<<<<< HEAD
-	Sprintf(buf, "extern \"C\" void _%s_reg() {\n\
-	int _vectorized = %d;\n", modbase, vectorize);
-	Lappendstr(defs_list, buf);
-	q = lappendstr(defs_list, "");
-	Lappendstr(defs_list, "_initlists();\n");
-#else
-	Sprintf(buf, "extern \"C\" void _%s_reg() {\n	_initlists();\n", modbase);
-	Lappendstr(defs_list, buf);
-=======
     Sprintf(buf,
-            "void _%s_reg() {\n\
+            "extern \"C\" void _%s_reg() {\n\
 	int _vectorized = %d;\n",
             modbase,
             vectorize);
@@ -1210,9 +1137,8 @@
     q = lappendstr(defs_list, "");
     Lappendstr(defs_list, "_initlists();\n");
 #else
-    Sprintf(buf, "void _%s_reg() {\n	_initlists();\n", modbase);
+    Sprintf(buf, "extern \"C\" void _%s_reg() {\n	_initlists();\n", modbase);
     Lappendstr(defs_list, buf);
->>>>>>> 310551ff
 #endif
 
     if (suffix[0]) { /* not "nothing" */
@@ -1265,31 +1191,6 @@
             }
         }
 #endif
-<<<<<<< HEAD
-	Lappendstr(defs_list, "_mechtype = nrn_get_mechtype(_mechanism[1]);\n");
-	lappendstr(defs_list, "    _nrn_setdata_reg(_mechtype, _setdata);\n");
-	if (vectorize && thread_mem_init_list->next != thread_mem_init_list) {
-		lappendstr(defs_list, "    _nrn_thread_reg(_mechtype, 1, _thread_mem_init);\n");
-	}
-	if (vectorize && thread_cleanup_list->next != thread_cleanup_list) {
-		lappendstr(defs_list, "    _nrn_thread_reg(_mechtype, 0, _thread_cleanup);\n");
-	}
-	if (uip) {
-		lappendstr(defs_list, "    _nrn_thread_reg(_mechtype, 2, _update_ion_pointer);\n");
-	}
-	if (emit_check_table_thread) {
-		lappendstr(defs_list, "    _nrn_thread_table_reg(_mechtype, _check_table_thread);\n");
-	}
-	if (use_bbcorepointer) {
-		lappendstr(defs_list, "  hoc_reg_bbcore_write(_mechtype, bbcore_write);\n");
-		lappendstr(defs_list, "  hoc_reg_bbcore_read(_mechtype, bbcore_read);\n");
-	}
-	if (nmodl_text) {
-		lappendstr(defs_list, "#if NMODL_TEXT\n  register_nmodl_text_and_filename(_mechtype);\n#endif\n");
-	}
-	sprintf(buf, " hoc_register_prop_size(_mechtype, %d, %d);\n", parraycount, ppvar_cnt);
-	Lappendstr(defs_list, buf);
-=======
         Lappendstr(defs_list, "_mechtype = nrn_get_mechtype(_mechanism[1]);\n");
         lappendstr(defs_list, "    _nrn_setdata_reg(_mechtype, _setdata);\n");
         if (vectorize && thread_mem_init_list->next != thread_mem_init_list) {
@@ -1310,12 +1211,10 @@
         }
         if (nmodl_text) {
             lappendstr(defs_list,
-                       "#if NMODL_TEXT\n  hoc_reg_nmodl_text(_mechtype, nmodl_file_text);\n  "
-                       "hoc_reg_nmodl_filename(_mechtype, nmodl_filename);\n#endif\n");
+                       "#if NMODL_TEXT\n  register_nmodl_text_and_filename(_mechtype);\n#endif\n");
         }
         sprintf(buf, " hoc_register_prop_size(_mechtype, %d, %d);\n", parraycount, ppvar_cnt);
         Lappendstr(defs_list, buf);
->>>>>>> 310551ff
         if (watch_seen_) {
             Lappendstr(defs_list, " hoc_reg_watch_allocate(_mechtype, _watch_alloc);\n");
         }
@@ -1514,26 +1413,6 @@
 }
 
 void ldifusreg() {
-<<<<<<< HEAD
-	Item* q, *qdexp, *qb1, *qvexp, *qb2, *q1;
-	char* cfindex, *dfdcur;
-	Symbol* s, *d;
-	int n;
-
-	/* ldifuslist format: series of symbol qdexp qb1 svexp qb2
-			indexforflux dflux/dconc */
-	n = 0;
-	ITERATE(q, ldifuslist) {
-		s = SYM(q); q = q->next;
-		qdexp = ITM(q); q = q->next;
-		qb1 = ITM(q); q = q->next;
-		qvexp = ITM(q); q = q->next;
-		qb2 = ITM(q); q = q->next;
-		cfindex = STR(q); q = q->next;
-		dfdcur = STR(q);
-		++n;
-sprintf(buf, "static void* _difspace%d;\nextern double nrn_nernst_coef(int);\n\
-=======
     Item *q, *qdexp, *qb1, *qvexp, *qb2, *q1;
     char *cfindex, *dfdcur;
     Symbol *s, *d;
@@ -1558,8 +1437,7 @@
         dfdcur = STR(q);
         ++n;
         sprintf(buf,
-                "static void* _difspace%d;\nextern double nrn_nernst_coef();\n\
->>>>>>> 310551ff
+                "static void* _difspace%d;\nextern double nrn_nernst_coef(int);\n\
 static double _difcoef%d(int _i, double* _p, Datum* _ppvar, double* _pdvol, double* _pdfcdc, Datum* _thread, NrnThread* _nt) {\n  \
  *_pdvol = ",
                 n,
@@ -2888,112 +2766,6 @@
 }
 #endif
 
-<<<<<<< HEAD
-void net_receive(Item* qarg, Item* qp1, Item* qp2, Item* qstmt, Item* qend)
-{
-	Item* q, *q1;
-	Symbol* s;
-	int i, b;
-	char snew[256];
-	if (net_receive_) {
-		diag("Only one NET_RECEIVE block allowed", (char*)0);
-	}
-	if (!point_process) {
-		diag("NET_RECEIVE can only exist in a POINT_PROCESS", (char*)0);
-	}
-	net_receive_ = 1;
-	deltokens(qp1, qp2);
-	insertstr(qstmt, "(Point_process* _pnt, double* _args, double _lflag)");
-	i = 0;
-	ITERATE(q1, qarg) if (q1->next != qarg) { /* skip last "flag" arg */
-		s = SYM(q1);
-		sprintf(snew, "_args[%d]", i);
-		++i;
-		for (q = qstmt; q != qend; q = q->next) {
-			if (q->itemtype == SYMBOL && SYM(q) == s) {
-				replacstr(q, snew);
-			}
-		}
-	}
-	net_send_delivered_ = qstmt;
-	q = insertstr(qstmt, "\n{");
-	vectorize_substitute(q, "\n{  double* _p; Datum* _ppvar; Datum* _thread; NrnThread* _nt;\n");
-	if (watch_seen_) {
-		insertstr(qstmt, "  int _watch_rm = 0;\n");
-	}
-	q = insertstr(qstmt, "  _p = _pnt->_prop->param; _ppvar = _pnt->_prop->dparam;\n");
-	vectorize_substitute(insertstr(q, ""), "  _thread = (Datum*)0; _nt = (NrnThread*)_pnt->_vnt;");
-	if (debugging_) {
-	    if (0) {
-		insertstr(qstmt, " assert(_tsav <= t); _tsav = t;");
-	    }else{
-		insertstr(qstmt, " if (_tsav > t){ hoc_execerror(hoc_object_name(_pnt->ob), \":Event arrived out of order. Must call ParallelContext.set_maxstep AFTER assigning minimum NetCon.delay\");}\n _tsav = t;");
-	    }
-	}
-	insertstr(qend, "}");
-	if (!artificial_cell) {
-		Symbol* ions[10]; int j, nion=0;
-		/* v can be changed in the NET_RECEIVE block since it is
-		   called between integrator steps and before a re_init
-		   But no need to do so if it is not used.
-		*/
-		Symbol* vsym = lookup("v");
-		netrec_need_v = 1;
-		for (q = qstmt; q != qend; q = q->next) {
-			if (q->itemtype == SYMBOL && SYM(q) == vsym) {
-				insertstr(qstmt, " v = NODEV(_pnt->node);\n");
-				insertstr(qend, "\n NODEV(_pnt->node) = v;\n");
-				netrec_need_v = 0;
-				break;
-			}
-		}
-		/* if an ion concentration
-		is mentioned then we need to get the relevant value
-		on entry and possibly set a value on exit
-		Do not allow mention of reversal potential or current
-		*/
-		for (q = qstmt; q != qend; q = q->next) {
-			if (q->itemtype == SYMBOL && SYM(q)->type == NAME) {
-				s = SYM(q);
-				if ((s->nrntype & (NRNPRANGEIN | NRNPRANGEOUT)) == 0) {
-					continue;
-				}
-				if ((s->nrntype & IONCONC) == 0) {
-diag(s->name, ":only concentrations can be mentioned in a NET_RECEIVE block");
-				}
-				/* distinct only */
-				for (j=0; j < nion; ++j) {
-					if (s == ions[j]) {
-						break;
-					}
-				}
-				if (j == nion) {
-					if (nion >= 10) {
-diag("too many ions mentioned in NET_RECEIVE block (limit 10", (char*)0);
-					}
-					ions[nion] = s;
-					++nion;
-				}
-			}
-		}
-		for (j = 0; j < nion; ++j) {
-			sprintf(buf, "%s   %s = _ion_%s;\n", (j==0)?"\n":"", ions[j]->name, ions[j]->name);
-			insertstr(qstmt, buf);
-		}
-		for (j = 0; j < nion; ++j) {
-			if (ions[j]->subtype & STAT) {
-				sprintf(buf, "%s   _ion_%s = %s;\n", (j==0)?"\n":"", ions[j]->name, ions[j]->name);
-				insertstr(qend, buf);
-			}
-		}
-	}
-	if (i > 0) {
-		net_receive_ = i;
-	}
-	if (net_init_q1_) {
-		movelist(net_init_q1_, net_init_q2_, procfunc);
-	}
-=======
 void net_receive(Item* qarg, Item* qp1, Item* qp2, Item* qstmt, Item* qend) {
     Item *q, *q1;
     Symbol* s;
@@ -3032,9 +2804,8 @@
             insertstr(qstmt, " assert(_tsav <= t); _tsav = t;");
         } else {
             insertstr(qstmt,
-                      " if (_tsav > t){ extern char* hoc_object_name(); "
-                      "hoc_execerror(hoc_object_name(_pnt->ob), \":Event arrived out of order. "
-                      "Must call ParallelContext.set_maxstep AFTER assigning minimum "
+                      " if (_tsav > t){ hoc_execerror(hoc_object_name(_pnt->ob), \":Event arrived "
+                      "out of order. Must call ParallelContext.set_maxstep AFTER assigning minimum "
                       "NetCon.delay\");}\n _tsav = t;");
         }
     }
@@ -3107,7 +2878,6 @@
     if (net_init_q1_) {
         movelist(net_init_q1_, net_init_q2_, procfunc);
     }
->>>>>>> 310551ff
 }
 
 void net_init(Item* qinit, Item* qp2) {
