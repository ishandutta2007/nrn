#include <../../nmodlconf.h>

/*
 * some parse actions to reduce size of parse.ypp the installation routines can
 * also be used, e.g. in sens to automattically construct variables
 */

#include <stdlib.h>
#include "modl.h"
#include "parse1.hpp"

Symbol* scop_indep;      /* independent used by SCoP */
Symbol* indepsym;        /* only one independent variable */
Symbol* stepsym;         /* one or fewer stepped variables */
List* indeplist;         /* FROM TO WITH START UNITS */
List* watch_alloc;       /* text of the void _watch_alloc(Datum*) function */
extern List* syminorder; /* Order in which variables are output to
                          * .var file */

#if CVODE
extern List* state_discon_list_;
extern int net_send_seen_;
extern int net_event_seen_;
extern int watch_seen_;
#endif

int protect_;
int protect_include_;
extern Item* vectorize_replacement_item(Item*);
extern int artificial_cell;
extern int vectorize;
extern int assert_threadsafe;

int type_change(Symbol* sym, int level);

static long previous_subtype; /* subtype at the sym->level */
static char* previous_str;    /* u.str on last install */

void explicit_decl(int level, Item* q) {
    /* used to be inside parse1.ypp without the lastvars condition
       Without the condition it served two purposes.
       1) variables explicitly declared were so marked so that they
          would appear first in the .var file.  Unmarked variables
          appear last.
       2) Give error message if a variable was explicitly declared
          more than once.
       Now, the merge program produces declaration blocks from
       submodels with a prepended LAST_VARS keyword.  This implies
       1) that variables in such blocks should appear last (if they
          don't appear at the top level) and
       2) multiple declarations are not errors.
       Hence we merely enclose the old code in an if statement
       The question arises, on multiple declarations, which value
       does the .var file get.  In the current implementation it
       is the last one seen. If this is not right (and a better
       method would be keep the value declared closest to the root)
       then it will be the responsibility of merge to delete
       multiple declarations.
    */
    /* Solving the multiple declaration problem.
       merge now gives the level number of the declaration with
       the root file having level number 0, all its submodels having
       level number 1, submodels of level 1 submodels having level 2,
       etc.  The rule is that the lowest level declaration is used.
       If two declarations exist at the same level then it is an
       error unless their u.str are identical.  Since, by the time
       this routine is called the latest declaration has already been
       installed, each installation routine saves the previous u.str
       in a static variable. Also a new field is added to the
       symbol structure to keep track of its level. At this time
       we retain the EXPLICIT_DECL field for explicit declarations
       at the root level. The default level when the symbol is
       allocated is 100.
     */

    Symbol* sym;

    sym = SYM(q);
    if (!level) { /* No multiple declarations at the root level and
            the symbol is marked explicitly declared */
        if (sym->usage & EXPLICIT_DECL) {
            diag("Multiple declaration of ", sym->name);
        }
        sym->usage |= EXPLICIT_DECL;
    }
    /* this ensures that declared PRIMES will appear in .var file */
    sym->usage |= DEP;

    if (level >= sym->level) {
        assert(previous_str);
    }
    /* resolve possible type conflicts */
    if (type_change(sym, level)) {
        return;
    }
    /* resolve which declaration takes precedence */
    if (level < sym->level) { /* new one takes precedence */
        sym->level = level;
    } else if (level > sym->level) { /* old one takes precedence */
        sym->u.str = previous_str;
    } else if (strcmp(sym->u.str, previous_str) != 0) { /* not identical */
        diag(sym->name, "has different values at same level");
    }
}

/* restricted type changes are allowed in hierarchical models with each
one producing a message. Notice that multiple declarations at level 0 are
caught as errors in the function above. */

int type_change(Symbol* sym, int level) /*return 1 if type change, 0 otherwise*/
{
    long s, d, c;

    s = sym->subtype & STAT;
    d = sym->subtype & DEP;
    c = sym->subtype & PARM;

    if (s && c) {
        sym->subtype &= ~c;
        Fprintf(stderr, "Notice: %s is promoted from a PARAMETER to a STATE\n", sym->name);
        if (previous_subtype & STAT) {
            sym->u.str = previous_str;
        }
    } else if (s && d) {
        sym->subtype &= ~d;
        Fprintf(stderr, "WARNING: %s is promoted from an ASSIGNED to a STATE\n", sym->name);
        if (previous_subtype & STAT) {
            sym->u.str = previous_str;
        }
    } else if (d && c) {
        sym->subtype &= ~c;
        Fprintf(stderr, "Notice: %s is promoted from a PARAMETER to an ASSIGNED\n", sym->name);
        if (previous_subtype & DEP) {
            sym->u.str = previous_str;
        }
    } else {
        return 0;
    }
    if (level < sym->level) {
        sym->level = level;
    }
    return 1;
}

void parm_array_install(Symbol* n, char* num, char* units, char* limits, int index) {
    char buf[NRN_BUFSIZE];

    previous_subtype = n->subtype;
    previous_str = n->u.str;
    if (n->u.str == (char*) 0)
        Lappendsym(syminorder, n);
    n->subtype |= PARM;
    n->subtype |= ARRAY;
    n->araydim = index;
    Sprintf(buf, "[%d]\n%s\n%s\n%s\n", index, num, units, limits);
    n->u.str = stralloc(buf, (char*) 0);
}

void parminstall(Symbol* n, char* num, char* units, char* limits) {
    char buf[NRN_BUFSIZE];

    previous_subtype = n->subtype;
    previous_str = n->u.str;
    if (n->u.str == (char*) 0)
        Lappendsym(syminorder, n);
    n->subtype |= PARM;
    Sprintf(buf, "\n%s\n%s\n%s\n", num, units, limits);
    n->u.str = stralloc(buf, (char*) 0);
}

/* often we want to install a parameter by default but only
if the user hasn't declared it herself.
*/
Symbol* ifnew_parminstall(char* name, char* num, char* units, char* limits) {
    Symbol* s;

    if ((s = lookup(name)) == SYM0) {
        s = install(name, NAME);
        parminstall(s, num, units, limits);
    }
    if (!(s->subtype)) {
        /* can happen when PRIME used in MATCH */
        parminstall(s, num, units, limits);
    }
    if (!(s->subtype & (PARM | STEP1))) {
        /* special case is scop_indep can be a PARM but not indepsym */
        if (scop_indep == indepsym || s != scop_indep) {
            diag(s->name, "can't be declared a parameter by default");
        }
    }
    return s;
}

void steppedinstall(Symbol* n, Item* q1, Item* q2, char* units) {
    int i;

    char buf[NRN_BUFSIZE];
    static int seestep = 0;

    previous_subtype = n->subtype;
    previous_str = n->u.str;
    if (seestep) {
        diag("Only one STEPPED variable can be defined", (char*) 0);
    }
    seestep = 1;
    stepsym = n;
    i = 0;
    Strcpy(buf, "\n");
    Strcat(buf, STR(q1));
    while (q1 != q2) {
        q1 = q1->next;
        Strcat(buf, SYM(q1)->name); /* , is a symbol */
        q1 = q1->next;
        Strcat(buf, STR(q1));
        i++;
        if (i > 5) {
            diag("Maximum of 5 steps in a stepped variable", (char*) 0);
        }
    }
    Strcat(buf, "\n");
    Strcat(buf, units);
    Strcat(buf, "\n");
    n->subtype |= STEP1;
    n->u.str = stralloc(buf, (char*) 0);
}

static char* indepunits = "";
#if NMODL
int using_default_indep;
#endif

void indepinstall(Symbol* n,
                  char* from,
                  char* to,
                  char* with,
                  Item* qstart,
                  char* units,
                  int scop) {
    char buf[NRN_BUFSIZE];

    /* scop_indep may turn out to be different from indepsym. If this is the case
       then indepsym will be a constant in the .var file (see parout.c).
       If they are the same, then u.str gets the info from SCOP.
    */
    if (!scop) {
#if NMODL
        if (using_default_indep) {
            using_default_indep = 0;
            if (indepsym != n) {
                indepsym->subtype &= ~INDEP;
                parminstall(indepsym, "0", "ms", "");
            }
            indepsym = (Symbol*) 0;
        }
#endif
        if (indepsym) {
            diag("Only one independent variable can be defined", (char*) 0);
        }
        indeplist = newlist();
        Lappendstr(indeplist, from);
        Lappendstr(indeplist, to);
        Lappendstr(indeplist, with);
        if (qstart) {
            Lappendstr(indeplist, STR(qstart));
        } else {
            Lappendstr(indeplist, from);
        }
        Lappendstr(indeplist, units);
        n->subtype |= INDEP;
        indepunits = stralloc(units, (char*) 0);
        if (n != scop_indep) {
            Sprintf(buf, "\n%s*%s(%s)\n%s\n", from, to, with, units);
            n->u.str = stralloc(buf, (char*) 0);
        }
        indepsym = n;
        if (!scop_indep) {
            scop_indep = indepsym;
        }
    } else {
        n->subtype |= INDEP;
        Sprintf(buf, "\n%s*%s(%s)\n%s\n", from, to, with, units);
        n->u.str = stralloc(buf, (char*) 0);
        scop_indep = n;
    }
}

/*
 * installation of dependent and state variables type 0 -- dependent; 1 --
 * state index 0 -- scalar; otherwise -- array qs -- item pointer to START
 * const string makeconst 0 -- do not make a default constant for state 1 --
 * make sure name0 exists For states Dname and name0 are normally created.
 * However Dname will not appear in the .var file unless it is used -- see
 * parout.c.
 */
void depinstall(int type,
                Symbol* n,
                int index,
                char* from,
                char* to,
                char* units,
                Item* qs,
                int makeconst,
                char* abstol) {
    char buf[NRN_BUFSIZE], *pstr;
    int c;

    if (!type && strlen(abstol) > 0) {
        printf("abstol = |%s|\n", abstol);
        diag(n->name, "tolerance can be specified only for a STATE");
    }
    pstr = n->u.str; /* make it work even if recursive */
    if (n->u.str == (char*) 0)
        Lappendsym(syminorder, n);
    if (type) {
        n->subtype |= STAT;
        c = ':';
        statdefault(n, index, units, qs, makeconst);
    } else {
        n->subtype |= DEP;
        c = ';';
        if (qs) {
            diag("START not legal except in  STATE block", (char*) 0);
        }
    }
    if (index) {
        Sprintf(buf, "[%d]\n%s%c%s\n%s\n%s\n", index, from, c, to, units, abstol);
        n->araydim = index;
        n->subtype |= ARRAY;
    } else {
        Sprintf(buf, "\n%s%c%s\n%s\n%s\n", from, c, to, units, abstol);
    }
    n->u.str = stralloc(buf, (char*) 0);
    previous_subtype = n->subtype;
    previous_str = pstr;
}

void statdefault(Symbol* n, int index, char* units, Item* qs, int makeconst) {
    char nam[256], *un;
    Symbol* s;

    if (n->type != NAME && n->type != PRIME) {
        diag(n->name, "can't be a STATE");
    }
    if (makeconst) {
        Sprintf(nam, "%s0", n->name);
        s = ifnew_parminstall(nam, "0", units, "");
        if (qs) { /*replace with proper default*/
            parminstall(s, STR(qs), units, "");
        }
    }
    Sprintf(nam, "%s/%s", units, indepunits);
    un = stralloc(nam, (char*) 0);
    Sprintf(nam, "D%s", n->name);
    if ((s = lookup(nam)) == SYM0) { /* install the prime as a DEP */
        s = install(nam, PRIME);
        depinstall(0, s, index, "0", "1", un, ITEM0, 0, "");
    }
}

/* the problem is that qpar->next may already have a _p, ..., _nt
vectorize_substitute, and qpar->next is often normally "" instead of ')'
for the no arg case.
*/
static int func_arg_examine(Item* qpar, Item* qend) {
    Item* q;
    int b = 1; /* real args exist case */
    q = qpar->next;
    if (q->itemtype == SYMBOL && strcmp(SYM(q)->name, ")") == 0) {
        b = 0; /* definitely no arg */
    }
    if (q->itemtype == STRING && strcmp(STR(q), "") == 0) {
        if (vectorize_replacement_item(q)) {
            b = 2; /* _p,..._nt already there */
        } else if (q->next->itemtype == SYMBOL && strcmp(SYM(q->next)->name, ")") == 0) {
            b = 0; /* definitely no arg */
        }
    }
    return b;
}

void vectorize_scan_for_func(Item* q1, Item* q2) {
    Item *q, *qq;
    int b;
    return;
    for (q = q1; q != q2; q = q->next) {
        if (q->itemtype == SYMBOL) {
            Symbol* s = SYM(q);
            if ((s->usage & FUNCT) && !(s->subtype & (EXTDEF))) {
                if (q->next->itemtype == SYMBOL && strcmp(SYM(q->next)->name, "(") == 0) {
                    int b = func_arg_examine(q->next, q2);
                    if (b == 0) { /* no args */
                        vectorize_substitute(q->next, "(_p, _ppvar, _thread, _nt");
                    } else if (b == 1) { /* real args */
                        vectorize_substitute(q->next, "(_p, _ppvar, _thread, _nt,");
                    } /* else no _p.._nt already there */
                }
            }
        }
    }
}

void defarg(Item* q1, Item* q2) /* copy arg list and define as doubles */
{
    Item *q3, *q;

    if (q1->next == q2) {
#if VECTORIZE
        vectorize_substitute(insertstr(q2, ""), "_threadargsproto_");
#endif
        return;
    }
    for (q = q1->next; q != q2; q = q->next) {
        if (strcmp(SYM(q)->name, ",") != 0) {
            insertstr(q, "double");
        }
    }
#if VECTORIZE
    vectorize_substitute(insertstr(q1->next, ""), "_threadargsprotocomma_");
#endif
}

void lag_stmt(Item* q1, int blocktype) /* LAG name1 BY name2 */
{
    Symbol *name1, *name2, *lagval;

    /*ARGSUSED*/
    /* parse */
    name1 = SYM(q1->next);
    remove(q1->next);
    remove(q1->next);
    name2 = SYM(q1->next);
    remove(q1->next);
    name1->usage |= DEP;
    name2->usage |= DEP;
    /* check */
    if (!indepsym) {
        diag("INDEPENDENT variable must be declared to process", "the LAG statement");
    }
    if (!(name1->subtype & (DEP | STAT))) {
        diag(name1->name, "not a STATE or DEPENDENT variable");
    }
    if (!(name2->subtype & (PARM | nmodlCONST))) {
        diag(name2->name, "not a CONSTANT or PARAMETER");
    }
    Sprintf(buf, "lag_%s_%s", name1->name, name2->name);
    if (lookup(buf)) {
        diag(buf, "already in use");
    }
    /* create */
    lagval = install(buf, NAME);
    lagval->usage |= DEP;
    lagval->subtype |= DEP;
    if (name1->subtype & ARRAY) {
        lagval->subtype |= ARRAY;
        lagval->araydim = name1->araydim;
    }
    if (lagval->subtype & ARRAY) {
        Sprintf(buf, "static double *%s;\n", lagval->name);
        Linsertstr(procfunc, buf);
        Sprintf(buf,
                "%s = lag(%s, %s, %s, %d);\n",
                lagval->name,
                name1->name,
                indepsym->name,
                name2->name,
                lagval->araydim);
    } else {
        Sprintf(buf, "static double %s;\n", lagval->name);
        Linsertstr(procfunc, buf);
        Sprintf(buf,
                "%s = *lag(&(%s), %s, %s, 0);\n",
                lagval->name,
                name1->name,
                indepsym->name,
                name2->name);
    }
    replacstr(q1, buf);
}

void queue_stmt(Item* q1, Item* q2) {
    Symbol* s;
    static int first = 1;

    if (first) {
        first = 0;
        Linsertstr(initfunc, "initqueue();\n");
    }
    if (SYM(q1)->type == PUTQ) {
        replacstr(q1, "enqueue(");
    } else {
        replacstr(q1, "dequeue(");
    }

    s = SYM(q2);
    s->usage |= DEP;
    if (!(s->subtype)) {
        diag(s->name, "not declared");
    }
    if (s->subtype & ARRAY) {
        Sprintf(buf, "%s, %d);\n", s->name, s->araydim);
    } else {
        Sprintf(buf, "&(%s), 1);\n", s->name);
    }
    replacstr(q2, buf);
}

void add_reset_args(Item* q) {
    static int reset_fun_cnt = 0;

    reset_fun_cnt++;
    Sprintf(buf, "&_reset, &_freset%d,", reset_fun_cnt);
    Insertstr(q->next, buf);
    Sprintf(buf, "static double _freset%d;\n", reset_fun_cnt);
    Lappendstr(firstlist, buf);
}

void add_nrnthread_arg(Item* q) {
    vectorize_substitute(insertstr(q->next, "nrn_threads,"), "_nt,");
}

/* table manipulation */
/* arglist must have exactly one argument
   tablist contains 1) list of names to be looked up (must be empty if
   qtype is FUNCTION and nonempty if qtype is PROCEDURE).
   2) From expression list
   3) To expression list
   4) With integer string
   5) DEPEND list as list of names
   The qname does not have a _l if a function. The arg names all have _l
   prefixes.
*/
/* checking and creation of table has been moved to separate function called
   static _check_func.
*/
/* to allow vectorization the table functions are separated into
    name	robust function. makes sure
        table is uptodate (calls check_name)
    _check_name	if table not up to date then builds table
    _f_name		analytic
    _n_name		table lookup with no checking if usetable=1
            otherwise calls _f_name.
*/

static List* check_table_statements;
static Symbol* last_func_using_table;

void check_tables() {
    /* for threads do this differently */
    if (check_table_statements) {
        fprintf(fcout, "\n#if %d\n", 0);
        printlist(check_table_statements);
        fprintf(fcout, "#endif\n");
    }
}

/* this way we can make sure the tables are up to date in the main thread
at critical points in the finitialize, nrn_fixed_step, etc. The only
requirement is that the function that generates the table not use
any except GLOBAL parameters and assigned vars not requiring
an initial value, because we are probably going to
call this with nonsense _p, _ppvar, and _thread
*/
static List* check_table_thread_list;
int check_tables_threads(List* p) {
    Item* q;
    if (check_table_thread_list) {
        ITERATE(q, check_table_thread_list) {
            sprintf(buf, "\nstatic void %s(double*, Datum*, Datum*, NrnThread*);", STR(q));
            lappendstr(p, buf);
        }
        lappendstr(p,
                   "\nstatic void _check_table_thread(double* _p, Datum* _ppvar, Datum* _thread, "
                   "NrnThread* _nt, int _type) {\n");
        ITERATE(q, check_table_thread_list) {
            sprintf(buf, "  %s(_p, _ppvar, _thread, _nt);\n", STR(q));
            lappendstr(p, buf);
        }
        lappendstr(p, "}\n");
        return 1;
    }
    return 0;
}

void table_massage(List* tablist, Item* qtype, Item* qname, List* arglist) {
    Symbol *fsym, *s, *arg = 0;
    char* fname;
    List *table, *from, *to, *depend;
    int type, ntab;
    Item* q;

    if (!tablist) {
        return;
    }
    fsym = SYM(qname);
    last_func_using_table = fsym;
    fname = fsym->name;
    table = LST(q = tablist->next);
    from = LST(q = q->next);
    to = LST(q = q->next);
    ntab = atoi(STR(q = q->next));
    depend = LST(q = q->next);
    type = SYM(qtype)->type;

    ifnew_parminstall("usetable", "1", "", "0 1");
    if (!check_table_statements) {
        check_table_statements = newlist();
    }
    sprintf(buf, "_check_%s();\n", fname);
    q = lappendstr(check_table_statements, buf);
    sprintf(buf, "_check_%s(_p, _ppvar, _thread, _nt);\n", fname);
    vectorize_substitute(q, buf);
    /*checking*/
    if (type == FUNCTION1) {
        if (table) {
            diag("TABLE stmt in FUNCTION cannot have a table name list", (char*) 0);
        }
        table = newlist();
        Lappendsym(table, fsym);
    } else {
        if (!table) {
            diag("TABLE stmt in PROCEDURE must have a table name list", (char*) 0);
        }
    }
    if (arglist->next == arglist || arglist->next->next != arglist) {
        diag("FUNCTION or PROCEDURE containing a TABLE stmt\n", "must have exactly one argument");
    } else {
        arg = SYM(arglist->next);
    }
    if (!depend) {
        depend = newlist();
    }

    /*translation*/
    /* new name for original function */
    Sprintf(buf, "_f_%s", fname);
    SYM(qname) = install(buf, fsym->type);
    SYM(qname)->subtype = fsym->subtype;
    SYM(qname)->varnum = fsym->varnum;
    if (type == FUNCTION1) {
        fsym->subtype |= FUNCT;
        Sprintf(buf, "static double _n_%s(double);\n", fname);
        q = linsertstr(procfunc, buf);
#if VECTORIZE
        Sprintf(buf, "static double _n_%s(_threadargsprotocomma_ double _lv);\n", fname);
        vectorize_substitute(q, buf);
#endif
    } else {
        fsym->subtype |= PROCED;
        Sprintf(buf, "static void _n_%s(double);\n", fname);
        q = linsertstr(procfunc, buf);
#if VECTORIZE
        Sprintf(buf, "static void _n_%s(_threadargsprotocomma_ double _lv);\n", fname);
        vectorize_substitute(q, buf);
#endif
    }
    fsym->usage |= FUNCT;

    /* declare communication between func and check_func */
    Sprintf(buf, "static double _mfac_%s, _tmin_%s;\n", fname, fname);
    Lappendstr(procfunc, buf);

    /* create the check function */
    if (!check_table_thread_list) {
        check_table_thread_list = newlist();
    }
    sprintf(buf, "_check_%s", fname);
    lappendstr(check_table_thread_list, buf);
    Sprintf(buf, "static void _check_%s();\n", fname);
    q = insertstr(procfunc, buf);
    vectorize_substitute(q, "");
    Sprintf(buf, "static void _check_%s() {\n", fname);
    q = lappendstr(procfunc, buf);
    Sprintf(buf,
            "static void _check_%s(double* _p, Datum* _ppvar, Datum* _thread, NrnThread* _nt) {\n",
            fname);
    vectorize_substitute(q, buf);
    Lappendstr(procfunc, " static int _maktable=1; int _i, _j, _ix = 0;\n");
    Lappendstr(procfunc, " double _xi, _tmax;\n");
    ITERATE(q, depend) {
        Sprintf(buf, " static double _sav_%s;\n", SYM(q)->name);
        Lappendstr(procfunc, buf);
    }
    lappendstr(procfunc, " if (!usetable) {return;}\n");
    /*allocation*/
    ITERATE(q, table) {
        s = SYM(q);
        if (s->subtype & ARRAY) {
            Sprintf(buf,
                    " for (_i=0; _i < %d; _i++) {\
  _t_%s[_i] = makevector(%d*sizeof(double)); }\n",
                    s->araydim,
                    s->name,
                    ntab + 1);
        } else {
            Sprintf(buf, "  _t_%s = makevector(%d*sizeof(double));\n", s->name, ntab + 1);
        }
        Lappendstr(initlist, buf);
    }
    /* check dependency */
    ITERATE(q, depend) {
        Sprintf(buf, " if (_sav_%s != %s) { _maktable = 1;}\n", SYM(q)->name, SYM(q)->name);
        Lappendstr(procfunc, buf);
    }
    /* make the table */
    Lappendstr(procfunc, " if (_maktable) { double _x, _dx; _maktable=0;\n");
    Sprintf(buf, "  _tmin_%s = ", fname);
    Lappendstr(procfunc, buf);
    move(from->next, from->prev, procfunc);
    Sprintf(buf, ";\n   _tmax = ");
    Lappendstr(procfunc, buf);
    move(to->next, to->prev, procfunc);
    Lappendstr(procfunc, ";\n");
    Sprintf(buf, "  _dx = (_tmax - _tmin_%s)/%d.; _mfac_%s = 1./_dx;\n", fname, ntab, fname);
    Lappendstr(procfunc, buf);
    Sprintf(buf, "  for (_i=0, _x=_tmin_%s; _i < %d; _x += _dx, _i++) {\n", fname, ntab + 1);
    Lappendstr(procfunc, buf);
    if (type == FUNCTION1) {
        ITERATE(q, table) {
            s = SYM(q);
            Sprintf(buf, "   _t_%s[_i] = _f_%s(_x);\n", s->name, fname);
            Lappendstr(procfunc, buf);
#if VECTORIZE
            Sprintf(buf, "   _t_%s[_i] = _f_%s(_p, _ppvar, _thread, _nt, _x);\n", s->name, fname);
            vectorize_substitute(procfunc->prev, buf);
#endif
        }
    } else {
        Sprintf(buf, "   _f_%s(_x);\n", fname);
        Lappendstr(procfunc, buf);
#if VECTORIZE
        Sprintf(buf, "   _f_%s(_p, _ppvar, _thread, _nt, _x);\n", fname);
        vectorize_substitute(procfunc->prev, buf);
#endif
        ITERATE(q, table) {
            s = SYM(q);
            if (s->subtype & ARRAY) {
                Sprintf(buf,
                        "   for (_j = 0; _j < %d; _j++) { _t_%s[_j][_i] = %s[_j];\n}",
                        s->araydim,
                        s->name,
                        s->name);
            } else {
                Sprintf(buf, "   _t_%s[_i] = %s;\n", s->name, s->name);
            }
            Lappendstr(procfunc, buf);
        }
    }
    Lappendstr(procfunc, "  }\n"); /*closes loop over _i index*/
    /* save old dependency values */
    ITERATE(q, depend) {
        s = SYM(q);
        Sprintf(buf, "  _sav_%s = %s;\n", s->name, s->name);
        Lappendstr(procfunc, buf);
    }
    Lappendstr(procfunc, " }\n"); /* closes if(maktable)) */
    Lappendstr(procfunc, "}\n\n");


    /* create the new function (steers to analytic or table) */
    /*declaration*/
    if (type == FUNCTION1) {
#define GLOBFUNC 1
#if !GLOBFUNC
        Lappendstr(procfunc, "static int");
#endif
        Lappendstr(procfunc, "double");
    } else {
        Lappendstr(procfunc, "static int");
    }
    Sprintf(buf, "%s(double %s){", fname, arg->name);
    Lappendstr(procfunc, buf);
#if VECTORIZE
    Sprintf(buf,
            "%s(double* _p, Datum* _ppvar, Datum* _thread, NrnThread* _nt, double %s) {",
            fname,
            arg->name);
    vectorize_substitute(procfunc->prev, buf);
#endif
    /* check the table */
    Sprintf(buf, "_check_%s();\n", fname);
    q = lappendstr(procfunc, buf);
#if VECTORIZE
    Sprintf(buf, "\n#if 0\n_check_%s(_p, _ppvar, _thread, _nt);\n#endif\n", fname);
    vectorize_substitute(q, buf);
#endif
    if (type == FUNCTION1) {
        Lappendstr(procfunc, "return");
    }
    Sprintf(buf, "_n_%s(%s);\n", fname, arg->name);
    Lappendstr(procfunc, buf);
#if VECTORIZE
    Sprintf(buf, "_n_%s(_p, _ppvar, _thread, _nt, %s);\n", fname, arg->name);
    vectorize_substitute(procfunc->prev, buf);
#endif
    if (type != FUNCTION1) {
        Lappendstr(procfunc, "return 0;\n");
    }
    Lappendstr(procfunc, "}\n\n"); /* end of new function */

    /* _n_name function for table lookup with no checking */
    if (type == FUNCTION1) {
        Lappendstr(procfunc, "static double");
    } else {
        Lappendstr(procfunc, "static void");
    }
    Sprintf(buf, "_n_%s(double %s){", fname, arg->name);
    Lappendstr(procfunc, buf);
#if VECTORIZE
    Sprintf(buf,
            "_n_%s(double* _p, Datum* _ppvar, Datum* _thread, NrnThread* _nt, double %s){",
            fname,
            arg->name);
    vectorize_substitute(procfunc->prev, buf);
#endif
    Lappendstr(procfunc, "int _i, _j;\n");
    Lappendstr(procfunc, "double _xi, _theta;\n");

    /* usetable */
    Lappendstr(procfunc, "if (!usetable) {\n");
    if (type == FUNCTION1) {
        Lappendstr(procfunc, "return");
    }
    Sprintf(buf, "_f_%s(%s);", fname, arg->name);
    Lappendstr(procfunc, buf);
#if VECTORIZE
    Sprintf(buf, "_f_%s(_p, _ppvar, _thread, _nt, %s);", fname, arg->name);
    vectorize_substitute(procfunc->prev, buf);
#endif
    if (type != FUNCTION1) {
        Lappendstr(procfunc, "return;");
    }
    Lappendstr(procfunc, "\n}\n");

    /* table lookup */
    Sprintf(buf, "_xi = _mfac_%s * (%s - _tmin_%s);\n", fname, arg->name, fname);
    Lappendstr(procfunc, buf);
    Lappendstr(procfunc, "if (isnan(_xi)) {\n");
    if (type == FUNCTION1) {
        Lappendstr(procfunc, " return _xi; }\n");
    } else {
        ITERATE(q, table) {
            s = SYM(q);
            if (s->subtype & ARRAY) {
                Sprintf(buf,
                        " for (_j = 0; _j < %d; _j++) { %s[_j] = _xi;\n}",
                        s->araydim,
                        s->name);
            } else {
                Sprintf(buf, " %s = _xi;\n", s->name);
            }
            Lappendstr(procfunc, buf);
        }
        Lappendstr(procfunc, " return;\n }\n");
    }
    Lappendstr(procfunc, "if (_xi <= 0.) {\n");
    if (type == FUNCTION1) {
        Sprintf(buf, "return _t_%s[0];\n", SYM(table->next)->name);
        Lappendstr(procfunc, buf);
    } else {
        ITERATE(q, table) {
            s = SYM(q);
            if (s->subtype & ARRAY) {
                Sprintf(buf,
                        "for (_j = 0; _j < %d; _j++) { %s[_j] = _t_%s[_j][0];\n}",
                        s->araydim,
                        s->name,
                        s->name);
            } else {
                Sprintf(buf, "%s = _t_%s[0];\n", s->name, s->name);
            }
            Lappendstr(procfunc, buf);
        }
        Lappendstr(procfunc, "return;");
    }
    Lappendstr(procfunc, "}\n");
    Sprintf(buf, "if (_xi >= %d.) {\n", ntab);
    Lappendstr(procfunc, buf);
    if (type == FUNCTION1) {
        Sprintf(buf, "return _t_%s[%d];\n", SYM(table->next)->name, ntab);
        Lappendstr(procfunc, buf);
    } else {
        ITERATE(q, table) {
            s = SYM(q);
            if (s->subtype & ARRAY) {
                Sprintf(buf,
                        "for (_j = 0; _j < %d; _j++) { %s[_j] = _t_%s[_j][%d];\n}",
                        s->araydim,
                        s->name,
                        s->name,
                        ntab);
            } else {
                Sprintf(buf, "%s = _t_%s[%d];\n", s->name, s->name, ntab);
            }
            Lappendstr(procfunc, buf);
        }
        Lappendstr(procfunc, "return;");
    }
    Lappendstr(procfunc, "}\n");
    /* table interpolation */
    Lappendstr(procfunc, "_i = (int) _xi;\n");
    if (type == FUNCTION1) {
        s = SYM(table->next);
        Sprintf(buf,
                "return _t_%s[_i] + (_xi - (double)_i)*(_t_%s[_i+1] - _t_%s[_i]);\n",
                s->name,
                s->name,
                s->name);
        Lappendstr(procfunc, buf);
    } else {
        Lappendstr(procfunc, "_theta = _xi - (double)_i;\n");
        ITERATE(q, table) {
            s = SYM(q);
            if (s->subtype & ARRAY) {
                Sprintf(buf,
                        "for (_j = 0; _j < %d; _j++) {double *_t = _t_%s[_j];",
                        s->araydim,
                        s->name);
                Lappendstr(procfunc, buf);
                Sprintf(buf, "%s[_j] = _t[_i] + _theta*(_t[_i+1] - _t[_i]);}\n", s->name);
            } else {
                Sprintf(buf,
                        "%s = _t_%s[_i] + _theta*(_t_%s[_i+1] - _t_%s[_i]);\n",
                        s->name,
                        s->name,
                        s->name,
                        s->name);
            }
            Lappendstr(procfunc, buf);
        }
    }
    Lappendstr(procfunc, "}\n\n"); /* end of new function */

    /* table declaration */
    ITERATE(q, table) {
        s = SYM(q);
        if (s->subtype & ARRAY) {
            Sprintf(buf, "static double *_t_%s[%d];\n", s->name, s->araydim);
        } else {
            Sprintf(buf, "static double *_t_%s;\n", s->name);
        }
        Lappendstr(firstlist, buf);
    }

    /*cleanup*/
    freelist(&table);
    freelist(&depend);
    freelist(&from);
    freelist(&to);
}

#if HMODL || NMODL
void hocfunchack(Symbol* n, Item* qpar1, Item* qpar2, int hack) {
#if NOCMODL
    extern int point_process;
#endif
    Item* q;
    int i;
#if VECTORIZE
    Item* qp = 0;
#endif

    if (point_process) {
        Sprintf(buf, "\nstatic double _hoc_%s(void* _vptr) {\n double _r;\n", n->name);
    } else {
        Sprintf(buf, "\nstatic void _hoc_%s(void) {\n  double _r;\n", n->name);
    }
    Lappendstr(procfunc, buf);
    vectorize_substitute(lappendstr(procfunc, ""),
                         "\
  double* _p; Datum* _ppvar; Datum* _thread; NrnThread* _nt;\n\
");
    if (point_process) {
        vectorize_substitute(lappendstr(procfunc, "  _hoc_setdata(_vptr);\n"),
                             "\
  _p = ((Point_process*)_vptr)->_prop->param;\n\
  _ppvar = ((Point_process*)_vptr)->_prop->dparam;\n\
  _thread = _extcall_thread;\n\
  _nt = (NrnThread*)((Point_process*)_vptr)->_vnt;\n\
");
    } else {
        vectorize_substitute(lappendstr(procfunc, ""),
                             "\
  if (_extcall_prop) {_p = _extcall_prop->param; _ppvar = _extcall_prop->dparam;}else{ _p = (double*)0; _ppvar = (Datum*)0; }\n\
  _thread = _extcall_thread;\n\
  _nt = nrn_threads;\n\
");
    }
#if VECTORIZE
    if (n == last_func_using_table) {
        qp = lappendstr(procfunc, "");
        sprintf(buf, "\n#if 1\n _check_%s(_p, _ppvar, _thread, _nt);\n#endif\n", n->name);
        vectorize_substitute(qp, buf);
    }
#endif
    if (n->subtype & FUNCT) {
        Lappendstr(procfunc, "_r = ");
    } else {
        Lappendstr(procfunc, "_r = 1.;\n");
    }
    Lappendsym(procfunc, n);
    lappendstr(procfunc, "(");
#if VECTORIZE
    qp = lappendstr(procfunc, "");
#endif
    for (i = 0; i < n->varnum; ++i) {
        Sprintf(buf, "*getarg(%d)", i + 1);
        Lappendstr(procfunc, buf);
        if (i + 1 < n->varnum) {
            Lappendstr(procfunc, ",");
        }
    }
#if NOCMODL
    if (point_process) {
        Lappendstr(procfunc, ");\n return(_r);\n}\n");
    } else
#endif
        Lappendstr(procfunc, ");\n hoc_retpushx(_r);\n}\n");
#if VECTORIZE
    if (i) {
        vectorize_substitute(qp, "_p, _ppvar, _thread, _nt,");
    } else if (!hack) {
        vectorize_substitute(qp, "_p, _ppvar, _thread, _nt");
    }
#endif
}

void hocfunc(Symbol* n, Item* qpar1, Item* qpar2) /*interface between modl and hoc for proc and func
                                                   */
{
    /* Hack prevents FUNCTION_TABLE bug of 'double table_name()' extra args
       replacing the double in 'double name(...) */
    hocfunchack(n, qpar1, qpar2, 0);
}

#if VECTORIZE
/* ARGSUSED */
void vectorize_use_func(Item* qname, Item* qpar1, Item* qexpr, Item* qpar2, int blocktype) {
    Item* q;
    if (SYM(qname)->subtype & EXTDEF) {
        if (strcmp(SYM(qname)->name, "nrn_pointing") == 0) {
            Insertstr(qpar1->next, "&");
        } else if (strcmp(SYM(qname)->name, "state_discontinuity") == 0) {
#if CVODE
            if (blocktype == NETRECEIVE) {
                Item* qeq = NULL;
                /* convert to state = expr form and process with netrec_discon(...) */
                replacstr(qname, "");
                replacstr(qpar1, "");
                replacstr(qpar2, "");
                /* qexpr begins state, expr */
                /* find the first , and replace by = */
                for (q = qexpr; q != qpar2; q = q->next) {
                    if (q->itemtype == SYMBOL && strcmp(SYM(q)->name, ",") == 0) {
                        qeq = q;
                        replacstr(qeq, "=");
                        break;
                    }
                }
                assert(qeq);
                netrec_asgn(qexpr, qeq, qeq->next, qpar2);
            } else {
                fprintf(stderr,
                        "Notice: Use of state_discontinuity is not thread safe except in a "
                        "NET_RECEIVE block");
                vectorize = 0;
                if (!state_discon_list_) {
                    state_discon_list_ = newlist();
                    Linsertstr(procfunc, "extern int state_discon_flag_;\n");
                }
                lappenditem(state_discon_list_, qpar1->next);
                Insertstr(qpar1->next, "-1, &");
            }
#endif
<<<<<<< HEAD
		}else if (strcmp(SYM(qname)->name, "net_send") == 0) {
			net_send_seen_ = 1;
			if (artificial_cell) {
				replacstr(qname, "artcell_net_send");
			}
			Insertstr(qexpr, "t + ");
			if (blocktype == NETRECEIVE) {
				Insertstr(qpar1->next, "_tqitem, _args, _pnt,");
			}else if (blocktype == INITIAL1){
				Insertstr(qpar1->next, "_tqitem, nullptr, static_cast<Point_process*>(_ppvar[1]._pvoid),");
			}else{
diag("net_send allowed only in INITIAL and NET_RECEIVE blocks", (char*)0);
			}
		}else if (strcmp(SYM(qname)->name, "net_event") == 0) {
			net_event_seen_ = 1;
			if (blocktype == NETRECEIVE) {
				Insertstr(qpar1->next, "_pnt,");
			}else{
diag("net_event", "only allowed in NET_RECEIVE block");
			}
		}else if (strcmp(SYM(qname)->name, "net_move") == 0) {
			if (artificial_cell) {
				replacstr(qname, "artcell_net_move");
			}
			if (blocktype == NETRECEIVE) {
				Insertstr(qpar1->next, "_tqitem, _pnt,");
			}else{
diag("net_move", "only allowed in NET_RECEIVE block");
			}
		}
		return;
	}
=======
        } else if (strcmp(SYM(qname)->name, "net_send") == 0) {
            net_send_seen_ = 1;
            if (artificial_cell) {
                replacstr(qname, "artcell_net_send");
            }
            Insertstr(qexpr, "t + ");
            if (blocktype == NETRECEIVE) {
                Insertstr(qpar1->next, "_tqitem, _args, _pnt,");
            } else if (blocktype == INITIAL1) {
                Insertstr(qpar1->next, "_tqitem, (double*)0, _ppvar[1]._pvoid,");
            } else {
                diag("net_send allowed only in INITIAL and NET_RECEIVE blocks", (char*) 0);
            }
        } else if (strcmp(SYM(qname)->name, "net_event") == 0) {
            net_event_seen_ = 1;
            if (blocktype == NETRECEIVE) {
                Insertstr(qpar1->next, "_pnt,");
            } else {
                diag("net_event", "only allowed in NET_RECEIVE block");
            }
        } else if (strcmp(SYM(qname)->name, "net_move") == 0) {
            if (artificial_cell) {
                replacstr(qname, "artcell_net_move");
            }
            if (blocktype == NETRECEIVE) {
                Insertstr(qpar1->next, "_tqitem, _pnt,");
            } else {
                diag("net_move", "only allowed in NET_RECEIVE block");
            }
        }
        return;
    }
>>>>>>> 310551ff
#if 1
    if (qexpr) {
        q = insertstr(qpar1->next, "_threadargscomma_");
    } else {
        q = insertstr(qpar1->next, "_threadargs_");
    }
#else
    q = insertstr(qpar1->next, "");
    if (qexpr) {
        vectorize_substitute(q, "_p, _ppvar, _thread, _nt,");
    } else {
        vectorize_substitute(q, "_p, _ppvar, _thread, _nt");
    }
#endif
}
#endif

#endif

void function_table(Symbol* s, Item* qpar1, Item* qpar2, Item* qb1, Item* qb2) /* s ( ... ) { ... }
                                                                                */
{
    Symbol* t;
    int i;
    Item *q, *q1, *q2;
    for (i = 0, q = qpar1->next; q != qpar2; q = q->next) {
#if VECTORIZE
        if (q->itemtype == STRING || SYM(q)->name[0] != '_') {
            continue;
        }
#endif
        sprintf(buf, "_arg[%d] = %s;\n", i, SYM(q)->name);
        insertstr(qb2, buf);
        ++i;
    }
    if (i == 0) {
        diag("FUNCTION_TABLE declaration must have one or more arguments:", s->name);
    }
    sprintf(buf, "double _arg[%d];\n", i);
    insertstr(qb1->next, buf);
    sprintf(buf, "return hoc_func_table(_ptable_%s, %d, _arg);\n", s->name, i);
    insertstr(qb2, buf);
    insertstr(qb2, "}\n/* "); /* kludge to avoid a bad vectorize_substitute */
    insertstr(qb2->next, " */\n");

    sprintf(buf, "table_%s", s->name);
    t = install(buf, NAME);
    t->subtype |= FUNCT;
    t->usage |= FUNCT;
    t->no_threadargs = 1;
    t->varnum = 0;

    sprintf(buf, "double %s", t->name);
    lappendstr(procfunc, buf);
    q1 = lappendsym(procfunc, SYM(qpar1));
    q2 = lappendsym(procfunc, SYM(qpar2));
    sprintf(buf, "{\n\thoc_spec_table(&_ptable_%s, %d);\n\treturn 0.;\n}\n", s->name, i);
    lappendstr(procfunc, buf);
    sprintf(buf, "\nstatic void* _ptable_%s = (void*)0;\n", s->name);
    linsertstr(procfunc, buf);
    hocfunchack(t, q1, q2, 1);
}

void watchstmt(Item* par1, Item* dir, Item* par2, Item* flag, int blocktype) {
    if (!watch_seen_) {
        ++watch_seen_;
    }
    if (blocktype != NETRECEIVE) {
        diag("\"WATCH\" statement only allowed in NET_RECEIVE block", (char*) 0);
    }
    sprintf(buf, "\nstatic double _watch%d_cond(Point_process* _pnt) {\n", watch_seen_);
    lappendstr(procfunc, buf);
    vectorize_substitute(lappendstr(procfunc, ""),(char*)"\tdouble* _p; Datum* _ppvar; Datum* _thread; NrnThread* _nt;\n\t_thread= (Datum*)0; _nt = (NrnThread*)_pnt->_vnt;\n");
    sprintf(buf,
            "\t_p = _pnt->_prop->param; _ppvar = _pnt->_prop->dparam;\n\tv = "
            "NODEV(_pnt->node);\n	return ");
    lappendstr(procfunc, buf);
    movelist(par1, par2, procfunc);
    movelist(dir->next, par2, procfunc);
    if (SYM(dir)->name[0] == '<') {
        insertstr(par1, "-(");
        insertstr(par2->next, ")");
    }
    replacstr(dir, ") - (");
    lappendstr(procfunc, ";\n}\n");

    // nrn_watch_allocate function called from core2nrn_watch_activate.
    if (!watch_alloc) {
        watch_alloc = newlist();
        lappendstr(watch_alloc,
                   "\nstatic void _watch_alloc(Datum* _ppvar) {\n"
                   "  Point_process* _pnt = (Point_process*)_ppvar[1]._pvoid;\n");
    }
    sprintf(buf,
            "  _nrn_watch_allocate(_watch_array, _watch%d_cond, %d, _pnt, %s);\n",
            watch_seen_,
            watch_seen_,
            STR(flag));
    lappendstr(watch_alloc, buf);

    sprintf(buf,
            "  _nrn_watch_activate(_watch_array, _watch%d_cond, %d, _pnt, _watch_rm++, %s);\n",
            watch_seen_,
            watch_seen_,
            STR(flag));
    replacstr(flag, buf);

    ++watch_seen_;
}

void threadsafe(char* s) {
    if (!assert_threadsafe) {
        fprintf(stderr, "Notice: %s\n", s);
        vectorize = 0;
    }
}


Item* protect_astmt(Item* q1, Item* q2) { /* PROTECT, ';' */
    Item* q;
    replacstr(q1, "/* PROTECT */_NMODLMUTEXLOCK\n");
    q = insertstr(q2->next, "\n _NMODLMUTEXUNLOCK /* end PROTECT */\n");
    protect_include_ = 1;
    return q;
}

void nrnmutex(int on, Item* q) { /* MUTEXLOCK or MUTEXUNLOCK */
    static int toggle = 0;
    if (on == 1) {
        if (toggle != 0) {
            diag("MUTEXLOCK invoked after MUTEXLOCK", (char*) 0);
        }
        toggle = 1;
        replacstr(q, "_NMODLMUTEXLOCK\n");
        protect_include_ = 1;
    } else if (on == 0) {
        if (toggle != 1) {
            diag("MUTEXUNLOCK invoked with no earlier MUTEXLOCK", (char*) 0);
        }
        toggle = 0;
        replacstr(q, "_NMODLMUTEXUNLOCK\n");
        protect_include_ = 1;
    } else {
        if (toggle != 0) {
            diag("MUTEXUNLOCK not invoked after MUTEXLOCK", (char*) 0);
        }
        toggle = 0;
    }
}<|MERGE_RESOLUTION|>--- conflicted
+++ resolved
@@ -1071,40 +1071,6 @@
                 Insertstr(qpar1->next, "-1, &");
             }
 #endif
-<<<<<<< HEAD
-		}else if (strcmp(SYM(qname)->name, "net_send") == 0) {
-			net_send_seen_ = 1;
-			if (artificial_cell) {
-				replacstr(qname, "artcell_net_send");
-			}
-			Insertstr(qexpr, "t + ");
-			if (blocktype == NETRECEIVE) {
-				Insertstr(qpar1->next, "_tqitem, _args, _pnt,");
-			}else if (blocktype == INITIAL1){
-				Insertstr(qpar1->next, "_tqitem, nullptr, static_cast<Point_process*>(_ppvar[1]._pvoid),");
-			}else{
-diag("net_send allowed only in INITIAL and NET_RECEIVE blocks", (char*)0);
-			}
-		}else if (strcmp(SYM(qname)->name, "net_event") == 0) {
-			net_event_seen_ = 1;
-			if (blocktype == NETRECEIVE) {
-				Insertstr(qpar1->next, "_pnt,");
-			}else{
-diag("net_event", "only allowed in NET_RECEIVE block");
-			}
-		}else if (strcmp(SYM(qname)->name, "net_move") == 0) {
-			if (artificial_cell) {
-				replacstr(qname, "artcell_net_move");
-			}
-			if (blocktype == NETRECEIVE) {
-				Insertstr(qpar1->next, "_tqitem, _pnt,");
-			}else{
-diag("net_move", "only allowed in NET_RECEIVE block");
-			}
-		}
-		return;
-	}
-=======
         } else if (strcmp(SYM(qname)->name, "net_send") == 0) {
             net_send_seen_ = 1;
             if (artificial_cell) {
@@ -1114,7 +1080,8 @@
             if (blocktype == NETRECEIVE) {
                 Insertstr(qpar1->next, "_tqitem, _args, _pnt,");
             } else if (blocktype == INITIAL1) {
-                Insertstr(qpar1->next, "_tqitem, (double*)0, _ppvar[1]._pvoid,");
+                Insertstr(qpar1->next,
+                          "_tqitem, nullptr, static_cast<Point_process*>(_ppvar[1]._pvoid),");
             } else {
                 diag("net_send allowed only in INITIAL and NET_RECEIVE blocks", (char*) 0);
             }
@@ -1137,7 +1104,6 @@
         }
         return;
     }
->>>>>>> 310551ff
 #if 1
     if (qexpr) {
         q = insertstr(qpar1->next, "_threadargscomma_");
