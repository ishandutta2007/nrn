#include <../../nmodlconf.h>
#include "modl.h"
#include "parse1.hpp"
#include "symbol.h"

extern int sens_parm;
extern int numlist;
static List* eqnq;

int nonlin_common(Item*, int);

void solv_nonlin(Item* qsol, Symbol* fun, Symbol* method, int numeqn, int listnum) {
    Sprintf(buf,
            "%s(%d,_slist%d, _p, %s, _dlist%d);\n",
            method->name,
            numeqn,
            listnum,
            fun->name,
            listnum);
    replacstr(qsol, buf);
    /* if sens statement appeared in fun then the steadysens call list,
    built during the massagenonlin phase
    gets added after the call to newton */
    sens_nonlin_out(qsol->next, fun);
}

void solv_lineq(Item* qsol, Symbol* fun, Symbol* method, int numeqn, int listnum) {
    Sprintf(buf,
            " 0; %s();\n error = %s(%d, _coef%d, _p, _slist%d);\n",
            fun->name,
            method->name,
            numeqn,
            listnum,
            listnum);
    replacstr(qsol, buf);
    sens_nonlin_out(qsol->next, fun);
}

void eqnqueue(Item* q1) {
    Item* lq;

    if (!eqnq) {
        eqnq = newlist();
    }
    lq = lappendsym(eqnq, SYM0);
    ITM(lq) = q1;
    return;
}

static void freeqnqueue() {
    freelist(&eqnq);
}

/* args are --- nonlinblk: NONLINEAR NAME stmtlist '}' */
void massagenonlin(Item* q1, Item* q2, Item* q3, Item* q4, int sensused) {
    /* declare a special _counte variable to number the equations.
    before each equation we increment it by 1 during run time.  This
    gives us a current equation number */
    Symbol* nonfun;

    /* all this junk is still in the intoken list */
    Sprintf(buf, "static void %s();\n", SYM(q2)->name);
    Linsertstr(procfunc, buf);
    replacstr(q1, "\nstatic void");
    Insertstr(q3, "()\n");
    Insertstr(q3->next, " int _counte = -1;\n");
    nonfun = SYM(q2);
    if ((nonfun->subtype) & NLINF && nonfun->u.i) {
        diag("NONLINEAR merging not implemented", (char*) 0);
    }
    numlist++;
    nonfun->subtype |= NLINF;
    nonfun->u.i = numlist;
    nonfun->used = nonlin_common(q4, sensused);
    movelist(q1, q4, procfunc);
    if (sensused) {
        sensmassage(NONLINEAR, q2, numlist);
    }
}

int nonlin_common(Item* q4, int sensused) /* used by massagenonlin() and mixed_eqns() */
{
    Item *lq, *qs, *q;
    int i, counts = 0, counte = 0, using_array;
    Symbol* s;

    using_array = 0;
    SYMITER_STAT {
        if (s->used) {
            s->varnum = counts;
#if CVODE
            slist_data(s, counts, numlist);
#endif
            if (s->subtype & ARRAY) {
                int dim = s->araydim;
                using_array = 1;
                Sprintf(buf,
                        "for(_i=0;_i<%d;_i++){\n  _slist%d[%d+_i] = %s_columnindex + _i;}\n",
                        dim,
                        numlist,
                        counts,
                        s->name);
                counts += dim;
            } else {
                Sprintf(buf, "_slist%d[%d] = %s_columnindex;\n", numlist, counts, s->name);
                counts++;
            }
            Lappendstr(initlist, buf);
            s->used = 0;
            if (sensused) {
                add_sens_statelist(s);
            }
        }
    }

    ITERATE(lq, eqnq) {
        char* eqtype = SYM(ITM(lq))->name;
        if (strcmp(eqtype, "~+") == 0) { /* add equation to previous */
            if (counte == -1) {
                diag("no previous equation for adding terms", (char*) 0);
            }
            Sprintf(buf, "_dlist%d[_counte] +=", numlist);
        } else if (eqtype[0] == 'D') {
            /* derivative equations using implicit method */
            int count_deriv = SYM(ITM(lq))->araydim;
            Sprintf(buf, "_dlist%d[++_counte] =", numlist);
            counte += count_deriv;
        } else {
            Sprintf(buf, "_dlist%d[++_counte] =", numlist);
            counte++;
        }
        replacstr(ITM(lq), buf);
    }
    if (!using_array) {
        if (counte != counts) {
            Sprintf(buf, "Number of equations, %d, does not equal number, %d", counte, counts);
            diag(buf, "of states used");
        }
    } else {
#if 1 /* can give message when running */
        Sprintf(buf,
                "if(_counte != %d) printf( \"Number of equations, %%d,\
 does not equal number of states, %d\", _counte + 1);\n",
                counts - 1,
                counts);
        Insertstr(q4, buf);
#endif
    }
    if (counte == 0) {
        diag("NONLINEAR contains no equations", (char*) 0);
    }
    freeqnqueue();
    Sprintf(buf,
            "static int _slist%d[%d]; static double _dlist%d[%d];\n",
            numlist,
            counts * (1 + sens_parm),
            numlist,
            counts);
    q = linsertstr(procfunc, buf);
    Sprintf(buf, "static int _slist%d[%d];\n", numlist, counts * (1 + sens_parm));
    vectorize_substitute(q, buf);
    return counts;
}

Item* mixed_eqns(Item* q2, Item* q3, Item* q4) /* name, '{', '}' */
{
    int counts;
    Item* qret;
    Item* q;

    if (!eqnq) {
        return ITEM0; /* no nonlinear algebraic equations */
    }
    /* makes use of old massagenonlin split into the guts and
    the header stuff */
    numlist++;
    counts = nonlin_common(q4, 0);
    Insertstr(q4, "}");
    q = insertstr(q3, "{ static int _recurse = 0;\n int _counte = -1;\n");
    sprintf(buf,
            "{ double* _savstate%d = _thread[_dith%d]._pval;\n\
 double* _dlist%d = _thread[_dith%d]._pval + %d;\n int _counte = -1;\n",
<<<<<<< HEAD
numlist-1, numlist-1,
numlist, numlist-1, counts);
	vectorize_substitute(q, buf);
	Insertstr(q3, "if (!_recurse) {\n _recurse = 1;\n");
	Sprintf(buf, "error = newton(%d,_slist%d, _p, %s, _dlist%d);\n",
		counts, numlist, SYM(q2)->name, numlist);
	qret = insertstr(q3, buf);
	Sprintf(buf, "error = nrn_newton_thread(static_cast<NewtonSpace*>(_newtonspace%d), %d,_slist%d, _p, %s, _dlist%d, _ppvar, _thread, _nt);\n",
		numlist-1, counts, numlist, SYM(q2)->name, numlist);
	vectorize_substitute(qret, buf);
	Insertstr(q3, "_recurse = 0; if(error) {abort_run(error);}}\n");
	return qret;
=======
            numlist - 1,
            numlist - 1,
            numlist,
            numlist - 1,
            counts);
    vectorize_substitute(q, buf);
    Insertstr(q3, "if (!_recurse) {\n _recurse = 1;\n");
    Sprintf(buf,
            "error = newton(%d,_slist%d, _p, %s, _dlist%d);\n",
            counts,
            numlist,
            SYM(q2)->name,
            numlist);
    qret = insertstr(q3, buf);
    Sprintf(buf,
            "error = nrn_newton_thread(_newtonspace%d, %d,_slist%d, _p, %s, _dlist%d, _ppvar, "
            "_thread, _nt);\n",
            numlist - 1,
            counts,
            numlist,
            SYM(q2)->name,
            numlist);
    vectorize_substitute(qret, buf);
    Insertstr(q3, "_recurse = 0; if(error) {abort_run(error);}}\n");
    return qret;
>>>>>>> 310551ff
}

/* linear simultaneous equations */
/* declare a _counte variable to dynamically contain the current
equation number.  This is necessary to allow use of state vectors.
It is no longer necessary to count equations here but we do it
anyway in case of future move to named equations.
It is this change which requires a varnum field in Symbols for states
since the arraydim field cannot be messed with anymore.
*/
static int nlineq = -1; /* actually the current index of the equation */
                        /* is only good if there are no arrays */
static int using_array; /* 1 if vector state in equations */
static int nstate = 0;
static Symbol* linblk;
static Symbol* statsym;

void init_linblk(Item* q) /* NAME */
{
    using_array = 0;
    nlineq = -1;
    nstate = 0;
    linblk = SYM(q);
    numlist++;
}

void init_lineq(Item* q1) /* the colon */
{
    if (strcmp(SYM(q1)->name, "~+") == 0) {
        replacstr(q1, "");
    } else {
        nlineq++; /* current index will start at 0 */
        replacstr(q1, " ++_counte;\n");
    }
}

static char* indexstr; /* set in lin_state_term, used in linterm */

void lin_state_term(Item* q1, Item* q2) /* term last*/
{
    char* qconcat(Item*, Item*); /* but puts extra ) at end */

    statsym = SYM(q1);
    replacstr(q1, "1.0");
    if (statsym->subtype & ARRAY) {
        indexstr = qconcat(q1->next->next, q2->prev);
        deltokens(q1->next, q2->prev); /*can't erase lastok*/
        replacstr(q2, "");
    }
    if (statsym->used == 1) {
        statsym->varnum = nstate;
        if (statsym->subtype & ARRAY) {
            int dim = statsym->araydim;
            using_array = 1;
            Sprintf(buf,
                    "for(_i=0;_i<%d;_i++){_slist%d[%d+_i] = %s_columnindex + _i;}\n",
                    dim,
                    numlist,
                    nstate,
                    statsym->name);
            nstate += dim;
        } else {
            Sprintf(buf, "_slist%d[%d] = %s_columnindex;\n", numlist, nstate, statsym->name);
            nstate++;
        }
        Lappendstr(initlist, buf);
    }
}

void linterm(Item* q1, Item* q2, int pstate, int sign) /*primary, last ,, */
{
    char* signstr;

    if (pstate == 0) {
        sign *= -1;
    }
    if (sign == -1) {
        signstr = " -= ";
    } else {
        signstr = " += ";
    }

    if (pstate == 1) {
        if (statsym->subtype & ARRAY) {
            Sprintf(
                buf, "_coef%d[_counte][%d + %s]%s", numlist, statsym->varnum, indexstr, signstr);
        } else {
            Sprintf(buf, "_coef%d[_counte][%d]%s", numlist, statsym->varnum, signstr);
        }
        Insertstr(q1, buf);
    } else if (pstate == 0) {
        Sprintf(buf, "_RHS%d(_counte)%s", numlist, signstr);
        Insertstr(q1, buf);
    } else {
        diag("more than one state in preceding term", (char*) 0);
    }
    Insertstr(q2->next, ";\n");
}

void massage_linblk(Item* q1, Item* q2, Item* q3, Item* q4, int sensused) /* LINEAR NAME stmtlist
                                                                             '}' */
{
    Item* qs;
    Symbol* s;
    int i;

#if LINT
    assert(q2);
#endif
    if (++nlineq == 0) {
        diag(linblk->name, "has no equations");
    }
    Sprintf(buf, "static void %s();\n", SYM(q2)->name);
    Linsertstr(procfunc, buf);
    replacstr(q1, "\nstatic void");
    Insertstr(q3, "()\n");
    Insertstr(q3->next, " int _counte = -1;\n");
    linblk->subtype |= LINF;
    linblk->u.i = numlist;
    SYMITER(NAME) {
        if ((s->subtype & STAT) && s->used) {
            if (sensused) {
                add_sens_statelist(s);
            }
            s->used = 0;
        }
    }
    if (!using_array) {
        if (nlineq != nstate) {
            Sprintf(buf, "Number states, %d, unequal to equations, %d in ", nstate, nlineq);
            diag(buf, linblk->name);
        }
    } else {
#if 1 /* can give message when running */
        Sprintf(buf,
                "if(_counte != %d) printf( \"Number of equations, %%d,\
 does not equal number of states, %d\", _counte + 1);\n",
                nstate - 1,
                nstate);
        Insertstr(q4, buf);
#endif
    }
    linblk->used = nstate;
    Sprintf(buf,
            "static int _slist%d[%d];static double **_coef%d;\n",
            numlist,
            nstate * (1 + sens_parm),
            numlist);
    Linsertstr(procfunc, buf);
    Sprintf(buf, "\n#define _RHS%d(arg) _coef%d[arg][%d]\n", numlist, numlist, nstate);
    Linsertstr(procfunc, buf);
    Sprintf(buf, "if (_first) _coef%d = makematrix(%d, %d);\n", numlist, nstate, nstate + 1);
    Lappendstr(initlist, buf);
    Sprintf(buf, "zero_matrix(_coef%d, %d, %d);\n{\n", numlist, nstate, nstate + 1);
    Insertstr(q3->next, buf);
    Insertstr(q4, "\n}\n");
    movelist(q1, q4, procfunc);
    if (sensused) {
        sensmassage(LINEAR, q2, numlist);
    }
    nstate = 0;
    nlineq = 0;
}


/* It is sometimes convenient to not use some states in solving equations.
   We use the SOLVEFOR statement to list the states in LINEAR, NONLINEAR,
   and KINETIC blocks that are to be treated as states in fact. States
   not listed are treated in that block as assigned variables.
   If the SOLVEFOR statement is absent all states are assumed to be in the
   list.

   Syntax is:
      blocktype blockname [SOLVEFOR name, name, ...] { statement }

   The implementation uses the varname: production that marks the state->used
   record. The old if statement was
    if (inequation && (SYM($1)->subtype & STAT)) { then mark states}
   now we add && in_solvefor() to indicate that it Really should be marked.
   The hope is that no further change to diagnostics for LINEAR or NONLINEAR
   will be required.  Some more work on KINETIC is required since the checking
   on whether a name is a STAT is done much later.
   The solveforlist is freed at the end of each block.
*/

List* solveforlist = (List*) 0;

int in_solvefor(Symbol* s) {
    Item* q;

    if (!solveforlist) {
        return 1;
    }
    ITERATE(q, solveforlist) {
        if (s == SYM(q)) {
            return 1;
        }
    }
    return 0;
}<|MERGE_RESOLUTION|>--- conflicted
+++ resolved
@@ -180,20 +180,6 @@
     sprintf(buf,
             "{ double* _savstate%d = _thread[_dith%d]._pval;\n\
  double* _dlist%d = _thread[_dith%d]._pval + %d;\n int _counte = -1;\n",
-<<<<<<< HEAD
-numlist-1, numlist-1,
-numlist, numlist-1, counts);
-	vectorize_substitute(q, buf);
-	Insertstr(q3, "if (!_recurse) {\n _recurse = 1;\n");
-	Sprintf(buf, "error = newton(%d,_slist%d, _p, %s, _dlist%d);\n",
-		counts, numlist, SYM(q2)->name, numlist);
-	qret = insertstr(q3, buf);
-	Sprintf(buf, "error = nrn_newton_thread(static_cast<NewtonSpace*>(_newtonspace%d), %d,_slist%d, _p, %s, _dlist%d, _ppvar, _thread, _nt);\n",
-		numlist-1, counts, numlist, SYM(q2)->name, numlist);
-	vectorize_substitute(qret, buf);
-	Insertstr(q3, "_recurse = 0; if(error) {abort_run(error);}}\n");
-	return qret;
-=======
             numlist - 1,
             numlist - 1,
             numlist,
@@ -209,8 +195,8 @@
             numlist);
     qret = insertstr(q3, buf);
     Sprintf(buf,
-            "error = nrn_newton_thread(_newtonspace%d, %d,_slist%d, _p, %s, _dlist%d, _ppvar, "
-            "_thread, _nt);\n",
+            "error = nrn_newton_thread(static_cast<NewtonSpace*>(_newtonspace%d), %d,_slist%d, _p, "
+            "%s, _dlist%d, _ppvar, _thread, _nt);\n",
             numlist - 1,
             counts,
             numlist,
@@ -219,7 +205,6 @@
     vectorize_substitute(qret, buf);
     Insertstr(q3, "_recurse = 0; if(error) {abort_run(error);}}\n");
     return qret;
->>>>>>> 310551ff
 }
 
 /* linear simultaneous equations */
