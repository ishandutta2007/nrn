#include <nrnpython.h>
#include <structmember.h>
#include <InterViews/resource.h>
#include <nrnoc2iv.h>
#include <ocjump.h>
#include "ivocvect.h"
#include "oclist.h"
#include "nrniv_mf.h"


extern "C" {

#include "parse.h"
extern void hoc_pushs(Symbol*);
extern double* hoc_evalpointer();
extern Symlist* hoc_top_level_symlist;
extern Symlist* hoc_built_in_symlist;
extern Inst* hoc_pc;
extern void hoc_push_string();
extern char** hoc_strpop();
extern void hoc_objectvar();
extern Object* hoc_newobj1(Symbol*, int);
extern int ivoc_list_count(Object*);
extern Object** hoc_objpop();
extern Object* hoc_obj_look_inside_stack(int);
extern void hoc_object_component();
extern int hoc_stack_type();
extern void hoc_call();
extern Objectdata* hoc_top_level_data;
extern void hoc_tobj_unref(Object**);
extern void sec_access_push();
extern PyObject* nrnpy_pushsec(PyObject*);
extern boolean hoc_valid_stmt(const char*, Object*);
myPyMODINIT_FUNC nrnpy_nrn();
extern PyObject* nrnpy_cas(PyObject*, PyObject*);
extern PyObject* nrnpy_forall(PyObject*, PyObject*);
extern PyObject* nrnpy_newsecobj(PyObject*, PyObject*, PyObject*);
extern int section_object_seen;
extern Symbol* nrnpy_pyobj_sym_;
extern Symbol* nrn_child_sym;
extern int nrn_secref_nchild(Section*);
extern PyObject* nrnpy_hoc2pyobject(Object*);
PyObject* nrnpy_ho2po(Object*);
Object* nrnpy_po2ho(PyObject*);
extern Object* nrnpy_pyobject_in_obj(PyObject*);
static void pyobject_in_objptr(Object**, PyObject*);
extern IvocVect* (*nrnpy_vec_from_python_p_)(void*);
extern Object** (*nrnpy_vec_to_python_p_)(void*);
extern double** nrnpy_setpointer_helper(PyObject*, PyObject*);

static cTemplate* hoc_vec_template_;
static cTemplate* hoc_list_template_;
static cTemplate* hoc_sectionlist_template_;

// typestr returned by Vector.__array_interface__
// byteorder (first element) is modified at import time
// to reflect the system byteorder
// Allocate one extra character space in case we have a two character integer of bytes per double
// i.e. 16 
static char array_interface_typestr[5] = "|f8";

// static pointer to neurons.doc.get_docstring function initialized at import time
static PyObject* pfunc_get_docstring = NULL;


  static char* hocobj_docstring = "class neuron.hoc.HocObject - Hoc Object wrapper";


/*
Because python types have so many methods, attempt to do all set and get
using a PyHocObject which has different amounts filled in as the information
is gathered with a view toward ultimately making a call to hoc_object_component.
That requires that array indices or function arguments are on the stack.
The major variant is that we may be at the top level. The function arg
case is easy since they all come as a tuple in the call method. The
array indices come sequentially with a series of calls to the
sequence method. A nice side effect of intermediate objects is the extra
efficiency of reuse that avoids symbol lookup. Sadly, the scalar case does
not give this since the value is set/get instead of  returning the
intermediate.
*/
typedef struct {
	PyObject_HEAD
	Object* ho_;
	union {
		double x_;
		char* s_;
		Object* ho_;
		double* px_;
	}u;
	Symbol* sym_; // for functions and arrays
	void* iteritem_; // enough info to carry out Iterator protocol
	int nindex_; // number indices seen so far (or narg)
	int* indices_; // one fewer than nindex_
	int type_; // 0 HocTopLevelInterpreter, 1 HocObject
		// 2 function (or TEMPLATE)
		// 3 array
		// 4 reference to number
		// 5 reference to string
		// 6 reference to hoc object
		// 7 forall section iterator
		// 8 pointer to a hoc scalar
		// 9 incomplete pointer to a hoc array (similar to 3)
} PyHocObject;

static PyTypeObject* hocobject_type;
static PyObject* hocobj_call(PyHocObject* self, PyObject* args, PyObject* kwrds);

static PyObject* nrnexec(PyObject* self, PyObject* args) {
	const char* cmd;
	if (!PyArg_ParseTuple(args, "s", &cmd)) {
		return NULL;
	}
	boolean b = hoc_valid_stmt(cmd, 0);
	return Py_BuildValue("i", b?1:0);
}

static  PyObject* hoc_ac(PyObject* self, PyObject* args) {
	PyArg_ParseTuple(args, "|d", &hoc_ac_);
	return Py_BuildValue("d", hoc_ac_);
}



static PyMethodDef HocMethods[] = {
	{"execute", nrnexec, METH_VARARGS, "Execute a hoc command, return 1 on success, 0 on failure." },
	{"hoc_ac", hoc_ac, METH_VARARGS, "Get (or set) the scalar hoc_ac_." },



	{NULL, NULL, 0, NULL}
};

static void hocobj_dealloc(PyHocObject* self) {
//printf("hocobj_dealloc %lx\n", (long)self);
	if (self->ho_) {
		hoc_obj_unref(self->ho_);
	}
	if (self->type_ == 5 && self->u.s_) {
		//delete [] self->u.s_;
		free(self->u.s_);
	}
	if (self->type_ == 6 && self->u.ho_) {
		hoc_obj_unref(self->u.ho_);
	}
	if (self->indices_) { delete [] self->indices_; }
	((PyObject*)self)->ob_type->tp_free((PyObject*)self);
}

static PyObject* hocobj_new(PyTypeObject* subtype, PyObject* args, PyObject* kwds) {
	PyObject* subself;
	subself = subtype->tp_alloc(subtype, 0);
//printf("hocobj_new %s %lx\n", subtype->tp_name, (long)subself);
	if (subself == NULL) { return NULL; }
	PyHocObject* self = (PyHocObject*)subself;
	self->ho_ = NULL;
	self->u.x_ = 0.;
	self->sym_ = NULL;
	self->indices_ = NULL;
	self->nindex_ = 0;
	self->type_ = 0;
	self->iteritem_ = 0;
	if (kwds && PyDict_Check(kwds)) {
		PyObject* base = PyDict_GetItemString(kwds, "hocbase");
		if (base) {
			int ok = 0;
			if (PyObject_TypeCheck(base, hocobject_type)) {
				PyHocObject* hbase = (PyHocObject*)base;
				if (hbase->type_ == 2 && hbase->sym_->type == TEMPLATE) {
//printf("hocobj_new base %s\n", hbase->sym_->name);
					PyObject* r = hocobj_call(hbase, args, kwds);
					if (!r) {
						Py_DECREF(subself);
						return NULL;
					}
					PyHocObject* rh = (PyHocObject*)r;
					self->type_ = rh->type_;
					self->ho_ = rh->ho_;
					hoc_obj_ref(self->ho_);
					Py_DECREF(r);
					ok = 1;
				}
			}
			if (!ok) {
				Py_DECREF(subself);
				PyErr_SetString(PyExc_TypeError, "HOC base class not valid");
				return NULL;
			}
		}
	}
	return subself;
}

static int hocobj_init(PyObject* subself, PyObject* args, PyObject* kwds) {
//printf("hocobj_init %s %lx\n", ((PyTypeObject*)PyObject_Type(subself))->tp_name, (long)subself);
#if 0
	if (subself != NULL) {
		PyHocObject* self = (PyHocObject*)subself;
		if (self->ho_) { hoc_obj_unref(self->ho_); }
		self->ho_ = NULL;
		self->u.x_ = 0.;
		self->sym_ = NULL;
		self->indices_ = NULL;
		self->nindex_ = 0;
		self->type_ = 0;
	}
#endif
	return 0;
}

static void pyobject_in_objptr(Object** op, PyObject* po) {
	Object* o = nrnpy_pyobject_in_obj(po);
	if(*op) {
		hoc_obj_unref(*op);
	}
	*op = o;
}

static PyObject* hocobj_name(PyObject* pself, PyObject* args) {
	PyHocObject* self = (PyHocObject*)pself;
	char buf[512], *cp;
	buf[0] = '\0';
	cp = buf;
	PyObject* po;
	if (self->type_ == 1) {
		sprintf(cp, "%s", hoc_object_name(self->ho_));
	}else if (self->type_ == 2 || self->type_ == 3) {
		sprintf(cp, "%s%s%s",
			self->ho_ ? hoc_object_name(self->ho_) : "",
			self->ho_ ? "." : "",
			self->sym_->name);
		if (self->type_ == 3) {
			for (int i = 0; i < self->nindex_; ++i) {
				sprintf(cp += strlen(cp), "[%d]", self->indices_[i]);
			}
			sprintf(cp += strlen(cp), "[?]");
		}else{
			sprintf(cp += strlen(cp), "()");
		}
	}else if (self->type_ == 4) {
		sprintf(cp, "hoc ref value %g", self->u.x_);
	}else if (self->type_ == 5) {
		sprintf(cp, "hoc ref value \"%s\"", self->u.s_);
	}else if (self->type_ == 6) {
		sprintf(cp, "hoc ref value \"%s\"", hoc_object_name(self->u.ho_));
	}else if (self->type_ == 7) {
		sprintf(cp, "all section iterator");
	}else if (self->type_ == 8) {
		sprintf(cp, "pointer to hoc scalar %g", self->u.px_?*self->u.px_:-1e100);
	}else if (self->type_ == 9) {
		sprintf(cp, "incomplete pointer to hoc array %s", self->sym_->name);
	}else{
		sprintf(cp, "TopLevelHocInterpreter");
	}
	po = Py_BuildValue("s", buf);
	return po;
}

static Inst* save_pc(Inst* newpc) {
	Inst* savpc = hoc_pc;
	hoc_pc = newpc;
	return savpc;
}

static int hocobj_pushargs(PyObject* args) {
	int i, narg = PyTuple_Size(args);
	for (i=0; i < narg; ++i) {
		PyObject* po = PyTuple_GetItem(args, i);
//PyObject_Print(po, stdout, 0);
//printf("  pushargs %d\n", i);
		if (nrnpy_numbercheck(po)) {
			PyObject* pn = PyNumber_Float(po);
			hoc_pushx(PyFloat_AsDouble(pn));
			Py_XDECREF(pn);
		}else if (PyString_Check(po)) {
			char** ts = hoc_temp_charptr();
			*ts = PyString_AsString(po);
			hoc_pushstr(ts);
		}else if (PyObject_IsInstance(po, (PyObject*)hocobject_type)) {
			PyHocObject* pho = (PyHocObject*)po;
			int tp = pho->type_;
			if (tp == 1) {
				hoc_push_object(pho->ho_);
			}else if (tp == 8) {
				hoc_pushpx(pho->u.px_);
			}else if (tp == 4) {
				hoc_pushpx(&pho->u.x_);
			}else if (tp == 5) {
				hoc_pushstr(&pho->u.s_);
			}else if (tp == 6) {
				hoc_pushobj(&pho->u.ho_);
			}else{
				// make a hoc python object and push that
				Object* ob;
				ob = 0;
				pyobject_in_objptr(&ob, po);
				hoc_push_object(ob);
				hoc_obj_unref(ob);
			}
		}else{ // make a hoc PythonObject and push that?
			Object* ob;
			ob = 0;
			if (po != Py_None) {
				pyobject_in_objptr(&ob, po);
			}
			hoc_push_object(ob);
			hoc_obj_unref(ob);
		}
	}
	return narg;
}

static Symbol* getsym(char* name, Object* ho, int fail) {
	Symbol* sym = 0;
	if (ho) {
		sym = hoc_table_lookup(name, ho->ctemplate->symtable);
		if (!sym && strcmp(name, "delay") == 0) {
			sym = hoc_table_lookup("del", ho->ctemplate->symtable);
		}
	}else{
		sym = hoc_table_lookup(name, hoc_top_level_symlist);
		if (!sym) {
			sym = hoc_table_lookup(name, hoc_built_in_symlist);
		}
	}
	if (sym && sym->type == UNDEF) { sym = 0; }
	if (!sym && fail) {
		char e[200];
		sprintf(e, "'%s' is not a defined hoc variable name.", name);
		PyErr_SetString(PyExc_LookupError, e);
	}
	return sym;
}

// on entry the stack order is indices, args, object
// on exit all that is popped and the result is on the stack
static void component(PyHocObject* po) {
	Inst fc[6];
	fc[0].sym = po->sym_;
	fc[1].i = 0;
	fc[2].i = 0;
	fc[5].i = 0;
	if (po->type_ == 2) {
		fc[2].i = po->nindex_;
		fc[5].i = 1;
	}else if (po->type_ == 3 || po->type_ == 9) {
		fc[1].i = po->nindex_;
	}
	assert(hoc_obj_look_inside_stack(po->nindex_) == po->ho_);
	fc[3].i = po->ho_->ctemplate->id;
	fc[4].sym = po->sym_;
	Inst* pcsav = save_pc(fc);
	hoc_object_component();
	hoc_pc = pcsav;
}

int nrnpy_numbercheck(PyObject* po) {
	// PyNumber_Check can return 1 for things that are not numbers
	return (PyInt_CheckExact(po) || PyFloat_CheckExact(po)
		  || PyLong_CheckExact(po) || PyBool_Check(po));
}

PyObject* nrnpy_ho2po(Object* o) {
	// o may be NULLobject, or encapsulate a Python object (via
	// the PythonObject class in hoc (see Py2Nrn in nrnpy_p2h.cpp),
	// or be a native hoc class instance such as Graph.
	// The return value is None, or the encapsulated PyObject or
	// an encapsulating PyHocObject
	PyObject* po;
	if (!o) {
		po = Py_BuildValue("");
	}else if (o->ctemplate->sym == nrnpy_pyobj_sym_) {
		po = nrnpy_hoc2pyobject(o);
		Py_INCREF(po);
	}else{
		po = hocobj_new(hocobject_type, 0, 0);
		((PyHocObject*)po)->ho_ = o;
		((PyHocObject*)po)->type_ = 1;
		hoc_obj_ref(o);
	}
	return po;
}

Object* nrnpy_po2ho(PyObject* po) {
	// po may be None, or encapsulate a hoc object (via the
	// PyHocObject, or be a native Python instance such as [1,2,3]
	// The return value is None, or the encapsulated hoc object,
	// or a hoc object of type PythonObject that encapsulates the
	// po.
	Object* o;
	if (po == Py_None) {
		o = 0;
	}else if (PyObject_TypeCheck(po, hocobject_type)) {
		PyHocObject* pho = (PyHocObject*)po;
		// cases: 1 just a regular hoc object, 6 reference to hoc
		// object, all the rest encapsulate
		if (pho->type_ == 1) {
			o = pho->ho_;
			hoc_obj_ref(o);
		}else if (pho->type_ == 6) {
			o = pho->u.ho_;
			hoc_obj_ref(o);
		}else{
			o = nrnpy_pyobject_in_obj(po);
		}
	}else{ // even if Python string or number
		o = nrnpy_pyobject_in_obj(po);
	}
	return o;
}

PyObject* nrnpy_hoc_pop() {
	PyObject* result = 0;
	Object* ho;
	Object** d;
	switch (hoc_stack_type()) {
	case STRING:
		result = Py_BuildValue("s", *hoc_strpop());
		break;
	case VAR:
		result = Py_BuildValue("d", *hoc_pxpop());
		break;
	case NUMBER:
		result = Py_BuildValue("d", hoc_xpop());
		break;
	case OBJECTVAR:
	case OBJECTTMP:
		d = hoc_objpop();
		ho = *d;
//printf("Py2Nrn %lx %lx\n", (long)ho->ctemplate->sym, (long)nrnpy_pyobj_sym_);
		result = nrnpy_ho2po(ho);
		hoc_tobj_unref(d);
		break;
	default:
		printf("nrnpy_hoc_pop error: stack type = %d\n", hoc_stack_type());
	}
	return result;
}

static int set_final_from_stk(PyObject* po) {
	int err = 0;
	switch (hoc_stack_type()) {
	case STRING:
		char* s;
		if (PyArg_Parse(po, "s", &s) == 1) {
			hoc_assign_str(hoc_strpop(), s);
		}else{
			err = 1;
		}
		break;
	case VAR:
		double x;
		if (PyArg_Parse(po, "d", &x) == 1) {
			*(hoc_pxpop()) = x;
		}else{
			err = 1;
		}
		break;
	case OBJECTVAR:
		PyHocObject* pho;
		if (PyArg_Parse(po, "O!", hocobject_type, &pho) == 1) {
			Object** pobj = hoc_objpop();
			if (pho->sym_) {
 PyErr_SetString(PyExc_TypeError, "argument cannot be a hoc object intermediate");
				return -1;
			}
			Object* ob = *pobj;
			hoc_obj_ref(pho->ho_);
			hoc_obj_unref(ob);
			*pobj = pho->ho_;
		}else{
			err = 1;
		}
		break;
	default:
		printf("set_final_from_stk() error: stack type = %d\n", hoc_stack_type());
		err = 1;
		break;
	}
	return err;
}

static void* fcall(void* vself, void* vargs) {
	PyHocObject* self = (PyHocObject*)vself;
	if (self->ho_) {
		hoc_push_object(self->ho_);
	}
	int narg = hocobj_pushargs((PyObject*)vargs);
	if (self->ho_) {
		self->nindex_ = narg;
		component(self);
		return (void*)nrnpy_hoc_pop();
	}
	if (self->sym_->type == BLTIN) {
		if (narg != 1) {
			hoc_execerror("must be one argument for", self->sym_->name);
		}
		double d = hoc_call_func(self->sym_, 1);
		hoc_pushx(d);
	}else if (self->sym_->type == TEMPLATE) {
		Object* ho = hoc_newobj1(self->sym_, narg);
		PyObject* result = hocobj_new(hocobject_type, 0, 0);
		((PyHocObject*)result)->ho_ = ho;
		((PyHocObject*)result)->type_ = 1;
		return result;
	}else{
		Inst fc[3];
		fc[0].sym = self->sym_;
		fc[1].i = narg;
		fc[2].in = STOP;
		Inst* pcsav = save_pc(fc);
		hoc_call();
		hoc_pc = pcsav;
	}
	return (void*)nrnpy_hoc_pop();
}

static PyObject* hocobj_call(PyHocObject* self, PyObject* args, PyObject* kwrds) {
	PyObject* section = 0;
	PyObject* result;
	if (kwrds && PyDict_Check(kwrds)) {
#if 0
		PyObject* keys = PyDict_Keys(kwrds);
		assert(PyList_Check(keys));
		int n = PyList_Size(keys);
		for (int i = 0; i < n; ++i) {
			PyObject* key = PyList_GetItem(keys, i);
			PyObject* value = PyDict_GetItem(kwrds, key);
			printf("%s %s\n", PyString_AsString(key), PyString_AsString(PyObject_Str(value)));
		}
#endif
		section = PyDict_GetItemString(kwrds, "sec");
		if (section) {
			//printf("sec=%s\n", PyString_AsString(PyObject_Str(section)));
			section = nrnpy_pushsec(section);
			if (!section) {
				PyErr_SetString(PyExc_TypeError, "sec is not a Section");
				return NULL;				
			}
		}
	}
	if (self->type_ == 0) {
		result = nrnexec((PyObject*)self, args);
	}else if (self->type_ == 2) {
		OcJump* oj;
		oj = new OcJump();
		if (oj) {
  result = (PyObject*)oj->fpycall(fcall, (void*)self, (void*)args);
			delete oj;
			if (result == NULL) {
  PyErr_SetString(PyExc_RuntimeError, "hoc error");
			}
		}else{		
			result = (PyObject*)fcall((void*)self, (void*)args);
		}
	}else{
		return NULL;
	}
	if (section) {
		nrn_popsec();
	}
	return result;
}

static Arrayinfo* hocobj_aray(Symbol* sym, Object* ho) {
	if (!sym->arayinfo) { return 0; }
	if (ho) { // objectdata or not?
		int cplus = (ho->ctemplate->sym->subtype & (CPLUSOBJECT | JAVAOBJECT));
		if (cplus) {
			return sym->arayinfo;
		}else{
			return	ho->u.dataspace[sym->u.oboff + 1].arayinfo;
		}
	}else{
		if (sym->type == VAR && (sym->subtype == USERDOUBLE
		  || sym->subtype == USERINT || sym->subtype == USERFLOAT)) {
			return sym->arayinfo;
		}else{
			return hoc_top_level_data[sym->u.oboff + 1].arayinfo;
		}
	}
}

static PyHocObject* intermediate(PyHocObject* po, Symbol* sym , int ix) {
	PyHocObject* ponew = (PyHocObject*)hocobj_new(hocobject_type, 0, 0);
	if (po->ho_) {
		ponew->ho_ = po->ho_;
		hoc_obj_ref(po->ho_);
	}
	if (ix > -1) { // array, increase dimension by one
		int j;
		assert(po->sym_ == sym);
		assert(po->type_ == 3 || po->type_ == 9);
		ponew->sym_ = sym;
		ponew->nindex_ = po->nindex_ + 1;
		ponew->type_ = po->type_;
		ponew->indices_ = new int[ponew->nindex_];
		for (j = 0; j < po->nindex_; ++j) {
			ponew->indices_[j] = po->indices_[j];
		}
		ponew->indices_[po->nindex_] = ix;
	}else{ // make it an array (no indices yet)
		ponew->sym_ = sym;
		ponew->type_ = 3;
	}
	return ponew;
}

// when called, nindex is 1 less than reality
static void hocobj_pushtop(PyHocObject* po, Symbol* sym, int ix) {
	int i;
	int n = po->nindex_++;
//printf("hocobj_pushtop n=%d", po->nindex_);
	for (i=0; i < n; ++i) {
		hoc_pushx((double)po->indices_[i]);
//printf(" %d", po->indices_[i]);
	}
	hoc_pushx((double)ix);
//printf(" %d\n", ix);
	if (sym) {
		hoc_pushs(sym);
	}
}

static void hocobj_objectvar(Symbol* sym) {
	Inst fc;
	fc.sym = sym;
	Inst* pcsav = save_pc(&fc);
	hoc_objectvar();
	hoc_pc = pcsav;
}

static PyObject* hocobj_getsec(Symbol* sym) {
	Inst fc;
	fc.sym = sym;
	Inst* pcsav = save_pc(&fc);
	sec_access_push();
	hoc_pc = pcsav;
	PyObject* result = nrnpy_cas(0, 0);
	nrn_popsec();			
	return result;
}

// leave pointer on stack ready for get/set final
static void eval_component(PyHocObject* po, int ix) {
	int j;
	hoc_push_object(po->ho_);
	hocobj_pushtop(po, 0, ix);
	component(po);
	--po->nindex_;
}

PyObject* nrn_hocobj_ptr(double* pd) {
	PyObject* result = hocobj_new(hocobject_type, 0, 0);
	PyHocObject* po = (PyHocObject*)result;
	po->type_ = 8;
	po->u.px_ = pd;
	return result;
}

static void symlist2dict(Symlist* sl, PyObject* dict) {
	PyObject* nn = Py_BuildValue("");
	for (Symbol* s = sl->first; s; s = s->next) {
		if (s->cpublic == 1 || sl == hoc_built_in_symlist || sl == hoc_top_level_symlist) {
			if (strcmp(s->name, "del") == 0) {
				PyDict_SetItemString(dict, "delay", nn);
			}else{
				PyDict_SetItemString(dict, s->name, nn);
			}
		}
	}
	Py_DECREF(nn);
}

static int setup_doc_system() {
	PyObject* pdoc;
	if (pfunc_get_docstring) { return 1; }
	pdoc = PyImport_ImportModule("neuron.doc");
	if (pdoc==NULL)	 {
		PyErr_SetString(PyExc_ImportError, "Failed to import neuron.doc documentation module.");
		return 0;
	}
	pfunc_get_docstring = PyObject_GetAttrString(pdoc, "get_docstring");

	if (pfunc_get_docstring==NULL) {
		PyErr_SetString(PyExc_AttributeError, "neuron.doc module does not have attribute 'get_docstring'!");
		return 0;
	}
	return 1;
}

static PyObject* hocobj_getattr(PyObject* subself, PyObject* name) {
	PyObject* result = 0;
	PyObject* docobj = 0;
	Inst fc, *pcsav;
	int isptr = 0;
	PyHocObject* self = (PyHocObject*)subself;
	Py_INCREF(name);
	char* n = PyString_AsString(name);
//printf("hocobj_getattr %s\n", n);

	// use below for casting
	PyHocObject* po;

	if (self->type_ == 1 && !self->ho_) {
		Py_DECREF(name);
		PyErr_SetString(PyExc_TypeError, "not a compound type");
		return NULL;
	}
	Symbol* sym = getsym(n, self->ho_, 0);
	Py_DECREF(name);
	if (!sym) {
	    if (strcmp(n, "__dict__") == 0) {
		// all the public names
		Symlist* sl = 0;
		if (self->ho_) {
			sl = self->ho_->ctemplate->symtable;
		}else if (self->sym_ && self->sym_->type == TEMPLATE) {
			sl = self->sym_->u.ctemplate->symtable;
		}
		PyObject* dict = PyDict_New();
		if (sl) {
			symlist2dict(sl, dict);
		}else{
			symlist2dict(hoc_built_in_symlist, dict);
			symlist2dict(hoc_top_level_symlist, dict);
		}

		// Is the self->ho_ a Vector?  If so, add the __array_interface__ symbol
		
		if (is_obj_type(self->ho_, "Vector")) {
			PyDict_SetItemString(dict,"__array_interface__",Py_None);
		}
		return dict;
	    }else if (strncmp(n, "_ref_", 5) == 0) {
		if (self->type_ > 1) {
			PyErr_SetString(PyExc_TypeError, "not a HocTopLevelInterpreter or HocObject");
			return NULL;
		}
		sym = getsym(n+5, self->ho_, 0);
		if (!sym) {
			return PyObject_GenericGetAttr((PyObject*)subself, name);
		}
		if (sym->type != VAR && sym->type != RANGEVAR) {
			char buf[200];
			sprintf(buf, "Hoc pointer error, %s is not a hoc variable or range variable", sym->name);
			PyErr_SetString(PyExc_TypeError, buf);
			return NULL;
		}
		isptr = 1;
	    }else if (is_obj_type(self->ho_, "Vector") && strcmp(n, "__array_interface__")==0) {
		// return __array_interface__
		//printf("building array interface\n");
		Vect* v = (Vect*)self->ho_->u.this_pointer;
		int size = v->capacity();
		double* x = vector_vec(v);

	     	return Py_BuildValue("{s:(i),s:s,s:i,s:(N,O)}","shape",size,"typestr",array_interface_typestr,"version",3,"data",PyLong_FromVoidPtr(x),Py_True);

	    }else if (strcmp(n, "__doc__") == 0) {

	      if (setup_doc_system()) {
		if (self->ho_) {
			docobj = Py_BuildValue("s s", self->ho_->ctemplate->sym->name, self->sym_ ? self->sym_->name : "");
		}else if (self->sym_) {
		  // Symbol
			docobj = Py_BuildValue("s s", "", self->sym_->name);
		}else{
		  // Base HocObject

			docobj = Py_BuildValue("s s", "", "");
		}

		result = PyObject_CallObject(pfunc_get_docstring,docobj);
		Py_DECREF(docobj);
		return result;
	      }else{
		return NULL;
	      }

	    }else{
		// ipython wants to know if there is a __getitem__
		// even though it does not use it.
		return PyObject_GenericGetAttr((PyObject*)subself, name);
	    }
	}
	if (self->ho_) { // use the component fork.
		result = hocobj_new(hocobject_type, 0, 0);
		PyHocObject* po = (PyHocObject*)result;
		po->ho_ = self->ho_;
		hoc_obj_ref(po->ho_);
		po->sym_ = sym;
		// evaluation deferred unless VAR,STRING,OBJECTVAR and not
		// an array
		int t = sym->type;
		if (t == VAR || t == STRING || t == OBJECTVAR || t == RANGEVAR || t == SECTION || t == SECTIONREF) {
			if (sym != nrn_child_sym && !ISARRAY(sym)) {
				hoc_push_object(po->ho_);
				component(po);
				hocobj_dealloc(po);
				if (t == SECTION || t == SECTIONREF) {
					section_object_seen = 0;
					result = nrnpy_cas(0,0);
					nrn_popsec();
					return result;
				}else{
					if (isptr) {
						return nrn_hocobj_ptr(hoc_pxpop());
					}else{
						return nrnpy_hoc_pop();
					}
				}
			}else{
				if (isptr) {
					po->type_ = 9;
				}else{
					po->type_ = 3;
				}
				return result;
			}
		}else{
			po->type_ = 2;
			return result;
		}
	}
	// top level interpreter fork
	switch (sym->type) {
	case VAR: // double*
		if (!ISARRAY(sym)) {
			hoc_pushs(sym);
			hoc_evalpointer();
			if (isptr) {
				result = nrn_hocobj_ptr(hoc_pxpop());
			}else{
				result = Py_BuildValue("d", *hoc_pxpop());
			}
		}else{
			result = (PyObject*)intermediate(self, sym, -1);
			if (isptr) {
				((PyHocObject*)result)->type_ = 9;
			}else{
			}
		}
		break;
	case STRING: // char*
		fc.sym = sym;
		pcsav = save_pc(&fc);
		hoc_push_string();
		hoc_pc = pcsav;
		result = Py_BuildValue("s", *hoc_strpop());
		break;
	case OBJECTVAR: // Object*
		if (!ISARRAY(sym)) {
			fc.sym = sym;
			pcsav = save_pc(&fc);
			hoc_objectvar();
			hoc_pc = pcsav;
			Object* ho = *hoc_objpop();
			result = nrnpy_ho2po(ho);
		}else{
			result = (PyObject*)intermediate(self, sym, -1);
		}
		break;
	case SECTION:
		if (!ISARRAY(sym)) {
			result = hocobj_getsec(sym);
		}else{
			result = (PyObject*)intermediate(self, sym, -1);
		}
		break;
	case PROCEDURE:
	case FUNCTION:
	case FUN_BLTIN:
	case BLTIN:
	case HOCOBJFUNCTION:
	case STRINGFUNC:
	case TEMPLATE:
	case OBJECTFUNC:
	    {
		result = hocobj_new(hocobject_type, 0, 0);
		po = (PyHocObject*)result;
		if (self->ho_) {
			po->ho_ = self->ho_;
			hoc_obj_ref(po->ho_);
		}
		po->type_ = 2;
		po->sym_ = sym;
//printf("function %s\n", po->sym_->name);
		break;
	    }
	case SETPOINTERKEYWORD:
		return PyObject_GenericGetAttr((PyObject*)subself, name);
	default: // otherwise
	    {
		char e[200];
		sprintf(e, "no HocObject interface for %s (hoc type %d)", n, sym->type);
		PyErr_SetString(PyExc_TypeError, e);
		break;
	    }
	}
	return result;
}

static PyObject* hocobj_baseattr(PyObject* subself, PyObject* args) {
	PyObject* name;
	if (!PyArg_ParseTuple(args, "O", &name)) {
		return NULL;
	}
	return hocobj_getattr(subself, name);
}

static int refuse_to_look;
static PyObject* hocobj_getattro(PyObject* subself, PyObject* name) {
	PyObject* result = 0;
	if ((PyTypeObject*)PyObject_Type(subself) != hocobject_type) {
		//printf("try generic %s\n", PyString_AsString(name));
		result = PyObject_GenericGetAttr(subself, name);
		if (result) {
			//printf("found generic %s\n", PyString_AsString(name));
			return result;
		}else{
			PyErr_Clear();
		}
	}
	if (!refuse_to_look) {
		result = hocobj_getattr(subself, name);
	}
	return result;
}

static int hocobj_setattro(PyObject* subself, PyObject* name, PyObject* value) {
	int err = 0;
	Inst* pcsav;
	Inst fc;

	int issub = ((PyTypeObject*)PyObject_Type(subself) != hocobject_type);
	if (issub) {
		//printf("try hasattr %s\n", PyString_AsString(name));
		refuse_to_look = 1;
		if (PyObject_HasAttr(subself, name)) {
			refuse_to_look = 0;
			//printf("found hasattr for %s\n", PyString_AsString(name));
			return PyObject_GenericSetAttr(subself, name, value);
		}
		refuse_to_look = 0;
	}

	PyHocObject* self = (PyHocObject*)subself;
	PyHocObject* po;

	if (self->type_ == 1 && !self->ho_) {
		return 1;
	}
	Py_INCREF(name);
	char* n = PyString_AsString(name);
//printf("hocobj_setattro %s\n", n);
	Symbol* sym = getsym(n, self->ho_, 0);
	if (!sym) {
		if (issub) {
			return PyObject_GenericSetAttr(subself, name, value);
		}else{
			sym = getsym(n, self->ho_, 1);
		}
	}
	Py_DECREF(name);
	if (!sym) {
		return -1;
	}
	if (self->ho_) { // use the component fork.
		PyObject* result = hocobj_new(hocobject_type, 0, 0);
		po = (PyHocObject*)result;
		po->ho_ = self->ho_;
		hoc_obj_ref(po->ho_);
		po->sym_ = sym;
		// evaluation deferred unless VAR,STRING,OBJECTVAR and not
		// an array
		int t = sym->type;
		if (t == VAR || t == STRING || t == OBJECTVAR || t == RANGEVAR) {
			if (!ISARRAY(sym)) {
				hoc_push_object(po->ho_);
				component(po);
				hocobj_dealloc(po);
				return set_final_from_stk(value);
			}else{
				char e[200];
				sprintf(e, "'%s' requires subscript for assignment", n);
				PyErr_SetString(PyExc_TypeError, e);
				return -1;
			}
		}else{
			PyErr_SetString(PyExc_TypeError, "not assignable");
			return -1;
		}
	}
	switch (sym->type) {
	case VAR: // double*
		if (ISARRAY(sym)) {
			PyErr_SetString(PyExc_TypeError, "wrong number of subscripts");
			return -1;
		}
		hoc_pushs(sym);
		hoc_evalpointer();
		err = PyArg_Parse(value, "d", hoc_pxpop()) != 1;
		break;
	case STRING: // char*
		fc.sym = sym;
		pcsav = save_pc(&fc);
		hoc_push_string();
		hoc_pc = pcsav;
		char* s;
		if (PyArg_Parse(value, "s", &s) == 1) {
			hoc_assign_str(hoc_strpop(), s);
		}else{
			err = 1;
		}
		break;
	case OBJECTVAR: // Object*
	    {
		hocobj_objectvar(sym);
		Object** op;
		op = hoc_objpop();
		PyObject* po;
		PyHocObject* pho;
		if (PyArg_Parse(value, "O", &po) == 1) {
			if (po == Py_None) {
				hoc_obj_unref(*op);
				*op = 0;
			}else if (PyObject_TypeCheck(po, hocobject_type)) {
				pho = (PyHocObject*)po;
				if (pho->sym_) {
 PyErr_SetString(PyExc_TypeError, "argument cannot be a hoc object intermediate");
					return -1;
				}
				hoc_obj_ref(pho->ho_);
				hoc_obj_unref(*op);
				*op = pho->ho_;
			}else{ // it is a PythonObject in hoc
				pyobject_in_objptr(op, po);
			}
		}else{
			err = 1;
		}
		break;
	    }
	default:
		PyErr_SetString(PyExc_TypeError, "not assignable");
		err = -1;
		break;
	}

	return err;
}

static Symbol* sym_vec_x;
static Symbol* sym_mat_x;

static int araylen(Arrayinfo* a, PyHocObject* po) {
	assert(a->nsub > po->nindex_);
	int n = 0;
	// Hoc Vector and Matrix are special cases because the sub[]
	// do not get filled in til just before hoc_araypt is called.
	// at least check the vector
	if (po->sym_ == sym_vec_x) {
		n = vector_capacity((IvocVect*)po->ho_->u.this_pointer);
	}else if (po->sym_ == nrn_child_sym) {
		n = nrn_secref_nchild((Section*)po->ho_->u.this_pointer);
	}else if (po->sym_ == sym_mat_x) {
		return 0;
	}else{
		n = a->sub[po->nindex_];
	}
	return n;
}

static int araychk(Arrayinfo* a, PyHocObject* po, int ix) {
	int n = araylen(a, po);
	if (ix < 0 || n <= ix) {
//printf("ix=%d nsub=%d nindex=%d sub[nindex]=%d\n", ix, a->nsub, po->nindex_, a->sub[po->nindex_]);
		char e[200];
		sprintf(e, "%s%s%s", po->ho_?hoc_object_name(po->ho_):"",
			(po->ho_ && po->sym_) ? "." : "",
			po->sym_ ? po->sym_->name : "");
		PyErr_SetString(PyExc_IndexError, e);
		return -1;
	}
	return 0;
}

static Py_ssize_t hocobj_len(PyObject* self) {
	PyHocObject* po = (PyHocObject*)self;
	if (po->type_ == 1) {
		if (po->ho_->ctemplate == hoc_vec_template_) {
			return vector_capacity((Vect*)po->ho_->u.this_pointer);
		}else if (po->ho_->ctemplate == hoc_list_template_) {
			return ivoc_list_count(po->ho_);
		}	
	}else if (po->type_ == 3) {
		Arrayinfo* a = hocobj_aray(po->sym_, po->ho_);
		return araylen(a, po);
	}else if (po->sym_ && po->sym_->type == TEMPLATE) {
		return po->sym_->u.ctemplate->count;
	}
	return 0;
}

static int hocobj_nonzero(PyObject* self) {
//printf("hocobj_nonzero\n");
	PyHocObject* po = (PyHocObject*)self;
	int b = 1;
	if (po->type_ == 1) {
		if (po->ho_->ctemplate == hoc_vec_template_) {
			b = vector_capacity((Vect*)po->ho_->u.this_pointer) > 0;
		}else if (po->ho_->ctemplate == hoc_list_template_) {
			b =  ivoc_list_count(po->ho_) > 0;
		}	
	}else if (po->type_ == 3) {
		Arrayinfo* a = hocobj_aray(po->sym_, po->ho_);
		b =  araylen(a, po) > 0;
	}else if (po->sym_ && po->sym_->type == TEMPLATE) {
		b = po->sym_->u.ctemplate->count > 0;
	}
	return b;// ? Py_True : Py_False;
}

PyObject* nrnpy_forall(PyObject* self, PyObject* args) {
	PyObject* po = hocobj_new(hocobject_type, 0, 0);
	PyHocObject* pho = (PyHocObject*)po;
	pho->type_ = 7;
	pho->iteritem_ = section_list;
	return po;
}

static PyObject* hocobj_iter(PyObject* self) {
//	printf("hocobj_iter %lx\n", (long)self);
	PyHocObject* po = (PyHocObject*)self;
	if (po->type_ == 1) {
		if (po->ho_->ctemplate == hoc_vec_template_) {
			return PySeqIter_New(self);
		}else if (po->ho_->ctemplate == hoc_list_template_) {
			return PySeqIter_New(self);
		}else if (po->ho_->ctemplate == hoc_sectionlist_template_) {
			po->iteritem_ = ((hoc_Item*)po->ho_->u.this_pointer)->next;
			Py_INCREF(self);
			return self;
		}
	}else if (po->type_ == 7) {
		po->iteritem_ = section_list->next;
		Py_INCREF(self);
		return self;
	}else if (po->type_ == 3) {
		return PySeqIter_New(self);
	}else if (po->sym_ && po->sym_->type == TEMPLATE) {
		po->iteritem_ = po->sym_->u.ctemplate->olist->next;
		Py_INCREF(self);
		return self;
	}
	PyErr_SetString(PyExc_TypeError, "Not an iterable HocObject");
	return NULL;
}

static PyObject* iternext_sl(PyHocObject* po, hoc_Item* ql) {
	hoc_Item* q = (hoc_Item*)po->iteritem_;
	if (q != ql) {
		if (q->prev != ql) {
			nrn_popsec();
		}
		nrn_pushsec(q->element.sec);
		po->iteritem_ = q->next;
		return nrnpy_cas(NULL, NULL);
	}else{
		if (q->prev != ql) {
			nrn_popsec();
		}
		return NULL;
	}
}

static PyObject* hocobj_iternext(PyObject* self) {
	//printf("hocobj_iternext %lx\n", (long)self);
	PyHocObject* po = (PyHocObject*)self;
	if (po->type_ == 1) {
		hoc_Item* ql = (hoc_Item*)po->ho_->u.this_pointer;
		return iternext_sl(po, ql);
	}else if (po->type_ == 7) {
		hoc_Item* ql = section_list;
		return iternext_sl(po, ql);
	}else if (po->sym_->type == TEMPLATE) {
		hoc_Item* q = (hoc_Item*)po->iteritem_;
		if (q != po->sym_->u.ctemplate->olist) {
			po->iteritem_ = q->next;
			return nrnpy_ho2po(OBJ(q));
		}
	}	
	return NULL;
}

/*
Had better be an array. But the same ambiguity as with getattro
in that we may return the final value or an intermediate (in the
case where there is more than one dimension.) At least for now we
only have to handle the OBJECTVAR and VAR case as a component and
at the top level.
*/
static PyObject* hocobj_getitem(PyObject* self, Py_ssize_t ix) {
	PyObject* result = NULL;
	PyHocObject* po = (PyHocObject*)self;
	if (po->type_ > 3 && po->type_ != 9) {
		if (ix != 0 && po->type_ != 8) {
			PyErr_SetString(PyExc_IndexError, "index for hoc ref must be 0" );
			return NULL;
		}
		if (po->type_ == 8) {
			result = Py_BuildValue("d", po->u.px_[ix]);
		}else if (po->type_ == 4) {
			result = Py_BuildValue("d", po->u.x_);
		}else if (po->type_ == 5) {
			result = Py_BuildValue("s", po->u.s_);
		}else{
			result = nrnpy_ho2po(po->u.ho_);
		}
		return result;
	}
	if (po->type_ == 1) { // might be in an iterator context
		if (po->ho_->ctemplate == hoc_vec_template_) {
			Vect* hv = (Vect*)po->ho_->u.this_pointer;
			if (ix < 0 || ix >= vector_capacity(hv)) {
				char e[200];
				sprintf(e, "%s", hoc_object_name(po->ho_));
				PyErr_SetString(PyExc_IndexError, e);
				return NULL;
			}else{
				return PyFloat_FromDouble(vector_vec(hv)[ix]);
			}
		}else if (po->ho_->ctemplate == hoc_list_template_) {
			OcList* hl = (OcList*)po->ho_->u.this_pointer;
			if (ix < 0 || ix >= hl->count()) {
				char e[200];
				sprintf(e, "%s", hoc_object_name(po->ho_));
				PyErr_SetString(PyExc_IndexError, e);
				return NULL;
			}else{
				return nrnpy_ho2po(hl->object(ix));
			}
		}else{
			PyErr_SetString(PyExc_TypeError, "unsubscriptable object");
			return NULL;
		}
	}
	if (!po->sym_) {
//printf("unsubscriptable %s %d type=%d\n", hoc_object_name(po->ho_), ix, po->type_);
		PyErr_SetString(PyExc_TypeError, "unsubscriptable object");
		return NULL;
	}else if (po->sym_->type == TEMPLATE) {
		hoc_Item* q, *ql = po->sym_->u.ctemplate->olist;
		Object* ob;
		ITERATE(q, ql) {
			ob = OBJ(q);
			if (ob->index == ix) {
				return nrnpy_ho2po(ob);
			}
		}
		char e[200];
		sprintf(e, "%s[%d] instance does not exist", po->sym_->name, ix);
		PyErr_SetString(PyExc_IndexError, e);
		return NULL;
	}
	if (po->type_ != 3 && po->type_ != 9) {
		char e[200];
		sprintf(e, "unsubscriptable object, type %d\n", po->type_);
		PyErr_SetString(PyExc_TypeError, e);
		return NULL;
	}
	Arrayinfo* a = hocobj_aray(po->sym_, po->ho_);
	if (araychk(a, po, ix)) {
		return NULL;
	}
	if (a->nsub - 1 >  po->nindex_) { // another intermediate
		PyHocObject* ponew = intermediate(po, po->sym_, ix);
		result = (PyObject*)ponew;
	}else{ // ready to evaluate
		if (po->ho_) {
			eval_component(po, ix);
			if (po->sym_->type == SECTION || po->sym_->type == SECTIONREF) {
				section_object_seen = 0;
				result = nrnpy_cas(0,0);
				nrn_popsec();
				return result;
			}else{
				if (po->type_ == 9) {
					result = nrn_hocobj_ptr(hoc_pxpop());
				}else{
					result = nrnpy_hoc_pop();
				}
			}
		}else{ // must be a top level intermediate
			switch (po->sym_->type) {
			case VAR:
				hocobj_pushtop(po, po->sym_, ix);
				hoc_evalpointer();
				--po->nindex_;
				if (po->type_ == 9) {
					assert(!po->u.px_);
					result = nrn_hocobj_ptr(hoc_pxpop());
				}else{
					result = Py_BuildValue("d", *hoc_pxpop());
				}
				break;
			case OBJECTVAR:
				hocobj_pushtop(po, 0, ix);
				hocobj_objectvar(po->sym_);
				--po->nindex_;
				result = nrnpy_ho2po(*hoc_objpop());
				break;
			case SECTION:
				hocobj_pushtop(po, 0, ix);
				result = hocobj_getsec(po->sym_);
				--po->nindex_;
				break;
			}
		}
	}
	return result;
}

static int hocobj_setitem(PyObject* self, Py_ssize_t i, PyObject* arg) {
//printf("hocobj_setitem %d\n", i);
	int err = -1;
	PyHocObject* po = (PyHocObject*)self;
	if (po->type_ > 3) {
		if (po->type_ == 9) {
			PyErr_SetString(PyExc_TypeError, "incomplete hoc pointer");
			return -1;
		}
		if (i != 0 && po->type_ != 8) {
			PyErr_SetString(PyExc_IndexError, "index for hoc ref must be 0" );
			return -1;
		}
		if (po->type_ == 8) {
			PyArg_Parse(arg, "d", po->u.px_ + i);
		}else if (po->type_ == 4) {
			PyArg_Parse(arg, "d", &po->u.x_);
		}else if (po->type_ == 5) {
			char* ts;
			PyArg_Parse(arg, "s", &ts);
			hoc_assign_str(&po->u.s_, ts);
		}else{
			PyObject* tp;
			PyArg_Parse(arg, "O", &tp);
			po->u.ho_ = nrnpy_po2ho(tp);
		}
		return 0;
	}
	if (!po->sym_) {
		PyErr_SetString(PyExc_TypeError, "unsubscriptable object");
		return -1;
	}
	assert(po->type_ == 3);
	Arrayinfo* a = hocobj_aray(po->sym_, po->ho_);
	if (a->nsub - 1 !=  po->nindex_) {
		PyErr_SetString(PyExc_TypeError, "wrong number of subscripts");
		return -1;
	}
	if (araychk(a, po, i)) {
		return -1;
	}
	if (po->ho_) {
		if (po->sym_->type == SECTION) {
			PyErr_SetString(PyExc_TypeError, "not assignable");
		}else{
			eval_component(po, i);
			err = set_final_from_stk(arg);
		}
	}else{ // must be a top level intermediate
		switch (po->sym_->type) {
		case VAR:
			hocobj_pushtop(po, po->sym_, i);
			hoc_evalpointer();
			--po->nindex_;
			err = PyArg_Parse(arg, "d", hoc_pxpop()) != 1;
			break;
		case OBJECTVAR:
		    {
			hocobj_pushtop(po, 0, i);
			hocobj_objectvar(po->sym_);
			--po->nindex_;
			Object** op;
			op = hoc_objpop();
			PyObject* pyo;
			if (PyArg_Parse(arg, "O", &pyo) == 1) {
				Object* ho = nrnpy_po2ho(pyo);
				hoc_obj_unref(*op);
				*op = ho;
				err = 0;
			}else{
				err = 1;
			}
			break;
		    }
		default:
			PyErr_SetString(PyExc_TypeError, "not assignable");
			break;
		}
	}
	return err;
}

static PyObject* mkref(PyObject* self, PyObject* args) {
	PyObject* pa;
	PyHocObject* result;
	if (PyArg_ParseTuple(args, "O", &pa) == 1) {
		result = (PyHocObject*)hocobj_new(hocobject_type, 0, 0);
		if (nrnpy_numbercheck(pa)) {
			result->type_ = 4;
			PyObject* pn = PyNumber_Float(pa);
			result->u.x_ = PyFloat_AsDouble(pn);
			Py_XDECREF(pn);
		}else if (PyString_Check(pa)) {
			result->type_ = 5;
			result->u.s_ = 0;
			hoc_assign_str(&result->u.s_, PyString_AsString(pa));
		}else{
			result->type_ = 6;
			result->u.ho_ = nrnpy_po2ho(pa);
		}
		return (PyObject*)result;	
	}
	PyErr_SetString(PyExc_TypeError, "single arg must be number, string, or Object");
	return NULL;
}

static PyObject* setpointer(PyObject* self, PyObject* args) {
	PyObject *ref, *name, *pp, *result = NULL;
	if (PyArg_ParseTuple(args, "O!OO", hocobject_type, &ref, &name, &pp) == 1) {
		PyHocObject* href = (PyHocObject*)ref;
		double** ppd = 0;
		if (href->type_ != 8) {	goto done; }
		if (PyObject_TypeCheck(pp, hocobject_type)) {
			PyHocObject* hpp = (PyHocObject*)pp;
			if (hpp->type_ != 1) { goto done; }
			Symbol* sym = getsym(PyString_AsString(name), hpp->ho_, 0);
			if (!sym || sym->type != RANGEVAR || sym->subtype != NRNPOINTER) { goto done; }
			ppd = &ob2pntproc(hpp->ho_)->prop->dparam[sym->u.rng.index].pval;
		}else{
			ppd = nrnpy_setpointer_helper(name, pp);
			if (!ppd) { goto done; }
		}		
		*ppd = href->u.px_;
		result = Py_None;
		Py_INCREF(result);
	}
    done:
	if (!result) {
		PyErr_SetString(PyExc_TypeError, "setpointer(_ref_hocvar, 'POINTER_name', point_process or nrn.Mechanism))");
	}
	return result;
}

static PyObject* hocobj_vptr(PyObject* pself, PyObject* args) {
	Object* ho = ((PyHocObject*)pself)->ho_;
	PyObject* po = NULL;
	if (ho) {
		po = Py_BuildValue("O", PyLong_FromVoidPtr(ho));
	}
	if (!po) {
		PyErr_SetString(PyExc_TypeError, "HocObject does not wrap a Hoc Object");
	}
	return po;
}


static PySequenceMethods hocobj_seqmeth = {
	hocobj_len, NULL, NULL, hocobj_getitem,
	NULL, hocobj_setitem, NULL, NULL,
	NULL, NULL
};

static char* double_array_interface(PyObject* po,long& stride) {
	void* data = 0;
	PyObject *pstride;
	PyObject *psize;
	if (PyObject_HasAttrString(po, "__array_interface__")) {
		PyObject* ai = PyObject_GetAttrString(po, "__array_interface__");
		if (strcmp(PyString_AsString(PyDict_GetItemString(ai, "typestr")), array_interface_typestr) == 0) {
			data = PyLong_AsVoidPtr(PyTuple_GetItem(PyDict_GetItemString(ai, "data"), 0));
			//printf("double_array_interface idata = %ld\n", idata);
			if (PyErr_Occurred()) {
				data=0;
			}
			pstride = PyDict_GetItemString(ai, "strides");
		  	if (pstride == Py_None) {
				stride=8;
			} else if (PyTuple_Check(pstride)) {
				if (PyTuple_Size(pstride)==1) {
					psize = PyTuple_GetItem(pstride, 0);
					if (PyLong_Check(psize)) {
						stride = PyLong_AsLong(psize);
					}else if (PyInt_Check(psize)) {
						stride = PyInt_AS_LONG(psize);

					} else {
						PyErr_SetString(PyExc_TypeError, "array_interface stride element of invalid type.");
						data=0;
					}
					
				} else data=0; //don't handle >1 dimensions
			} else {

				PyErr_SetString(PyExc_TypeError, "array_interface stride object of invalid type.");
				data=0;
			}

		}
	}
	return (char*)data;
}

static IvocVect* nrnpy_vec_from_python(void* v) {
	Vect* hv = (Vect*)v;
//	printf("%s.from_array\n", hoc_object_name(hv->obj_));
	Object* ho = *hoc_objgetarg(1);
	if (ho->ctemplate->sym != nrnpy_pyobj_sym_) {
		hoc_execerror(hoc_object_name(ho), " is not a PythonObject");
	}
	PyObject* po = nrnpy_hoc2pyobject(ho);
	Py_INCREF(po);
	if (!PySequence_Check(po)) {
		if (!PyIter_Check(po)) {
			hoc_execerror(hoc_object_name(ho), " does not support the Python Sequence or Iterator protocol");
		}
		PyObject* iterator = PyObject_GetIter(po);
		assert(iterator != NULL);
		int i = 0;
		PyObject* p;
		while ((p = PyIter_Next(iterator)) != NULL) {
			if (!PyNumber_Check(p)) {
				char buf[50];
				sprintf(buf, "item %d not a number", i);
				hoc_execerror(buf, 0);
			}
			hv->resize_chunk(i+1);
			hv->elem(i++) = PyFloat_AsDouble(p);
			Py_DECREF(p);
		}
		Py_DECREF(iterator);
	}else{
		int size = PySequence_Size(po);
//		printf("size = %d\n", size);
		hv->resize(size);
		double* x = vector_vec(hv);
		long stride;
		char* y = double_array_interface(po,stride);
	    if (y) {
		for (int i = 0,j = 0; i < size; ++i,j+=stride) {
			x[i] = *(double*)(y+j);
		}
	    }else{
		for (int i=0; i < size; ++i) {
			PyObject* p = PySequence_GetItem(po, i);
			if (!PyNumber_Check(p)) {
				char buf[50];
				sprintf(buf, "item %d not a number", i);
				hoc_execerror(buf, 0);
			}
			x[i] = PyFloat_AsDouble(p);
			Py_DECREF(p);
		}
	    }
	}
	Py_DECREF(po);
	return hv;
}

static Object** nrnpy_vec_to_python(void* v) {
	Vect* hv = (Vect*)v;
	int size = hv->capacity();
	double* x = vector_vec(hv);
//	printf("%s.to_array\n", hoc_object_name(hv->obj_));
	PyObject* po;
	Object* ho = 0;

	// as_numpy_array=True is the case where this function is being called by the ivocvect __array__ member
	// as such perhaps we should check here that no arguments were passed
 	// although this should be the case unless the function is erroneously called by the user.

	if (ifarg(1)) {
		ho = *hoc_objgetarg(1);
		if (ho->ctemplate->sym != nrnpy_pyobj_sym_) {
			hoc_execerror(hoc_object_name(ho), " is not a PythonObject");
		}
		po = nrnpy_hoc2pyobject(ho);
		if (!PySequence_Check(po)) {
			hoc_execerror(hoc_object_name(ho), " is not a Python Sequence");
		}
		if (size != PySequence_Size(po)) {
			hoc_execerror(hoc_object_name(ho), "Python Sequence not same size as Vector");
		}
		Py_INCREF(po);
	}else{


		if ((po = PyList_New(size)) == NULL) {
			hoc_execerror("Could not create new Python List with correct size.", 0);
		}

	
		ho = nrnpy_po2ho(po);
		--ho->refcount;
	}
//	printf("size = %d\n", size);
	long stride;
	char* y = double_array_interface(po,stride);
	if (y) {
		for (int i = 0,j = 0; i < size; ++i,j+=stride) {
			*(double*)(y+j) = x[i];
		}
	}else if (PyList_Check(po)) { // PySequence_SetItem does DECREF of old items
		for (int i=0; i < size; ++i) {
			PyObject* pn = PyFloat_FromDouble(x[i]);
			if (!pn || PyList_SetItem(po, i, pn) == -1) {
				char buf[50];
				sprintf(buf, "%d of %d", i, size);
hoc_execerror("Could not set a Python Sequence item", buf);
			}
		}
	}else{ // assume PySequence_SetItem works
		for (int i=0; i < size; ++i) {
			PyObject* pn = PyFloat_FromDouble(x[i]);
			if (!pn || PySequence_SetItem(po, i, pn) == -1) {
				char buf[50];
				sprintf(buf, "%d of %d", i, size);
hoc_execerror("Could not set a Python Sequence item", buf);
			}
			Py_DECREF(pn);
		}
	}
	return hoc_temp_objptr(ho);
}


static PyMethodDef hocobj_methods[] = {
	{"ref", mkref, METH_VARARGS, "Wrap to allow call by reference in a hoc function"},
	{"baseattr", hocobj_baseattr, METH_VARARGS, "To allow use of an overrided base method"},
	{"cas", nrnpy_cas, METH_VARARGS, "Return the currently accessed section." },
	{"allsec", nrnpy_forall, METH_VARARGS, "Return iterator over all sections." },
	{"Section", (PyCFunction)nrnpy_newsecobj, METH_VARARGS|METH_KEYWORDS, "Return a new Section" },
	{"setpointer", setpointer, METH_VARARGS, "Assign hoc variable address to NMODL POINTER"},
<<<<<<< HEAD
	{"hocobjptr", hocobj_vptr, METH_NOARGS, "Hoc Object pointer as a long int"},
=======
	{"hname", hocobj_name, METH_NOARGS, "More specific than __str__() or __attr__()."},
>>>>>>> e33c9575
	{NULL, NULL, 0, NULL}
};

static PyMemberDef hocobj_members[] = {
	{NULL, 0, 0, 0, NULL}
};

#if (PY_MAJOR_VERSION >= 3)
#include "nrnpy_hoc_3.h"
char* nrnpy_PyString_AsString(PyObject* po) {
	assert(PyUnicode_Check(po));
	PyUnicodeObject* p = (PyUnicodeObject*)po;
	Py_UNICODE* pu = ((PyUnicodeObject*)po)->str;
	char* str = (char*)pu;
	str = (char*)PyMem_Malloc(p->length + 1);
	for (int i=0; i < p->length; ++i) {
		assert(pu[i] < 256);
		str[i] = pu[i];
	}
	str[p->length] = '\0';
	//printf("nrnpy_PyString_AsString %s\n", str);
	return str;
}
#else
#include "nrnpy_hoc_2.h"
#endif

myPyMODINIT_FUNC nrnpy_hoc() {
	PyObject* m;
	PyObject* psys;
	PyObject* pbo;
	char *byteorder;
	nrnpy_vec_from_python_p_ = nrnpy_vec_from_python;
	nrnpy_vec_to_python_p_ = nrnpy_vec_to_python;
#if PY_MAJOR_VERSION >= 3
	PyObject* modules = PyImport_GetModuleDict();
	if ((m = PyDict_GetItemString(modules, "hoc")) != NULL &&
	    PyModule_Check(m)) {
		return m;
	}
	m = PyModule_Create(&hocmodule);
#else
	m = Py_InitModule3("hoc", HocMethods,
		"HOC interaction with Python");
#endif
	assert(m);
	hocobject_type = &nrnpy_HocObjectType;
	if (PyType_Ready(hocobject_type) < 0)
		goto fail;
	Py_INCREF(hocobject_type);
//printf("AddObject HocObject\n");
	PyModule_AddObject(m, "HocObject", (PyObject*)hocobject_type);

	Symbol* s;
	s = hoc_lookup("Vector"); assert(s);
	hoc_vec_template_ = s->u.ctemplate;
	sym_vec_x = hoc_table_lookup("x", s->u.ctemplate->symtable); assert(sym_vec_x);
	s = hoc_lookup("List"); assert(s);
	hoc_list_template_ = s->u.ctemplate;
	s = hoc_lookup("SectionList"); assert(s);
	hoc_sectionlist_template_ = s->u.ctemplate;
	s = hoc_lookup("Matrix"); assert(s);
	sym_mat_x = hoc_table_lookup("x", s->u.ctemplate->symtable); assert(sym_mat_x);

	nrnpy_nrn();

	// Get python sys.byteorder and configure array_interface_byteorder string appropriately

	psys = PyImport_ImportModule("sys");
	if (psys==NULL)	 {
		PyErr_SetString(PyExc_ImportError, "Failed to import sys to determine system byteorder.");
		goto fail;
	}

	pbo = PyObject_GetAttrString(psys, "byteorder");

	if (pbo==NULL) {
		PyErr_SetString(PyExc_AttributeError, "sys module does not have attribute 'byteorder'!");
		goto fail;
	}
	byteorder = PyString_AsString(pbo); 
	if (byteorder==NULL) {
		// type error already raised
		goto fail;
	}
	if (strcmp(byteorder,"little")==0) {
		array_interface_typestr[0]='<';
	} else if (strcmp(byteorder,"big")==0) {
		array_interface_typestr[0]='>';
	} else {
		PyErr_SetString(PyExc_RuntimeError, "Unknown system native byteorder.");
		goto fail;
	}
	// Setup bytesize in typestr
	snprintf(array_interface_typestr+2,3,"%d",sizeof(double));
#if PY_MAJOR_VERSION >= 3
	assert(PyDict_SetItemString(modules, "hoc", m) == 0);
	Py_DECREF(m);
	return m;
    fail:
	return NULL;
#else
    fail:
	return;
#endif
}

}//end of extern c
<|MERGE_RESOLUTION|>--- conflicted
+++ resolved
@@ -1644,11 +1644,8 @@
 	{"allsec", nrnpy_forall, METH_VARARGS, "Return iterator over all sections." },
 	{"Section", (PyCFunction)nrnpy_newsecobj, METH_VARARGS|METH_KEYWORDS, "Return a new Section" },
 	{"setpointer", setpointer, METH_VARARGS, "Assign hoc variable address to NMODL POINTER"},
-<<<<<<< HEAD
 	{"hocobjptr", hocobj_vptr, METH_NOARGS, "Hoc Object pointer as a long int"},
-=======
 	{"hname", hocobj_name, METH_NOARGS, "More specific than __str__() or __attr__()."},
->>>>>>> e33c9575
 	{NULL, NULL, 0, NULL}
 };
 
