--- conflicted
+++ resolved
@@ -159,12 +159,8 @@
 	int r = hoc_get_line();
 //printf("r=%d c=%d\n", r, hoc_cbufstr->buf[0]);
 	if (r == 1) {
-<<<<<<< HEAD
-		int n = strlen(hoc_cbufstr->buf) + 1;
+		size_t n = strlen(hoc_cbufstr->buf) + 1;
 		hoc_ctp = hoc_cbufstr->buf + n - 1;
-=======
-		size_t n = strlen(hoc_cbufstr->buf) + 1;
->>>>>>> e33c9575
 		char* p = (char*)PyMem_MALLOC(n);
 		if (p == 0) { return 0; }
 		strcpy(p, hoc_cbufstr->buf);
