--- conflicted
+++ resolved
@@ -147,10 +147,6 @@
 extern int* nrn_fornetcon_index_;
 extern int* nrn_fornetcon_type_;
 void _nrn_free_fornetcon(void**);
-<<<<<<< HEAD
-=======
-// int _nrn_netcon_args(void*, double***);
->>>>>>> 310551ff
 
 // for use in mod files
 double nrn_netcon_get_delay(NetCon* nc) {
@@ -2424,28 +2420,7 @@
 
 // for threads, revised net_send to use absolute time (in the
 // mod file we add the thread time when we call it).
-<<<<<<< HEAD
 void nrn_net_send(void** v, double* weight, Point_process* pnt, double td, double flag) {
-	STATISTICS(SelfEvent::selfevent_send_);
-	NrnThread* nt = PP2NT(pnt);
-	NetCvodeThreadData& p = net_cvode_instance->p[nt->id];
-	SelfEvent* se = p.sepool_->alloc();
-	se->flag_ = flag;
-	se->target_ = pnt;
-	se->weight_ = weight;
-	se->movable_ = v; // needed for SaveState
-	assert(net_cvode_instance);
-	++p.unreffed_event_cnt_;
-	if (td < nt->_t) {
-		char buf[100];
-		sprintf(buf, "net_send td-t = %g", td - nt->_t);
-		se->pr(buf, td, net_cvode_instance);
-		abort();
-		hoc_execerror("net_send delay < 0", 0);
-	}
-	TQItem* q;
-=======
-extern "C" void net_send(void** v, double* weight, Point_process* pnt, double td, double flag) {
     STATISTICS(SelfEvent::selfevent_send_);
     NrnThread* nt = PP2NT(pnt);
     NetCvodeThreadData& p = net_cvode_instance->p[nt->id];
@@ -2464,7 +2439,6 @@
         hoc_execerror("net_send delay < 0", 0);
     }
     TQItem* q;
->>>>>>> 310551ff
 #if USENEOSIM
     if (neosim_entity_) {
         assert(0);
@@ -2481,15 +2455,7 @@
     // printf("net_send %g %s %g %p\n", td, hoc_object_name(pnt->ob), flag, *v);
 }
 
-<<<<<<< HEAD
 void artcell_net_send(void** v, double* weight, Point_process* pnt, double td, double flag) {
-=======
-extern "C" void artcell_net_send(void** v,
-                                 double* weight,
-                                 Point_process* pnt,
-                                 double td,
-                                 double flag) {
->>>>>>> 310551ff
     if (nrn_use_selfqueue_ && flag == 1.0) {
         STATISTICS(SelfEvent::selfevent_send_);
         NrnThread* nt = PP2NT(pnt);
@@ -4318,17 +4284,16 @@
             }
         } else {
             FOR_THREADS(nt)
-            for (tml = nt->tml; tml; tml = tml->next)
-                if (tml->index == nrn_fornetcon_type_[i]) {
-                    Memb_list* m = tml->ml;
-                    for (j = 0; j < m->nodecount; ++j) {
-                        ForNetConsInfo* fnc = (ForNetConsInfo*) m->pdata[j][index]._pvoid;
-                        if (fnc->size > 0) {
-                            fnc->argslist = new double*[fnc->size];
-                            fnc->size = 0;
-                        }
+            for (tml = nt->tml; tml; tml = tml->next) if (tml->index == nrn_fornetcon_type_[i]) {
+                Memb_list* m = tml->ml;
+                for (j = 0; j < m->nodecount; ++j) {
+                    ForNetConsInfo* fnc = (ForNetConsInfo*) m->pdata[j][index]._pvoid;
+                    if (fnc->size > 0) {
+                        fnc->argslist = new double*[fnc->size];
+                        fnc->size = 0;
                     }
                 }
+            }
         }
     }
     // fill in argslist and count again
@@ -4349,19 +4314,11 @@
     delete[] t2i;
 }
 
-<<<<<<< HEAD
 int _nrn_netcon_args(void* v, double*** argslist) {
-	ForNetConsInfo* fnc = (ForNetConsInfo*)v;
-	assert(fnc);
-	*argslist = fnc->argslist;
-	return fnc->size;
-=======
-extern "C" int _nrn_netcon_args(void* v, double*** argslist) {
     ForNetConsInfo* fnc = (ForNetConsInfo*) v;
     assert(fnc);
     *argslist = fnc->argslist;
     return fnc->size;
->>>>>>> 310551ff
 }
 
 extern "C" void _nrn_free_fornetcon(void** v) {
@@ -6182,7 +6139,7 @@
 }
 
 void nrnthread_trajectory_values(int tid, int n_pr, void** vpr, double tt) {  //, int n_trajec,
-                                                                              // double* values) {
+                                                                              //double* values) {
     if (tid < 0) {
         return;
     }
