--- conflicted
+++ resolved
@@ -1076,18 +1076,10 @@
 	// TODO: this needs changed if want to support more than one thread or local variable timestep
 	nrn_nonvint_block_ode_reinit(neq_, N_VGetArrayPointer(y_), 0);
 	if (mem_) {
-<<<<<<< HEAD
         err = CVodeReInit(mem_, t0_, y_);
         err = CVodeSetUserData(mem_, (void*)this);
         if (err != SUCCESS){
-			printf("Cvode %p %s CVReInit error %d\n", this, secname(ctd_[0].v_node_[ctd_[0].rootnodecount_]->sec), err);
-=======
-		err = CVodeReInit(mem_, pf_, t0_, y_, CV_SV, &ncv_->rtol_, atolnvec_);
-		CVodeSetFdata(mem_, (void*)this);
-		//printf("CVodeReInit\n");
-		if (err != SUCCESS){
 			Printf("Cvode %p %s CVReInit error %d\n", this, secname(ctd_[0].v_node_[ctd_[0].rootnodecount_]->sec), err);
->>>>>>> 9e64b7f9
 			return err;
 		}
 	}else{
@@ -1095,7 +1087,6 @@
 		if (!mem_){
 			hoc_execerror ("CVodeCreate error", 0);
 		}
-<<<<<<< HEAD
         //CVodeMalloc was replaced by CVodeCreate/CVodeInit
         // CVodeInit allocates and initializes memory for a problem
         err = CVodeInit(mem_, pf_, t0_, y_);
@@ -1104,13 +1095,7 @@
 
         err = CVodeSetUserData(mem_, (void*)this);
         if (err != SUCCESS){
-			printf("Cvode %p %s CVodeMalloc error %d\n", this, secname(ctd_[0].v_node_[ctd_[0].rootnodecount_]->sec), err);
-=======
-		CVodeMalloc(mem_, pf_, t0_, y_, CV_SV, &ncv_->rtol_, atolnvec_);
-		CVodeSetFdata(mem_, (void*)this);
-		if (err != SUCCESS){
 			Printf("Cvode %p %s CVodeMalloc error %d\n", this, secname(ctd_[0].v_node_[ctd_[0].rootnodecount_]->sec), err);
->>>>>>> 9e64b7f9
 			return err;
 		}
 		maxorder(ncv_->maxorder());
@@ -1324,13 +1309,8 @@
 Printf("t_=%.20g\n", t_);
 }
 #endif
-<<<<<<< HEAD
 	if (err != CV_SUCCESS && err != CV_TSTOP_RETURN) {
-		printf("CVode %p %s advance_tn failed, err=%d.\n", this, secname(ctd_[0].v_node_[ctd_[0].rootnodecount_]->sec), err);
-=======
-	if (err < 0 ) {
 		Printf("CVode %p %s advance_tn failed, err=%d.\n", this, secname(ctd_[0].v_node_[ctd_[0].rootnodecount_]->sec), err);
->>>>>>> 9e64b7f9
 		(*pf_)(t_, y_, nil, (void*)this);
 		return err;
 	}
