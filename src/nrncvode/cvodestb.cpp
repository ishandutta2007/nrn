#include <../../nrnconf.h>
// solver CVode stub to allow cvode as dll for mswindows version.

#include <InterViews/resource.h>
#include "classreg.h"
#include "nrncvode.h"
#include "nrnoc2iv.h"
#include "datapath.h"
#if USECVODE
#include "cvodeobj.h"
#include "netcvode.h"
#else
class Cvode;
#endif

void cvode_finitialize(double t0);
void nrncvode_set_t(double);
extern "C" bool at_time(NrnThread*, double);

extern double dt, t;
#define nt_t  nrn_threads->_t
#define nt_dt nrn_threads->_dt
extern "C" void nrn_random_play();
extern int nrn_use_daspk_;

NetCvode* net_cvode_instance;
void deliver_net_events(NrnThread*);
void nrn_deliver_events(NrnThread*);
extern "C" void clear_event_queue();
void init_net_events();
void nrn_record_init();
void nrn_play_init();
void fixed_record_continuous(NrnThread* nt);
void fixed_play_continuous(NrnThread* nt);
void nrn_solver_prepare();
static void check_thresh(NrnThread*);

// for fixed step thread
void deliver_net_events(NrnThread* nt) {
    int i;
    if (net_cvode_instance) {
        net_cvode_instance->check_thresh(nt);
        net_cvode_instance->deliver_net_events(nt);
    }
}

// handle events during finitialize()
void nrn_deliver_events(NrnThread* nt) {
    double tsav = nt->_t;
    if (net_cvode_instance) {
        net_cvode_instance->deliver_events(tsav, nt);
    }
    nt->_t = tsav;
}

extern "C" void clear_event_queue() {
    if (net_cvode_instance) {
        net_cvode_instance->clear_events();
    }
}

void init_net_events() {
    if (net_cvode_instance) {
        net_cvode_instance->init_events();
    }
}

void nrn_record_init() {
    if (net_cvode_instance) {
        net_cvode_instance->record_init();
    }
}

void nrn_play_init() {
    if (net_cvode_instance) {
        net_cvode_instance->play_init();
    }
}

void fixed_play_continuous(NrnThread* nt) {
    if (net_cvode_instance) {
        net_cvode_instance->fixed_play_continuous(nt);
    }
}

void fixed_record_continuous(NrnThread* nt) {
    if (net_cvode_instance) {
        net_cvode_instance->fixed_record_continuous(nt);
    }
}

void nrn_solver_prepare() {
    if (net_cvode_instance) {
        net_cvode_instance->solver_prepare();
    }
}

extern "C" int v_structure_change;

<<<<<<< HEAD
void cvode_fadvance(double tstop) {  // tstop = -1 means single step
=======
extern "C" void cvode_fadvance(double tstop) {  // tstop = -1 means single step
>>>>>>> 310551ff
#if USECVODE
    int err;
    extern int tree_changed;
    extern int diam_changed;
    if (net_cvode_instance) {
        if (tree_changed || v_structure_change || diam_changed) {
            net_cvode_instance->re_init();
        }
        nrn_random_play();
        err = net_cvode_instance->solve(tstop);
        if (err != 0) {
            printf("err=%d\n", err);
            hoc_execerror("variable step integrator error", 0);
        }
        t = nt_t;
        dt = nt_dt;
    }
#endif
}

void cvode_finitialize(double t0) {
#if USECVODE
    if (net_cvode_instance) {
        net_cvode_instance->re_init(t0);
    }
#endif
}

extern "C" bool at_time(NrnThread* nt, double te) {
#if USECVODE
    if (cvode_active_ && nt->_vcv) {
        return ((Cvode*) nt->_vcv)->at_time(te, nt);
    }
#endif
    double x = te - 1e-11;
    if (x <= nt->_t && x > (nt->_t - nt->_dt)) {
        return 1;
    }
    return 0;
}

void nrncvode_set_t(double tt) {
    NetCvode* nc = net_cvode_instance;
    if (nc->gcv_) {
        Cvode& cv = *nc->gcv_;
        cv.tn_ = cv.t_ = cv.t0_ = tt;
    } else {
        for (int i = 0; i < nc->pcnt_; ++i) {
            NetCvodeThreadData& p = nc->p[i];
            for (int j = 0; j < p.nlcv_; ++j) {
                Cvode& cv = p.lcv_[j];
                cv.tn_ = cv.t_ = cv.t0_ = tt;
            }
        }
    }
}<|MERGE_RESOLUTION|>--- conflicted
+++ resolved
@@ -97,11 +97,7 @@
 
 extern "C" int v_structure_change;
 
-<<<<<<< HEAD
 void cvode_fadvance(double tstop) {  // tstop = -1 means single step
-=======
-extern "C" void cvode_fadvance(double tstop) {  // tstop = -1 means single step
->>>>>>> 310551ff
 #if USECVODE
     int err;
     extern int tree_changed;
