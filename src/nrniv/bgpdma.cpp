--- conflicted
+++ resolved
@@ -26,20 +26,7 @@
 are enqueued in the priority queue after checking that the number
 of spikes sent is equal to the number of spikes sent.
 */
-<<<<<<< HEAD
 extern void (*nrntimeout_call)();
-=======
-
-extern "C" {
-
-extern IvocVect* vector_arg(int);
-extern void vector_resize(IvocVect*, int);
-
-}  // extern "C"
-extern void (*nrntimeout_call)();
-
-
->>>>>>> 310551ff
 // The initial idea behind use_phase2_ is to avoid the large overhead of
 // initiating a send of the up to 10k list of target hosts when a cell fires.
 // I.e. when there are a small number of cells on a processor, this causes
@@ -402,13 +389,14 @@
              // bit 3: number of phases, 0 means 1 phase, 1 means 2
              // bit 4: unused (1 used to mean althash used)
              // bit 5: 1 means enqueue separated into two parts for timeing
-    {
-        int method = use_bgpdma_ ? 1 : 0;
-        int p = method + 4 * (n_bgp_interval == 2 ? 1 : 0) + 8 * use_phase2_ +
-                16 * (0)  // no hash selection, just std::unordered_map
-                + 32 * ENQUEUE;
-        rt = double(p);
-    } break;
+        {
+            int method = use_bgpdma_ ? 1 : 0;
+            int p = method + 4 * (n_bgp_interval == 2 ? 1 : 0) + 8 * use_phase2_ +
+                    16 * (0)  // no hash selection, just std::unordered_map
+                    + 32 * ENQUEUE;
+            rt = double(p);
+        }
+        break;
     case 12:  // greatest length multisend
     {
         rt = double(max_multisend_targets);
