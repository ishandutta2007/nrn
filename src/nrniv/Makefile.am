## The list of libraries that we make from this directory.
lib_LTLIBRARIES = libnrniv.la

## The list of programs that we make from this directory.
bin_PROGRAMS = nrniv
nsrc=$(top_srcdir)/src

if BUILD_CYGWIN
nrniv_LDFLAGS = -mwindows -e _mainCRTStartup
windll = -I$(nsrc)/mswin/windll
cygexe = mos2nrn.exe neuron.exe

mos2nrn.exe: $(nsrc)/mswin/extra/mos2nrn.cpp
	g++-3 -g -O2 -DCYGWIN -o mos2nrn.exe -mwindows -e _mainCRTStartup $(nsrc)/mswin/extra/mos2nrn.cpp

neuron.exe: $(nsrc)/mswin/extra/neuron.cpp
	g++-3 -g -O2 -DCYGWIN -o neuron.exe -mno-cygwin -e _mainCRTStartup $(nsrc)/mswin/extra/neuron.cpp

else
nrniv_LDFLAGS =
windll = 
cygexe =
endif

## These are all the .c files that need to be compiled to make libnrniv.la.

libnrniv_la_SOURCES = nrnmenu.cpp shape.cpp classreg.cpp rotate3d.cpp \
	datapath.cpp symdir.cpp spaceplt.cpp shapeplt.cpp ppshape.cpp \
	secbrows.cpp ndatclas.cpp impedanc.cpp savstate.cpp hocmech.cpp \
	ocjump.cpp vrecord.cpp cvodestb.cpp occvode.cpp \
	cvodeobj.cpp cvtrset.cpp tqueue.cpp netcvode.cpp singlech.cpp \
	nrndaspk.cpp glinerec.cpp cxprop.cpp \
	ocbbs.cpp bbs.cpp bbslocal.cpp bbslsrv.cpp \
	bbsrcli.cpp bbsdirect.cpp bbslsrv2.cpp bbssrv.cpp \
	linmod.cpp linmod1.cpp cachevec.cpp \
	kschan.cpp kssingle.cpp nonlinz.cpp finithnd.cpp nrnste.cpp \
	nrnrtime.cpp nvector_nrnthread.c nrnpy.cpp \
	nvector_nrnthread_ld.c nvector_nrnserial_ld.c \
	netpar.cpp partrans.cpp splitcell.cpp multisplit.cpp

# The interviews includes must be before the X includes so that if a
# vanilla interviews is also installed, we don't use it.
IV_INCLUDES = @IV_INCLUDE@ $(X_CFLAGS)
IV_LIBS = @IV_LIBS_LIBTOOL@
IVOS_DIR = @IVOS_DIR@

PVM_XTRA_LIBS = @PVM_XTRA_LIBS@
PVM_LIBS = @PVM_LIBS@ $(PVM_XTRA_LIBS)
BBS_LIBS = $(PVM_LIBS)
PVM_INCLUDES = @PVM_INCLUDES@
BBS_INCLUDES = -I$(nsrc)/parallel -I$(nsrc)/nrnmpi $(PVM_INCLUDES) -I@MUSIC_INCDIR@

PTHREAD_CC=@PTHREAD_CC@
PTHREAD_CFLAGS=@PTHREAD_CFLAGS@
PTHREAD_LIBS=@PTHREAD_LIBS@

INCLUDES = $(windll) -I$(nsrc)/sundials -I$(nsrc)/sundials/shared -I$(nsrc)/nrncvode -I$(nsrc)/sparse13 -I$(nsrc)/gnu -I. -I$(nsrc)/ivoc -I$(nsrc)/nrnoc -I$(top_builddir)/src/oc -I$(nsrc)/oc  $(IV_INCLUDES) $(BBS_INCLUDES)
AM_CPPFLAGS = -DOOP=1 -DCABLE=1 -DUSECVODE=1 -DUSEMATRIX=1 -DUSEBBS=1
AM_CFLAGS = @MINGW_CFLAG@ $(PTHREAD_CFLAGS)
AM_CXXFLAGS = @MINGW_CFLAG@ $(PTHREAD_CFLAGS)

if NRNMECH_DLL_STYLE
libnrniv_la_LDFLAGS = -export-dynamic
else
libnrniv_la_LDFLAGS =
endif

## Sources that go into nrniv:
nrniv_SOURCES = nvkludge.cpp

## Additional libraries and objects that go into nrniv:
nrniv_LDADD = ../ivoc/nrnmain.o ../ivoc/ivocmain.o ../oc/modlreg.o \
	../oc/ockludge.o \
	../nrnoc/libnrnoc.la ../oc/liboc.la \
	libnrniv.la ../ivoc/libivoc.la \
	../nrnmpi/libnrnmpi.la \
	../gnu/libneuron_gnu.la \
	../scopmath/libscopmath.la \
	../sparse13/libsparse13.la \
	../sundials/libsundials.la \
	@MEMACSLIBLA@ ../mesch/libmeschach.la $(IVOS_DIR) \
	$(IV_LIBS) @NRN_READLINE_LIBS@ @NRNJAVA_LIBLA@ \
	$(BBS_LIBS) @NRNPYTHON_LIBLA@ @MUSIC_LIBLA@ @NRNNI_LIBLA@ @PTHREAD_LIBS@

nrniv_DEPENDENCIES = \
	../ivoc/nrnmain.o ../ivoc/ivocmain.o ../oc/modlreg.o \
	../oc/ockludge.o \
	../nrnoc/libnrnoc.la ../oc/liboc.la \
	libnrniv.la ../ivoc/libivoc.la \
	../nrnmpi/libnrnmpi.la \
	../gnu/libneuron_gnu.la \
	../scopmath/libscopmath.la \
	../sparse13/libsparse13.la \
	../sundials/libsundials.la \
	@MEMACSLIBLA@ ../mesch/libmeschach.la \
	@NRN_READLINE_DEP@ @NRNJAVA_DEP@ @NRNPYTHON_DEP@ @NRNNI_DEP@ \
	$(cygexe)


## Header files that must be included in the distribution:
noinst_HEADERS = ndatclas.h nrnclass.h nrnmenu.h nrnoc2iv.h ppshape.h \
	rot3band.h rotate3d.h secbrows.h shape.h shapeplt.h singlech.h \
	linmod.h nrniv_mf.h nrnste.h arraypool.h structpool.h \
	kschan.h kssingle.h nonlinz.h nrnhash.h \
	nvector_nrnthread_ld.h nvector_nrnserial_ld.h \
	bgpdma.cpp multisplitcontrol.h nvector_nrnthread.h \
<<<<<<< HEAD
	structpool.h nrnhash_alt.h
=======
	nrnmusic.cpp
>>>>>>> 51161327

## We have to play a trick on automake to get it to install the .o files in
## an architecture-dependent subdirectory.  (Apparently automake's authors
## never heard of installing .o files.)  We pretend to create a separate
## directory (which is really just $(pkglibdir)) and we install the .o files
## by calling them "DATA".
## Argh!!!!!
libobjdir = $(libdir)

## The following object files need to be installed:
libobj_DATA = nvkludge.o<|MERGE_RESOLUTION|>--- conflicted
+++ resolved
@@ -104,11 +104,7 @@
 	kschan.h kssingle.h nonlinz.h nrnhash.h \
 	nvector_nrnthread_ld.h nvector_nrnserial_ld.h \
 	bgpdma.cpp multisplitcontrol.h nvector_nrnthread.h \
-<<<<<<< HEAD
-	structpool.h nrnhash_alt.h
-=======
-	nrnmusic.cpp
->>>>>>> 51161327
+	structpool.h nrnhash_alt.h nrnmusic.cpp
 
 ## We have to play a trick on automake to get it to install the .o files in
 ## an architecture-dependent subdirectory.  (Apparently automake's authors
