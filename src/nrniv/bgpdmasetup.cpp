/*
For very large numbers of processors and cells and fanout, it is taking
a long time to figure out each cells target list given the input gids
(gid2in) on each host. e.g 240 seconds for 2^25 cells, 1k connections
per cell, and 128K cores; and 340 seconds for two phase excchange.
To reduce this setup time we experiment with a very different algorithm in which
we construct a gid target host list on host gid%nhost and copy that list to
the source host owning the gid.
*/
#include "oc_ansi.h"

#if 0
void celldebug(const char* p, Gid2PreSyn& map) {
	FILE* f;
	char fname[100];
	sprintf(fname, "debug.%d", nrnmpi_myid);
	f = fopen(fname, "a");
	fprintf(f, "\n%s\n", p);
	int rank = nrnmpi_myid;
	fprintf(f, "  %2d:", rank);
	for (const auto& iter: map) {
		int gid = iter.first;
		fprintf(f, " %2d", gid);
	}
	fprintf(f, "\n");
	fclose(f);
}

void alltoalldebug(const char* p, int* s, int* scnt, int* sdispl, int* r, int* rcnt, int* rdispl){
	FILE* f;
	char fname[100];
	sprintf(fname, "debug.%d", nrnmpi_myid);
	f = fopen(fname, "a");
	fprintf(f, "\n%s\n", p);
	int rank = nrnmpi_myid;
	fprintf(f, "  rank %d\n", rank);
	for (int i=0; i < nrnmpi_numprocs; ++i) {
		fprintf(f, "    s%d : %d %d :", i, scnt[i], sdispl[i]);
		for (int j = sdispl[i]; j < sdispl[i+1]; ++j) {
			fprintf(f, " %2d", s[j]);
		}
		fprintf(f, "\n");
	}
	for (int i=0; i < nrnmpi_numprocs; ++i) {
		fprintf(f, "    r%d : %d %d :", i, rcnt[i], rdispl[i]);
		for (int j = rdispl[i]; j < rdispl[i+1]; ++j) {
			fprintf(f, " %2d", r[j]);
		}
		fprintf(f, "\n");
	}
	fclose(f);
}
#else
void celldebug(const char* p, Gid2PreSyn& map) {}
void alltoalldebug(const char* p, int* s, int* scnt, int* sdispl, int* r, int* rcnt, int* rdispl) {}
#endif

#if 0
void phase1debug() {
	FILE* f;
	char fname[100];
	sprintf(fname, "debug.%d", nrnmpi_myid);
	f = fopen(fname, "a");
	fprintf(f, "\nphase1debug %d", nrnmpi_myid);
	for (const auto* iter: gid2out_) {
		PreSyn* ps = iter.second;
		fprintf(f, "\n %2d:", ps->gid_);
		BGP_DMASend* bs = ps->bgp.dma_send_;
		for (int i=0; i < bs->ntarget_hosts_; ++i) {
			fprintf(f, " %2d", bs->target_hosts_[i]);
		}
	}
	fprintf(f, "\n");
	fclose(f);
}

void phase2debug() {
	FILE* f;
	char fname[100];
	sprintf(fname, "debug.%d", nrnmpi_myid);
	f = fopen(fname, "a");
	fprintf(f, "\nphase2debug %d", nrnmpi_myid);
	for (const auto& iter: gid2in_) {
		PreSyn* ps = iter.second;
		fprintf(f, "\n %2d:", ps->gid_);
		BGP_DMASend_Phase2* bs = ps->bgp.dma_send_phase2_;
	    if (bs) {
		for (int i=0; i < bs->ntarget_hosts_phase2_; ++i) {
			fprintf(f, " %2d", bs->target_hosts_phase2_[i]);
		}
	    }
	}
	fprintf(f, "\n");
	fclose(f);
}
#endif

static void del(int* a) {
    if (a) {
        delete[] a;
    }
}

static int* newintval(int val, int size) {
    if (size == 0) {
        return 0;
    }
    int* x = new int[size];
    for (int i = 0; i < size; ++i) {
        x[i] = val;
    }
    return x;
}

static int* newoffset(int* acnt, int size) {
    int* aoff = new int[size + 1];
    aoff[0] = 0;
    for (int i = 0; i < size; ++i) {
        aoff[i + 1] = aoff[i] + acnt[i];
    }
    return aoff;
}


// input scnt, sdispl ; output, newly allocated rcnt, rdispl
static void all2allv_helper(int* scnt, int* sdispl, int*& rcnt, int*& rdispl) {
    int np = nrnmpi_numprocs;
    int* c = newintval(1, np);
    rdispl = newoffset(c, np);
    rcnt = newintval(0, np);
    nrnmpi_int_alltoallv(scnt, c, rdispl, rcnt, c, rdispl);
    del(c);
    del(rdispl);
    rdispl = newoffset(rcnt, np);
}

/*
define following to 1 if desire space/performance information such as:
all2allv_int gidin to intermediate space=1552 total=37345104 time=0.000495835
all2allv_int gidout space=528 total=37379376 time=1.641e-05
all2allv_int lists space=3088 total=37351312 time=4.4708e-05
*/
#define all2allv_perf 0
<<<<<<< HEAD
//input s, scnt, sdispl ; output, newly allocated r, rcnt, rdispl
static void all2allv_int(int* s, int* scnt, int* sdispl, int*& r, int*& rcnt, int*& rdispl, const char* dmes) {
=======
extern "C" {
extern unsigned long long nrn_mallinfo(int);
}  // extern "C"
// input s, scnt, sdispl ; output, newly allocated r, rcnt, rdispl
static void
all2allv_int(int* s, int* scnt, int* sdispl, int*& r, int*& rcnt, int*& rdispl, const char* dmes) {
>>>>>>> 310551ff
#if all2allv_perf
    double tm = nrnmpi_wtime();
#endif
    int np = nrnmpi_numprocs;
    all2allv_helper(scnt, sdispl, rcnt, rdispl);
    r = newintval(0, rdispl[np]);

    nrnmpi_int_alltoallv(s, scnt, sdispl, r, rcnt, rdispl);
    alltoalldebug(dmes, s, scnt, sdispl, r, rcnt, rdispl);

    // when finished with r, rcnt, rdispl, caller should del them.
#if all2allv_perf
    if (nrnmpi_myid == 0) {
        int nb = 4 * nrnmpi_numprocs + sdispl[nrnmpi_numprocs] + rdispl[nrnmpi_numprocs];
        tm = nrnmpi_wtime() - tm;
        printf("all2allv_int %s space=%d total=%llu time=%g\n", dmes, nb, nrn_mallinfo(0), tm);
    }
#endif
}

class TarList {
  public:
    TarList();
    virtual ~TarList();
    virtual void alloc();
    int size;
    int* list;
    int rank;
    int* indices;  // indices of list for groups of phase2 targets.
                   // If indices is not null, then size is one less than
                   // the size of the indices list where indices[size] = the size of
                   // the list. Indices[0] is 0 and list[indices[i]] is the rank
                   // to send the ith group of phase2 targets.
};

using Int2TarList = std::unordered_map<int, std::unique_ptr<TarList>>;

TarList::TarList() {
    size = 0;
    list = 0;
    rank = -1;
    indices = 0;
}
TarList::~TarList() {
    del(list);
    del(indices);
}

void TarList::alloc() {
    if (size) {
        list = new int[size];
    }
}

#include <nrnisaac.h>
static void* ranstate;

static void random_init(int i) {
    if (!ranstate) {
        ranstate = nrnisaac_new();
    }
    nrnisaac_init(ranstate, nrnmpi_myid + 1);
}

static unsigned int get_random() {
    return nrnisaac_uint32_pick(ranstate);
}

static int iran(int i1, int i2) {
    // discrete uniform random integer from i2 to i2 inclusive. Must
    // work if i1 == i2
    if (i1 == i2) {
        return i1;
    }
    int i3 = i1 + get_random() % (i2 - i1 + 1);
    return i3;
}

static void phase2organize(TarList* tl) {
    // copied and modified from old specify_phase2_distribution of bgpdma.cpp
    int n, nt;
    nt = tl->size;
    n = int(sqrt(double(nt)));
    // change to about 20
    if (n > 1) {  // do not bother if not many connections
        // equal as possible group sizes
        tl->indices = new int[n + 1];
        tl->indices[n] = tl->size;
        tl->size = n;
        for (int i = 0; i < n; ++i) {
            tl->indices[i] = (i * nt) / n;
        }
        // Note: not sure the following is true anymore but it could be.
        // This distribution is very biased (if 0 is a phase1 target
        // it is always a phase2 sender. So now choose a random
        // target in the subset and make that the phase2 sender
        // (need to switch the indices[i] target and the one chosen)
        for (int i = 0; i < n; ++i) {
            int i1 = tl->indices[i];
            int i2 = tl->indices[i + 1] - 1;
            // need discrete uniform random integer from i1 to i2
            int i3 = iran(i1, i2);
            int itar = tl->list[i1];
            tl->list[i1] = tl->list[i3];
            tl->list[i3] = itar;
        }
    }
}

/*
Setting up target lists uses a lot of temporary memory. It is conceiveable
that this can be done prior to creating any cells or connections. I.e.
gid2out is presently known from pc.set_gid2node(gid,...). Gid2in is presenly
known from NetCon = pc.gid_connect(gid, target) and it is quite a style
and hoc network programming change to use something like pc.need_gid(gid)
before cells with their synapses are created since one would have to imagine
that the hoc network setup code would have to be executed in a virtual
or 'abstract' fashion without actually creating, cells, targets, or NetCons.
Anyway, to potentially support this in the future, we write setup_target_lists
to not use any PreSyn information.
*/

static int setup_target_lists(int**);
static void fill_dma_send_lists(int, int*);

static void setup_presyn_dma_lists() {
    // Create and attach BGP_DMASend instances to output Presyn
    for (const auto& iter: gid2out_) {
        PreSyn* ps = iter.second;
        // only ones that generate spikes. eg. multisplit
        // registers a gid and even associates with a cell piece, but
        // that piece may not send spikes.
        if (ps->output_index_ >= 0) {
            bgpdma_cleanup_presyn(ps);
            ps->bgp.dma_send_ = new BGP_DMASend();
        }
    }

    // Need to use the bgp union slot for dma_send_phase2_.
    // Only will be non-NULL if the input is a phase 2 sender.
    for (const auto& iter: gid2in_) {
        PreSyn* ps = iter.second;
        ps->bgp.srchost_ = 0;
    }

    int* r;
    int sz = setup_target_lists(&r);
    fill_dma_send_lists(sz, r);
    del(r);

    //	phase1debug();
    //	phase2debug();
}

static void fill_dma_send_lists(int sz, int* r) {
    // sequence of gid, size, [totalsize], list
    // Note that totalsize is there only for output gid's and use_phase2_.
    // Using this sequence, copy lists to proper phase
    // 1 and phase 2 lists. (Phase one lists found in gid2out_ and phase
    // two lists found in gid2in_.
    for (int i = 0; i < sz;) {
        int gid = r[i++];
        int size = r[i++];
        PreSyn* ps{nullptr};
        if (use_phase2_) {  // look in gid2in first
            auto iter = gid2in_.find(gid);
            if (iter != gid2in_.end()) {
                ps = iter->second;
                BGP_DMASend_Phase2* bsp = new BGP_DMASend_Phase2();
                ps->bgp.dma_send_phase2_ = bsp;
                bsp->ntarget_hosts_phase2_ = size;
                int* p = newintval(0, size);
                bsp->target_hosts_phase2_ = p;
                // printf("%d %d phase2 size=%d\n", nrnmpi_myid, gid, bsp->ntarget_hosts_phase2_);
                for (int j = 0; j < size; ++j) {
                    p[j] = r[i++];
                    assert(p[j] != nrnmpi_myid);
                }
            }
        }
        if (!ps) {  // phase 1 target list (or whole list if use_phase2 is 0)
            auto iter = gid2out_.find(gid);
            nrn_assert(iter != gid2out_.end());
            ps = iter->second;
            BGP_DMASend* bs = ps->bgp.dma_send_;
            bs->ntarget_hosts_phase1_ = size;
            if (use_phase2_ == 0) {
                bs->ntarget_hosts_ = size;
            } else {
                bs->ntarget_hosts_ = r[i++];
            }
            int* p = newintval(0, size);
            bs->target_hosts_ = p;
            // printf("%d %d phase1 size=%d\n", nrnmpi_myid, gid, bs->ntarget_hosts_);
            for (int j = 0; j < size; ++j) {
                p[j] = r[i++];
                // There never was a possibility of send2self
                // because an output presyn is never in gid2in_.
                assert(p[j] != nrnmpi_myid);
            }
        }
    }
    // compute max_ntarget_host and max_multisend_targets
    max_ntarget_host = 0;
    max_multisend_targets = 0;
    for (const auto& iter: gid2out_) {
        PreSyn* ps = iter.second;
        if (ps->output_index_ >= 0) {  // only ones that generate spikes
            BGP_DMASend* bs = ps->bgp.dma_send_;
            if (max_ntarget_host < bs->ntarget_hosts_) {
                max_ntarget_host = bs->ntarget_hosts_;
            }
            if (max_multisend_targets < bs->NTARGET_HOSTS_PHASE1) {
                max_multisend_targets = bs->NTARGET_HOSTS_PHASE1;
            }
        }
    }
    if (use_phase2_)
        for (const auto& iter: gid2in_) {
            PreSyn* ps = iter.second;
            BGP_DMASend_Phase2* bsp = ps->bgp.dma_send_phase2_;
            if (bsp && max_multisend_targets < bsp->ntarget_hosts_phase2_) {
                max_multisend_targets = bsp->ntarget_hosts_phase2_;
            }
        }
}

// return is vector and its size. The vector encodes a sequence of
// gid, target list size, and target list
static int setup_target_lists(int** r_return) {
    int *s, *r, *scnt, *rcnt, *sdispl, *rdispl;
    int nhost = nrnmpi_numprocs;

    celldebug("output gid", gid2out_);
    celldebug("input gid", gid2in_);

    // What are the target ranks for a given input gid. All the ranks
    // with the same input gid send that gid to the intermediate
    // gid%nhost rank. The intermediate rank can then construct the
    // list of target ranks for the gids it gets.

    // scnt is number of input gids from target
    scnt = newintval(0, nhost);
    for (const auto& iter: gid2in_) {
        int gid = iter.first;
        ++scnt[gid % nhost];
    }

    // s are the input gids from target to be sent to the various intermediates
    sdispl = newoffset(scnt, nhost);
    s = newintval(0, sdispl[nhost]);
    for (const auto& iter: gid2in_) {
        int gid = iter.first;
        s[sdispl[gid % nhost]++] = gid;
    }
    // Restore sdispl for the message.
    del(sdispl);
    sdispl = newoffset(scnt, nhost);

    all2allv_int(s, scnt, sdispl, r, rcnt, rdispl, "gidin to intermediate");
    del(s);
    del(scnt);
    del(sdispl);
    // r is the gids received by this intermediate rank from all other ranks.

    // Construct hash table for finding the target rank list for a given gid.
    Int2TarList gid2tarlist;
    // Now figure out the size of the target list for each distinct gid in r.
    for (int i = 0; i < rdispl[nhost]; ++i) {
        const int gid = r[i];
        auto& tl = gid2tarlist[gid];  // default-construct a new std::unique_ptr<TarList> if needed
        if (!tl) {
            tl.reset(new TarList());  // constructor initialises `size` to zero
        }
        ++(tl->size);
    }

    // Conceptually, now the intermediate is the mpi source and the gid
    // sources are the mpi destination in regard to target lists.
    // It would be possible at this point, but confusing,
    // to allocate a s[rdispl[nhost]] and figure out scnt and sdispl by
    // by getting the counts and gids from the ranks that own the source
    // gids. In this way we could organize s without having to allocate
    // individual target lists on the intermediate and then allocate
    // another large s buffer to receive a copy of them. However for
    // this processing we already require two large buffers for input
    // gid's so there is no real savings of space.
    // So let's do the simple obvious sequence and now complete the
    // target lists.

    // Allocate the target lists (and set size to 0 (we will recount when filling).
    for (auto& iter: gid2tarlist) {
        TarList* tl = iter.second.get();
        tl->alloc();
        tl->size = 0;
    }

    // fill the target lists
    for (int rank = 0; rank < nhost; ++rank) {
        int b = rdispl[rank];
        int e = rdispl[rank + 1];
        for (int i = b; i < e; ++i) {
            const auto iter = gid2tarlist.find(r[i]);
            if (iter != gid2tarlist.end()) {
                TarList* tl = iter->second.get();
                tl->list[tl->size] = rank;
                tl->size++;
            }
        }
    }
    del(r);
    del(rcnt);
    del(rdispl);

    // Now the intermediate hosts have complete target lists and
    // the sources know the intermediate host from the gid2out_ map.
    // We could potentially organize here for two-phase exchange as well.

    // Which target lists are desired by the source rank?

    // Ironically, for round robin distributions, the target lists are
    // already on the proper source rank so the following code should
    // be tested for random distributions of gids.
    // How many on the source rank?
    scnt = newintval(0, nhost);
    for (const auto& iter: gid2out_) {
        PreSyn* ps = iter.second;
        int gid = iter.first;
        if (ps->output_index_ >= 0) {  // only ones that generate spikes
            ++scnt[gid % nhost];
        }
    }
    sdispl = newoffset(scnt, nhost);

    // what are the gids of those target lists
    s = newintval(0, sdispl[nhost]);
    for (const auto& iter: gid2out_) {
        PreSyn* ps = iter.second;
        int gid = iter.first;
        if (ps->output_index_ >= 0) {  // only ones that generate spikes
            s[sdispl[gid % nhost]++] = gid;
        }
    }
    // Restore sdispl for the message.
    del(sdispl);
    sdispl = newoffset(scnt, nhost);
    all2allv_int(s, scnt, sdispl, r, rcnt, rdispl, "gidout");

    // fill in the tl->rank for phase 1 target lists
    // r is an array of source spiking gids
    // tl is list associating input gids with list of target ranks.
    for (int rank = 0; rank < nhost; ++rank) {
        int b = rdispl[rank];
        int e = rdispl[rank + 1];
        for (int i = b; i < e; ++i) {
            // note that there may be input gids with no corresponding
            // output gid so that the find may not return true and in
            // that case the tl->rank remains -1.
            // For example multisplit gids or simulation of a subset of
            // cells.
            const auto iter = gid2tarlist.find(r[i]);
            if (iter != gid2tarlist.end()) {
                TarList* tl = iter->second.get();
                tl->rank = rank;
            }
        }
    }
    del(s);
    del(scnt);
    del(sdispl);
    del(r);
    del(rcnt);
    del(rdispl);

    if (use_phase2_) {
        random_init(nrnmpi_myid + 1);
        for (const auto& iter: gid2tarlist) {
            TarList* tl = iter.second.get();
            if (tl->rank >= 0) {  // only if output gid is spike generating
                phase2organize(tl);
            }
        }
    }

    // For clarity, use the all2allv_int style of information flow
    // from source to destination as above (instead of the obsolete
    // section which was difficult to understand (It was last present at
    // 672:544c61a730ec))
    // and also use a uniform code
    // for copying one and two phase information from a TarList to
    // develop the s, scnt, and sdispl buffers. That is, a buffer list
    // section in s for either a one-phase list or the much shorter
    // (individually) lists for first and second phases, has a
    // gid, size, totalsize header for each list where totalsize
    // is only present if the gid is an output gid (for
    // BGP_DMASend.ntarget_host used for conservation).
    // Note that totalsize is tl->indices[tl->size]

    // how much to send to each rank
    scnt = newintval(0, nhost);
    for (const auto& iter: gid2tarlist) {
        TarList* tl = iter.second.get();
        if (tl->rank < 0) {
            // When the output gid does not generate spikes, that rank
            // is not interested if there is a target list for it.
            // If the output gid dies not exist, there is no rank.
            // In either case ignore this target list.
            continue;
        }
        if (tl->indices) {
            // indices[size] is the size of list but size of those
            // are the sublist phase 2 destination ranks which
            // don't get sent as part of the phase 2 target list.
            // Also there is a phase 1 target list of size so there
            // are altogether size+1 target lists.
            // (one phase 1 list and size phase 2 lists)
            scnt[tl->rank] += tl->size + 2;  // gid, size, list
            for (int i = 0; i < tl->size; ++i) {
                scnt[tl->list[tl->indices[i]]] += tl->indices[i + 1] - tl->indices[i] + 1;
                // gid, size, list
            }
        } else {
            // gid, list size, list
            scnt[tl->rank] += tl->size + 2;
        }
        if (use_phase2_) {
            // The phase 1 header has as its third element, the
            // total list size (needed for conservation);
            scnt[tl->rank] += 1;
        }
    }
    sdispl = newoffset(scnt, nhost);
    s = newintval(0, sdispl[nhost]);
    // what to send to each rank
    for (const auto& iter: gid2tarlist) {
        int gid = iter.first;
        TarList* tl = iter.second.get();
        if (tl->rank < 0) {
            continue;
        }
        if (tl->indices) {
            s[sdispl[tl->rank]++] = gid;
            s[sdispl[tl->rank]++] = tl->size;
            if (use_phase2_) {
                s[sdispl[tl->rank]++] = tl->indices[tl->size];
            }
            for (int i = 0; i < tl->size; ++i) {
                s[sdispl[tl->rank]++] = tl->list[tl->indices[i]];
            }
            for (int i = 0; i < tl->size; ++i) {
                int rank = tl->list[tl->indices[i]];
                s[sdispl[rank]++] = gid;
                assert(tl->indices[i + 1] > tl->indices[i]);
                s[sdispl[rank]++] = tl->indices[i + 1] - tl->indices[i] - 1;
                for (int j = tl->indices[i] + 1; j < tl->indices[i + 1]; ++j) {
                    s[sdispl[rank]++] = tl->list[j];
                }
            }
        } else {
            // gid, list size, list
            s[sdispl[tl->rank]++] = gid;
            s[sdispl[tl->rank]++] = tl->size;
            if (use_phase2_) {
                s[sdispl[tl->rank]++] = tl->size;
            }
            for (int i = 0; i < tl->size; ++i) {
                s[sdispl[tl->rank]++] = tl->list[i];
            }
        }
    }
    del(sdispl);
    sdispl = newoffset(scnt, nhost);
    all2allv_int(s, scnt, sdispl, r, rcnt, rdispl, "lists");
    del(s);
    del(scnt);
    del(sdispl);

    del(rcnt);
    int sz = rdispl[nhost];
    del(rdispl);
    *r_return = r;
    return sz;
}<|MERGE_RESOLUTION|>--- conflicted
+++ resolved
@@ -141,17 +141,9 @@
 all2allv_int lists space=3088 total=37351312 time=4.4708e-05
 */
 #define all2allv_perf 0
-<<<<<<< HEAD
-//input s, scnt, sdispl ; output, newly allocated r, rcnt, rdispl
-static void all2allv_int(int* s, int* scnt, int* sdispl, int*& r, int*& rcnt, int*& rdispl, const char* dmes) {
-=======
-extern "C" {
-extern unsigned long long nrn_mallinfo(int);
-}  // extern "C"
 // input s, scnt, sdispl ; output, newly allocated r, rcnt, rdispl
 static void
 all2allv_int(int* s, int* scnt, int* sdispl, int*& r, int*& rcnt, int*& rdispl, const char* dmes) {
->>>>>>> 310551ff
 #if all2allv_perf
     double tm = nrnmpi_wtime();
 #endif
