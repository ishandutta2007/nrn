#include <../../nrnconf.h>

#include <stdio.h>
#include <errno.h>
#include <InterViews/resource.h>
#include <OS/list.h>
#include <nrnoc2iv.h>
#include <nrniv_mf.h>
#include <nrnmpi.h>
#include <nrnhash.h>
#include <mymath.h>
#if defined(HAVE_STDINT_H)
#include <stdint.h>
#endif

#ifndef NRNLONGSGID
#define NRNLONGSGID 0
#endif

#if NRNLONGSGID
#define sgid_t int64_t
#define sgid_alltoallv nrnmpi_long_alltoallv
#else
#define sgid_t int
#define sgid_alltoallv nrnmpi_int_alltoallv
#endif

extern "C" {
void nrnmpi_source_var();
void nrnmpi_target_var();
void nrnmpi_setup_transfer();
void nrn_partrans_clear();
static void mpi_transfer();
static void thread_transfer(NrnThread*);
static void thread_vi_compute(NrnThread*);
static void mk_ttd();
extern double t;
extern int v_structure_change;
extern int structure_change_cnt;
extern double* nrn_recalc_ptr(double*);
// see lengthy comment in ../nrnoc/fadvance.c
// nrnmpi_v_transfer requires existence of nrnthread_v_transfer even if there
// is only one thread.
// Thread 0 does the nrnmpi_v_transfer into incoming_src_buf.
// Data destined for targets in thread owned memory
// is copied to the proper place by each thread via nrnthread_v_transfer
// MPI_Alltoallv is used to transfer interprocessor data.
// The basic assumption is that this will be mostly used for gap junctions in which
// most often one source voltage goes to one target or at least only a few targets.
// Note that the source data for nrnthread_v_transfer is in incoming_src_buf,
// source locations owned by thread, and source locations owned by other threads.

/*

5/16/2014
Gap junctions with extracellular require that the voltage source be v + vext.

A solution to the v+vext problem is to create a thread specific source
value buffer just for extracellular nodes.
 NODEV(_nd) + _nd->extnode->v[0] . 
 That is, if there is no extracellular the ttd.sv and and poutsrc_
pointers stay exactly the same.  Whereas, if there is extracellular,
those would point into the source value buffer of the correct thread. 
 Of course, it is necessary that the source value buffer be computed
prior to either parallel transfer or mpi_transfer.  Note that some
sources that are needed by another thread may not be needed by mpi and
vice versa.  For the fixed step method, mpi transfer occurs prior to
thread transfer.  For global variable step methods (cvode and lvardt do
not work with extracellular anyway):
 1) for multisplit, mpi between ms_part3 and ms_part4
 2) not multisplit, mpi between transfer_part1 and transfer_part2
 with thread transfer in ms_part4 and transfer_part2.
 Therefore it is possible to do the v+vext computation at the beginning
of mpi transfer except that mpi_transfer is not called if there is only
one process.  Also, this would be very cache inefficient for threads
since mpi transfer is done only by thread 0. 

Therefore we need yet another callback.
 void* nrnthread_vi_compute(NrnThread*)
 called, if needed, at the end of update(nt) and before mpi transfer in
nrn_finitialize. 

*/

#if 1 || PARANEURON
extern void (*nrnthread_v_transfer_)(NrnThread*); // before nonvint and BEFORE INITIAL
extern void (*nrnthread_vi_compute_)(NrnThread*);
extern void (*nrnmpi_v_transfer_)(); // before nrnthread_v_transfer and after update. Called by thread 0.
extern void (*nrn_mk_transfer_thread_data_)();
#endif
#if PARANEURON
extern double nrnmpi_transfer_wait_;
extern void nrnmpi_barrier();
extern void nrnmpi_int_allgather(int*, int*, int);
extern int nrnmpi_int_allmax(int);
extern void sgid_alltoallv(sgid_t*, int*, int*, sgid_t*, int*, int*);
extern void nrnmpi_int_alltoallv(int*, int*, int*,  int*, int*, int*);
extern void nrnmpi_dbl_alltoallv(double*, int*, int*,  double*, int*, int*);
#endif
}

struct TransferThreadData {
	int cnt;
	double** tv; // pointers to the ParallelContext.target_var
	double** sv; // pointers to the ParallelContext.source_var (or into MPI target buffer)
};
static TransferThreadData* transfer_thread_data_;
static int n_transfer_thread_data_;

// for the case where we need vi = v + vext as the source voltage
struct SourceViBuf {
	int cnt;
	Node** nd;
	double* val;
};
static SourceViBuf* source_vi_buf_;
static int n_source_vi_buf_;

void nrn_partrans_update_ptrs();

declareNrnHash(MapSgid2Int, sgid_t, int);
implementNrnHash(MapSgid2Int, sgid_t, int);
declareNrnHash(MapNode2PDbl, Node*, double*);
implementNrnHash(MapNode2PDbl, Node*, double*);
declarePtrList(DblPList, double)
implementPtrList(DblPList, double)
declarePtrList(NodePList, Node)
implementPtrList(NodePList, Node)
#define PPList partrans_PPList
declarePtrList(PPList, Point_process)
implementPtrList(PPList, Point_process)
declareList(IntList, int)
implementList(IntList, int)
declareList(SgidList, sgid_t)
implementList(SgidList, sgid_t)
static double* insrc_buf_; // Receives the interprocessor data destined for other threads.
static double* outsrc_buf_;
static double** poutsrc_; // prior to mpi copy src value to proper place in outsrc_buf_
static int* poutsrc_indices_; // for recalc pointers
static int insrc_buf_size_, *insrccnt_, *insrcdspl_;
static int outsrc_buf_size_, *outsrccnt_, *outsrcdspl_;
static MapSgid2Int* sid2insrc_; // received interprocessor sid data is
// associated with which insrc_buf index. Created by nrnmpi_setup_transfer
// and used by mk_ttd
		
static DblPList* targets_;
static SgidList* sgid2targets_;
static PPList* target_pntlist_;
static IntList* target_parray_index_; // to recompute targets_ for cache_efficint
static NodePList* visources_;
static SgidList* sgids_;
static MapSgid2Int* sgid2srcindex_;

static int max_targets_;

static int target_ptr_update_cnt_ = 0;
static int target_ptr_need_update_cnt_ = 0;

static bool is_setup_;
static void alloclists();

// deleted when setup_transfer called
// defined persistently when pargap_jacobi_setup(0) called.
static int imped_current_type_count_;
static int* imped_current_type_;
static Memb_list** imped_current_ml_;

static void delete_imped_info() {
  if (imped_current_type_count_) {
    imped_current_type_count_ = 0;
    delete [] imped_current_type_;
    delete [] imped_current_ml_;
  }
}

// Find the Node associated with the voltage.
// Easy if v in the currently accessed section.
static Node* pv2node(double* pv) {
	Section* sec = chk_access();
	Node* nd = sec->parentnode;
	if (nd) {
		if (&NODEV(nd) == pv) {
			return nd;
		}
	}
	for (int i = 0; i < sec->nnode; ++i) {
		nd = sec->pnode[i];
		if (&NODEV(nd) == pv) {
			return nd;
		}
	}
	hoc_execerror("Pointer to v is not in the currently accessed section", 0);
	return NULL;
}

void nrnmpi_source_var() {
	alloclists();
	is_setup_ = false;
	double* psv = hoc_pgetarg(1);
	sgid_t sgid = (sgid_t)(*getarg(2));
	int i;
	if (sgid2srcindex_->find(sgid, i)) {
		char tmp[40];
		sprintf(tmp, "%lld", (long long)sgid);
		hoc_execerror("source var gid already in use:", tmp);
	}
	(*sgid2srcindex_)[sgid] = visources_->count();
	visources_->append(pv2node(psv));
	sgids_->append(sgid);
//	printf("nrnmpi_source_var source_val=%g sgid=%ld\n", *psv, (long)sgid);
}

static int compute_parray_index(Point_process* pp, double* ptv) {
	if (!pp) {
		return -1;
	}
	long i =  ptv - pp->prop->param;
	if (i < 0 || i >= pp->prop->param_size) {
		i = -1;
	}
	return int(i);
}
static double* tar_ptr(Point_process* pp, int index) {
	return pp->prop->param + index;
}

static void check_pointers() {
printf("check_pointers\n");
	for (int i = 0; i < targets_->count(); ++i) {
		double* pd = tar_ptr(target_pntlist_->item(i), target_parray_index_->item(i));
		assert(targets_->item(i) == pd);
	}
}

static void target_ptr_update() {
	if (targets_) {
		int n = targets_->count();
		DblPList* newtar = new DblPList(n);
		for (int i=0; i < n; ++i) {
			double* pd = tar_ptr(target_pntlist_->item(i), target_parray_index_->item(i));
			newtar->append(pd);
		}
		delete targets_;
		targets_ = newtar;
	}
	mk_ttd();
	target_ptr_update_cnt_ = target_ptr_need_update_cnt_;
}

void nrnmpi_target_var() {
	Point_process* pp = 0;
	alloclists();
	int iarg = 1;
	is_setup_ = false;
	if (hoc_is_object_arg(iarg)) {
		pp = ob2pntproc(*hoc_objgetarg(iarg++));
	}
	double* ptv = hoc_pgetarg(iarg++);
	sgid_t sgid = (sgid_t)(*getarg(iarg++));
	targets_->append(ptv);
	target_pntlist_->append(pp);
	target_parray_index_->append(compute_parray_index(pp, ptv));
	sgid2targets_->append(sgid);
	//printf("nrnmpi_target_var target_val=%g sgid=%ld\n", *ptv, (long)sgid);
}

void nrn_partrans_update_ptrs() {
	// These pointer changes require that the targets be range variables
	// of a point process and the sources be voltage.
	int i, n;
	if (visources_) {
		n = visources_->count();
		// update the poutsrc that have no extracellular
		for (i=0; i < outsrc_buf_size_; ++i) {
		    Node* nd = visources_->item(long(poutsrc_indices_[i]));
		    if (!nd->extnode) {
			poutsrc_[i] = &(NODEV(nd));
		    }
		    // pointers into SourceViBuf updated when
		    // latter is (re-)created
		}
	}
	// the target vgap pointers also need updating but they will not
	// change til after this returns ... (verify this)
	++target_ptr_need_update_cnt_;
}

//static FILE* xxxfile;

static void rm_ttd() {
	if (!transfer_thread_data_){ return; }
	for (int i=0; i < n_transfer_thread_data_; ++ i) {
		TransferThreadData& ttd = transfer_thread_data_[i];
		if (ttd.cnt) {
			delete [] ttd.tv;
			delete [] ttd.sv;
		}
	}
	delete [] transfer_thread_data_;
	transfer_thread_data_ = 0;
	n_transfer_thread_data_ = 0;
	nrnthread_v_transfer_ = 0;
}

static void rm_svibuf() {
	if (!source_vi_buf_){ return; }
	for (int i=0; i < n_source_vi_buf_; ++ i) {
		SourceViBuf& svib = source_vi_buf_[i];
		if (svib.cnt) {
			delete [] svib.nd;
			delete [] svib.val;
		}
	}
	delete [] source_vi_buf_;
	source_vi_buf_ = 0;
	n_source_vi_buf_ = 0;
	nrnthread_vi_compute_ = 0;
}

static MapNode2PDbl* mk_svibuf() {
	rm_svibuf();
	if (!visources_ || visources_->count() == 0) { return NULL; }
	// any use of extracellular?
	int has_ecell = 0;
	for (int tid = 0; tid < nrn_nthread; ++tid) {
		if (nrn_threads[tid]._ecell_memb_list) {
			has_ecell = 1;
			break;
		}
	}
	if (!has_ecell) { return NULL; }

	source_vi_buf_ = new SourceViBuf[nrn_nthread];
	n_source_vi_buf_ = nrn_nthread;
	for (int tid = 0; tid < nrn_nthread; ++tid) {
		source_vi_buf_[tid].cnt = 0;
	}
	// count
	for (int i=0; i < visources_->count(); ++i) {
		Node* nd = visources_->item(i);
		if (nd->extnode) {
			assert(nd->_nt >= nrn_threads && nd->_nt < (nrn_threads + nrn_nthread));
			++source_vi_buf_[nd->_nt->id].cnt;
		}
	}
	// allocate
	for (int tid=0; tid < nrn_nthread; ++tid) {
		SourceViBuf& svib = source_vi_buf_[tid];
		if (svib.cnt) {
			svib.nd = new Node*[svib.cnt];
			svib.val = new double[svib.cnt];
		}
		svib.cnt = 0; // recount on fill
	}
	// fill
	for (int i=0; i < visources_->count(); ++i) {
		Node* nd = visources_->item(i);
		if (nd->extnode) {
			int tid = nd->_nt->id;			
			SourceViBuf& svib = source_vi_buf_[tid];
			svib.nd[svib.cnt] = nd;
			++svib.cnt;
		}
	}
	// now the only problem is how to get TransferThreadData and poutsrc_
	// to point to the proper SourceViBuf given that sgid2srcindex
	// only gives us the Node* and we dont want to search linearly
	// (during setup) everytime we we want to associate.
	// We can do the poutsrc_ now by creating a temporary Node* to
	// double* map .. The TransferThreadData can be done later
	// in mk_ttd using the same map and then deleted.
	MapNode2PDbl* ndvi2pd = new MapNode2PDbl(1000);
	for (int tid=0; tid < nrn_nthread; ++tid) {
		SourceViBuf& svib = source_vi_buf_[tid];
		for (int i = 0; i < svib.cnt; ++i) {
			Node* nd = svib.nd[i];
			(*ndvi2pd)[nd] = svib.val + i;
		}
	}
	for (int i=0; i < outsrc_buf_size_; ++i) {
		Node* nd = visources_->item(poutsrc_indices_[i]);
		double* pd = NULL;
		if (nd->extnode) {
			assert(ndvi2pd->find(nd, pd));
			poutsrc_[i] = pd;
		}
	}
	nrnthread_vi_compute_ = thread_vi_compute;
	return ndvi2pd;
}

static void mk_ttd() {
	int i, j, k, tid, n;
	MapNode2PDbl* ndvi2pd = mk_svibuf();
	rm_ttd();
	if (!targets_ || targets_->count() == 0) {
		if (ndvi2pd) { delete ndvi2pd; }
		// some MPI transfer code paths require that all ranks
		// have a nrn_thread_v_transfer.
		// As mentioned in http://static.msi.umn.edu/tutorial/scicomp/general/MPI/content3_new.html
		// "Communications may, or may not, be synchronized,
		// depending on how the vendor chose to implement them."
		// In particular the BG/Q (and one other machine) is sychronizing.
		// (but see: http://www-01.ibm.com/support/docview.wss?uid=isg1IZ58190 )
		if (nrnmpi_numprocs > 1 && max_targets_) {
			nrnthread_v_transfer_ = thread_transfer;
		}
		return;
	}
	n = targets_->count();
    if (nrn_nthread > 1) for (i=0; i < n; ++i) {
	Point_process* pp = target_pntlist_->item(i);
	int sgid = sgid2targets_->item(i);
	if (!pp) {
fprintf(stderr, "Do not know the POINT_PROCESS target for source id %lld\n", (long long)sgid);
hoc_execerror("For multiple threads, the target pointer must reference a range variable of a POINT_PROCESS.",
"Note that it is fastest to supply a reference to the POINT_PROCESS as the first arg.");
	}
    }
	transfer_thread_data_ = new TransferThreadData[nrn_nthread];
	for (tid = 0; tid < nrn_nthread; ++tid) {
		transfer_thread_data_[tid].cnt = 0;
	}
	n_transfer_thread_data_ = nrn_nthread;
	// how many targets in each thread
    if (nrn_nthread == 1) {
	transfer_thread_data_[0].cnt = target_pntlist_->count();
    }else{
	for (i=0; i < n; ++i) {
		assert(target_pntlist_->item(i));
		tid = ((NrnThread*)target_pntlist_->item(i)->_vnt)->id;
		++transfer_thread_data_[tid].cnt;
	}
    }
	// allocate
	for (tid = 0; tid < nrn_nthread; ++tid) {
		TransferThreadData& ttd = transfer_thread_data_[tid];
		if (ttd.cnt) {
			ttd.tv = new double*[ttd.cnt];
			ttd.sv = new double*[ttd.cnt];
		}
		ttd.cnt = 0;
	}
	// count again and fill pointers
	for (i=0; i < n; ++i) {
		if (nrn_nthread == 1) {
			tid = 0;
		}else{
			tid = ((NrnThread*)target_pntlist_->item(i)->_vnt)->id;
		}
		TransferThreadData& ttd = transfer_thread_data_[tid];
		j = ttd.cnt++;
		ttd.tv[j] = targets_->item(i);
		// perhaps inter- or intra-thread, perhaps interprocessor
		// if inter- or intra-thread, perhaps SourceViBuf
		sgid_t sid = sgid2targets_->item(i);
		if (sgid2srcindex_->find(sid, k)) {
			Node* nd = visources_->item(k);
			if (nd->extnode) {
				double* pd;
				assert(ndvi2pd->find(nd, pd));
				ttd.sv[j] = pd;
			}else{
				ttd.sv[j] = &(NODEV(nd));
			}
		}else if (sid2insrc_ && sid2insrc_->find(sid, k)) {
			ttd.sv[j] = insrc_buf_ + k;
		}else{
fprintf(stderr, "No source_var for target_var sid = %lld\n", (long long)sid);
			assert(0);
		}
	}
	if (ndvi2pd) { delete ndvi2pd; }
	nrnthread_v_transfer_ = thread_transfer;
}

void thread_vi_compute(NrnThread* _nt) {
	// vi+vext needed by either mpi or thread transfer copied into
	// the source value buffer for this thread. Note that relevant
	// poutsrc_ and ttd[_nt->id].sv items
	// point into this source value buffer
	if (!source_vi_buf_) { return; }
	SourceViBuf& svb = source_vi_buf_[_nt->id];
	for (int i = 0; i < svb.cnt; ++i) {
		Node* nd = svb.nd[i];
		assert(nd->extnode);
		svb.val[i] = NODEV(nd) + nd->extnode->v[0];
	}
}

void mpi_transfer() {
	int i, n = outsrc_buf_size_;
	for (i=0; i < n; ++i) {
		outsrc_buf_[i] = *poutsrc_[i];
	}
#if PARANEURON
	if (nrnmpi_numprocs > 1) {
		double wt = nrnmpi_wtime();
		nrnmpi_dbl_alltoallv(outsrc_buf_, outsrccnt_, outsrcdspl_,
			insrc_buf_, insrccnt_, insrcdspl_);
		nrnmpi_transfer_wait_ += nrnmpi_wtime() - wt;
		errno = 0;
	}
#endif
	// insrc_buf_ will get transferred to targets by thread_transfer
}

void thread_transfer(NrnThread* _nt) {
	if (!is_setup_) {
		hoc_execerror("ParallelContext.setup_transfer()", "needs to be called.");
	}
	if (!targets_ || targets_->count() == 0) {
		return;
	}

//	fprintf(xxxfile, "%g\n", t);
	// an edited old comment prior to allowing simultaneous threads and mpi.
		// for threads we do direct transfers under the assumption
		// that v is being transferred and they were set in a
		// previous multithread job. For the fixed step method this
		// call is from nonvint which in the same thread job as update
		// and that is the case even with multisplit. So we really
		// need to break the job between update and nonvint. Too bad.
		// For global cvode, things are ok except if the source voltage
		// is at a zero area node since nocap_v_part2 is a part
		// of this job and in fact the v does not get updated til
		// the next job in nocap_v_part3. Again, too bad. But it is
		// quite ambiguous, stability wise,
		// to have a gap junction in a zero area node, anyway, since
		// the system is then truly a DAE.
		// For now we presume we have dealt with these matters and
		// do the transfer.
	assert(n_transfer_thread_data_ == nrn_nthread);
	if (target_ptr_need_update_cnt_ > target_ptr_update_cnt_) {
		target_ptr_update();
	}
	TransferThreadData& ttd = transfer_thread_data_[_nt->id];
	for (int i = 0; i < ttd.cnt; ++i) {
		*(ttd.tv[i]) = *(ttd.sv[i]);
	}
}

// The simplest conceivable transfer is to use MPI_Allgatherv and send
// all sources to all machines. More complicated and possibly more efficient
// in terms of total received buffer size
// would be to use MPI_Alltoallv in which distinct data is sent and received.
// Most transfer are one to one, at most one to a few, so now we use alltoallv.
// The old comment read: "
// We begin with MPI_Allgatherv. We try
// to save a trivial copy by making
// outgoing_source_buf a pointer into the incoming_source_buf.
// "  But this was a mistake as many mpi implementations do not allow overlap
// of send and receive buffers.

// 22-08-2014  For setup of the All2allv pattern, use the rendezvous rank
// idiom.
#define HAVEWANT_t sgid_t
#define HAVEWANT_alltoallv sgid_alltoallv
#define HAVEWANT2Int MapSgid2Int
#if PARANEURON
#include "have2want.cpp"
#endif

void nrnmpi_setup_transfer() {
#if !PARANEURON
	if (nrnmpi_numprocs > 1) {
		hoc_execerror("To use ParallelContext.setup_transfer when nhost > 1, NEURON must be configured with --with-paranrn", 0);
	}
#endif
	int nhost = nrnmpi_numprocs;
//	char ctmp[100];
//	sprintf(ctmp, "vartrans%d", nrnmpi_myid);
//	xxxfile = fopen(ctmp, "w");
	alloclists();
	is_setup_ = true;
//	printf("nrnmpi_setup_transfer\n");
	delete_imped_info();
	if (insrc_buf_) { delete [] insrc_buf_; insrc_buf_ = 0; }
	if (outsrc_buf_) { delete [] outsrc_buf_; outsrc_buf_ = 0; }
	if (sid2insrc_) { delete sid2insrc_; sid2insrc_ = 0; }
	if (poutsrc_) { delete [] poutsrc_ ; poutsrc_ = 0; }
	if (poutsrc_indices_) { delete [] poutsrc_indices_ ; poutsrc_indices_ = 0; }
#if PARANEURON
	// if there are no targets anywhere, we do not need to do anything
	max_targets_ = nrnmpi_int_allmax(targets_->count());
	if (max_targets_ == 0) {
		return;
	}
    if (nrnmpi_numprocs > 1) {
	if (!insrccnt_) {
		insrccnt_ = new int[nrnmpi_numprocs];
		insrcdspl_ = new int[nrnmpi_numprocs+1];
		outsrccnt_ = new int[nrnmpi_numprocs];
		outsrcdspl_ = new int[nrnmpi_numprocs+1];
	}

	// This is an old comment prior to using the want_to_have rendezvous
	// rank function in want2have.cpp. The old method did not scale
	// to more sgids than could fit on a single rank, because
	// each rank sent its "need" list to every rank.
	// <old comment>
	// This machine needs to send which sources to which other machines.
	// It does not need to send to itself.
	// Which targets have sources on other machines.(none if nrnmpi_numprocs=1)
	// 1) list sources needed that are on other machines.
	// 2) send that info to all machines.
	// 3) source machine can figure out which machines want its sids
	//    and therefore construct outsrc_buf, etc.
	// 4) Notify target machines which sids the source machine will send
	// 5) The target machines can figure out where the sids are coming from
	//    and therefore construct insrc_buf, etc.
	// <new comment>
	// 1) List sources needed by this rank and sources that this rank owns.
	// 2) Call the have_to_want function. Returns two sets of three
	//    vectors. The first set of three vectors is a an sgid buffer,
	//    along with counts and displacements. The sgids in the ith region
	//    of the buffer are the sgids from this rank that are
	//    wanted by the ith rank. For the second set, the sgids in the ith
	//    region are the sgids on the ith rank that are wanted by this rank.
	// 3) First return triple creates the proper outsrc_buf_.
	// 4) The second triple is creates the insrc_buf_.

	// 1)
	// It will often be the case that multiple targets will need the
	// same source. We count the needed sids only once regardless of
	// how often they are used.
	// At the end of this section, needsrc is an array of needsrc_cnt
	// sids needed by this machine. The 'seen' table values are unused
	// but the keys are all the (unique) sgid needed by this process.
	int needsrc_cnt = 0;
	MapSgid2Int* seen = new MapSgid2Int(targets_->count());//for single counting
	int szalloc = targets_->count();
	szalloc = szalloc ? szalloc : 1;
	sgid_t* needsrc = new sgid_t[szalloc]; // more than we need
	for (int i = 0; i < sgid2targets_->count(); ++i) {
		sgid_t sid = sgid2targets_->item(i);
		// only need it if not a source on this machine
		int srcindex;
// Note that although old comment possibly mention that we do not transfer
// intraprocessor sids, it is actually a good idea to do so in order to
// produce a reasonable error message about using the same sid for multiple
// source variables. Hence the following statement is commented out.
//		if (!sgid2srcindex_->find(sid, srcindex)) {
			if (!seen->find(sid, srcindex)) {
				(*seen)[sid] = srcindex;
				needsrc[needsrc_cnt++] = sid;
			}
//		}
	}
#if 0
	for (int i=0; i < needsrc_cnt; ++i) {
		printf("%d step 1 need %d\n", nrnmpi_myid, needsrc[i]);
	}
#endif

	// 1 continued) Create an array of sources this rank owns.
	// This already exists as a vector in the SgidList* sgids_ but
	// that is private so go ahead and copy.
	sgid_t* ownsrc = new sgid_t[sgids_->count() + 1]; // not 0 length if count is 0
	for (int i=0; i < sgids_->count(); ++i) {
		ownsrc[i] = sgids_->item(i);
	}
	
	// 2) Call the have_to_want function.
	sgid_t* send_to_want;
	int *send_to_want_cnt, *send_to_want_displ;
	sgid_t* recv_from_have;
	int *recv_from_have_cnt, *recv_from_have_displ;

	have_to_want(ownsrc, sgids_->count(), needsrc, needsrc_cnt,
		send_to_want, send_to_want_cnt, send_to_want_displ,
		recv_from_have, recv_from_have_cnt, recv_from_have_displ,
		default_rendezvous);

	// sanity check. all the sgids we are asked to send, we actually have
	int n = send_to_want_displ[nhost];
#if 0 // done in passing in step 3 below
	for (int i=0; i < n; ++i) {
		sgid_t sgid = send_to_want[i];
		int x;
		assert(sgid2srcindex_->find(sgid, x));
	}
#endif
	// sanity check. all the sgids we receive, we actually need.
	// also set the seen value to the proper recv_from_have index.
	// i.e it is the sid2insrc_ in step 4.
	n = recv_from_have_displ[nhost];
	for (int i=0; i < n; ++i) {
		sgid_t sgid = recv_from_have[i];
		int x;
		assert(seen->find(sgid, x));
		(*seen)[sgid] = i;
	}

	// clean up a little
	delete [] ownsrc;
	delete [] needsrc;
	delete [] recv_from_have;

	// 3) First return triple creates the proper outsrc_buf_.
	// Now that we know what machines are interested in our sids...
	// construct outsrc_buf, outsrc_buf_size, outsrccnt_, outsrcdspl_
	// and poutsrc_;
	outsrccnt_ = send_to_want_cnt;
	outsrcdspl_ = send_to_want_displ;
	outsrc_buf_size_ = outsrcdspl_[nrnmpi_numprocs];
	szalloc = outsrc_buf_size_ ? outsrc_buf_size_ : 1;
	outsrc_buf_ = new double[szalloc];
	poutsrc_ = new double*[szalloc];
	poutsrc_indices_ = new int[szalloc];
	for (int i=0; i < outsrc_buf_size_; ++i) {
		sgid_t sid = send_to_want[i];
		int srcindex;
		assert(sgid2srcindex_->find(sid, srcindex));
		Node* nd = visources_->item(long(srcindex));
		if (nd->extnode) {
			// can only do this after mk_svib()
		}else{
			poutsrc_[i] = &(NODEV(nd));
		}
		poutsrc_indices_[i] = srcindex;
		outsrc_buf_[i] = double(sid); // see step 5
	}
	delete [] send_to_want;

	// 4) The second triple is creates the insrc_buf_.
	// From the recv_from_have and seen table, construct the insrc...
	insrccnt_ = recv_from_have_cnt;
	insrcdspl_ = recv_from_have_displ;
	insrc_buf_size_ = insrcdspl_[nrnmpi_numprocs];
	szalloc = insrc_buf_size_ ? insrc_buf_size_ : 1;
	insrc_buf_ = new double[szalloc];

	// map sid to insrc_buf_ indices.
	// mk_ttd can then construct the right pointer to the source.
	sid2insrc_ = seen; // since seen was constructed and then modified
		// way above this. Might be better to reconstruct here.

	nrnmpi_v_transfer_ = mpi_transfer;
    }	
#endif //PARANEURON
	nrn_mk_transfer_thread_data_ = mk_ttd;
	if (!v_structure_change) {
		mk_ttd();
	}
}

void alloclists() {
	if (!targets_) {
		targets_ = new DblPList(100);
		target_pntlist_ = new PPList(100);
		target_parray_index_ = new IntList(100);
		sgid2targets_ = new SgidList(100);
		visources_ = new NodePList(100);
		sgids_ = new SgidList(100);
		sgid2srcindex_ = new MapSgid2Int(256);
	}
}

void nrn_partrans_clear() {
	if (!targets_) { return; }
	nrnthread_v_transfer_ = 0;
	nrnthread_vi_compute_ = 0;
	nrnmpi_v_transfer_ = 0;
	delete sgid2srcindex_;
	delete sgids_;
	delete visources_;
	delete sgid2targets_;
	delete targets_;
	delete target_pntlist_;
	delete target_parray_index_;
	targets_ = 0;
	max_targets_ = 0;
	rm_svibuf();
	rm_ttd();
	if (insrc_buf_) { delete [] insrc_buf_; insrc_buf_ = 0; }
	if (outsrc_buf_) { delete [] outsrc_buf_; outsrc_buf_ = 0; }
	if (sid2insrc_) { delete sid2insrc_; sid2insrc_ = 0; }
	if (poutsrc_) { delete [] poutsrc_ ; poutsrc_ = 0; }
	if (poutsrc_indices_) { delete [] poutsrc_indices_ ; poutsrc_indices_ = 0; }
	nrn_mk_transfer_thread_data_ = 0;
}

<<<<<<< HEAD
// assume one thread and no extracellular

static double *vgap1, *vgap2;
static int imped_change_cnt;

void pargap_jacobi_setup(int mode) {
  if (!nrnthread_v_transfer_) { return; }

  // list of gap junction types and memb_list for each
 if (mode == 0) {
  if (imped_change_cnt != structure_change_cnt) {
    delete_imped_info();
    imped_change_cnt = structure_change_cnt;
  }
  if (imped_current_type_count_ == 0 && targets_ && targets_->count() > 0) {
    for (int i=0; i < targets_->count(); ++i) {
      Point_process* pp = target_pntlist_->item(i);
      if (!pp) {
        hoc_execerror("For impedance, pc.target_var requires that its first arg be a reference to the POINT_PROCESS", 0);
      }
      int type = pp->prop->type;
      if (imped_current_type_count_ == 0) {
        imped_current_type_count_ = 1;
        imped_current_type_ = new int[5];
        imped_current_ml_ = new Memb_list*[5];
        imped_current_type_[0] = type;
      }
      int add = 1;
      for (int k=0; k < imped_current_type_count_; ++k) {
        if (type == imped_current_type_[k]) {
          add = 0;
          break;
        }
      }
      if (add) {
        assert(imped_current_type_count_ < 5);
        imped_current_type_[imped_current_type_count_] = type;
        imped_current_type_count_ += 1;
      }
    }
    NrnThread* nt = nrn_threads;
    for (int k=0; k < imped_current_type_count_; ++k) {
      for (NrnThreadMembList* tml = nt->tml; tml; tml = tml->next) {
        if (imped_current_type_[k] == tml->index) {
          imped_current_ml_[k] = tml->ml;
        }
      }
    }
    // are all the instances in use
    int ninst = 0;
    for (int k=0; k < imped_current_type_count_; ++k) {
      ninst += imped_current_ml_[k]->nodecount;
    }
    if (ninst != targets_->count()) {
      char buf[100];
      sprintf(buf, "that is %d != %ld", ninst, targets_->count());
      hoc_execerror("number of gap junctions not equal to number of pc.transfer_var", buf);
    }
  }
 }
  TransferThreadData* ttd = transfer_thread_data_;
  if (mode == 0) { // setup
    if (visources_->count()) {vgap1 = new double[visources_->count()];}
    if (ttd && ttd->cnt) {vgap2 = new double[ttd->cnt];}
    for (int i=0; i < visources_->count(); ++i) {
      vgap1[i] = NODEV(visources_->item(i));
    }
    if (ttd) for (int i=0; i < ttd->cnt; ++i) {
      vgap2[i] = *(ttd->tv[i]);
    }
  }else{ // tear down
    for (int i=0; i < visources_->count(); ++i) {
      NODEV(visources_->item(i)) = vgap1[i];
    }
    if (ttd) for (int i=0; i < ttd->cnt; ++i) {
      *(ttd->tv[i]) = vgap2[i];
    }
    if (vgap1) { delete [] vgap1;  vgap1 = NULL; }
    if (vgap2) { delete [] vgap2;  vgap2 = NULL; }
  }
}

void pargap_jacobi_rhs(double* b, double* x) {
  // helper for complex impedance with parallel gap junctions
  // b = b - R*x  R are the off diagonal gap elements of the jacobian.
  // we presume 1 thread. First nrn_thread[0].end equations are in node order.
  if (!nrnthread_v_transfer_) { return; }

  NrnThread* _nt = nrn_threads;

  // transfer gap node voltages to gap vpre
  for (int i=0; i < visources_->count(); ++i) {
    Node* nd = visources_->item(i);
    NODEV(nd) = x[nd->v_node_index];
  }  
  mpi_transfer();
  thread_transfer(_nt);

  // set gap node voltages to 0 so we can use nrn_cur to set rhs
  for (int i=0; i < visources_->count(); ++i) {
    Node* nd = visources_->item(i);
    NODEV(nd) = 0.0;
    NODERHS(nd) = 0.0;
  }

  for (int k=0; k < imped_current_type_count_; ++k) {
    int type = imped_current_type_[k];
    Memb_list* ml = imped_current_ml_[k];
    (*memb_func[type].current)(_nt, ml, type);
  }

  // possibly many gap junctions in same node (and possible even different
  // types) but rhs is the accumulation of all those instances at each node
  // so ...  The only thing that can go wrong is if there are intances of
  // gap junctions that are not being used  (not in the target list).
  for (int i=0; i < _nt->end; ++i) {
    b[i] += VEC_RHS(i);
=======
extern "C" {
extern size_t nrnbbcore_gap_write(const char* path, int* group_ids);
}

/*
  file format for <path>/<group_id>_gap.dat
  All gap info for thread. No file if ntar == 0
  ntar  // number of targets in this thread (vpre)
  nsrc  // number of sources in this thread (v)
  type // gap mechanism
  ix_vpre // range variable index relative to beginning of instance
  sid_target  // ntar = memb_list[type].nodecount of these lines 
    //there are no indices for target vpre since sorted in memb_list order.
  sid_src // nsrc of these (sorted in increasing order of index)
  <index into _actual_v> // nsrc of these

  Assert all gaps have the same type.
  Assert ntar = memb_list[type].nodecount.
  Assert no extracellular.
*/

struct BBCoreGapInfo {
  int nsrc, ntar;
  int* sid_src;
  int* v_index;
  int* sid_target;
  int* vpre_index;
};

static void sidsort(int* sids, int cnt, int* indices);

size_t nrnbbcore_gap_write(const char* path, int* group_ids) {
  // if there are no targets, then there are not sources
  if (!targets_ || !targets_->count()) {
    assert(sgids_->count() == 0);
    return 0;
  }

  // type
  assert(target_pntlist_ && target_pntlist_->count() == targets_->count());
  int type = target_pntlist_->item(0)->prop->type;
  // all the same type
  for (int i=0; i < targets_->count(); ++i) {
    assert(type == target_pntlist_->item(i)->prop->type);
  }

  int ix_vpre = target_parray_index_->item(0);

  // memb_lists of the threads.
  Memb_list** gap_ml = new Memb_list*[nrn_nthread];
  for (int tid=0; tid < nrn_nthread; ++tid) {
    NrnThread& nt = nrn_threads[tid];
    for (NrnThreadMembList* tml = nt.tml; tml; tml = tml->next) {
      if (tml->index == type) {
        gap_ml[tid] = tml->ml;
      }
    }
  }

  // space for the info
  BBCoreGapInfo* gi = new BBCoreGapInfo[nrn_nthread];
  for (int tid = 0; tid < nrn_nthread; ++tid) {
    BBCoreGapInfo& g = gi[tid];
    int n = transfer_thread_data_[tid].cnt;
    g.sid_src = new int[n]; // but perhaps fewer sources than targets
    g.v_index = new int[n]; // fewer sources than targets
    g.sid_target = new int[n];
    g.vpre_index = new int[n];
    g.ntar = 0; // will end up as gap_ml[tid].nodecount
    g.nsrc = 0; // will end up as number of distinct gap_ml[tid].nodeindices
  }

  // gap info for targets, segregate into threads
  for (int i=0; i < targets_->count(); ++i) {
    int sid = sgid2targets_->item(i);
    NrnThread* nt = (NrnThread*)target_pntlist_->item(i)->_vnt;
    int tid = nt ? nt->id : 0;
    Memb_list* ml = gap_ml[tid];
    int ix = targets_->item(i) - ml->data[0];

    BBCoreGapInfo& g = gi[tid];
    g.sid_target[g.ntar] = sid;
    g.vpre_index[g.ntar] = ix;
    g.ntar += 1;
  }

  // gap info for sources, segregate into threads.
  for (int i=0; i < sgids_->count(); ++i) {
    int sid = sgids_->item(i);
    Node* nd = visources_->item(i);
    assert(nd->extnode == NULL);
    int tid = nd->_nt ? nd->_nt->id : 0;
    int ix = nd->_v - nrn_threads[tid]._actual_v;
    assert(ix >= 0 && ix < nrn_threads[tid].end);
    BBCoreGapInfo& g = gi[tid];
    g.sid_src[g.nsrc] = sid;
    g.v_index[g.nsrc] = ix;
    g.nsrc += 1;
  }

  // Sort each threads sources and targets so that the indices are
  // monotonically increasing. (In fact the target indices will then be
  // in memb_list order and that array will not have to be transferred.)
  for (int tid=0; tid < nrn_nthread; ++tid) {
    BBCoreGapInfo& g = gi[tid];
    sidsort(g.sid_src, g.nsrc, g.v_index);
    sidsort(g.sid_target, g.ntar, g.vpre_index);
  }

  // print the files
  for (int tid = 0; tid < nrn_nthread; ++tid) {
    BBCoreGapInfo& g = gi[tid];
    if (g.ntar == 0) { continue; }

    assert(g.nsrc > 0);
    char fname[1000];
    sprintf(fname, "%s/%d_gap.dat", path, group_ids[tid]);
    FILE* f = fopen(fname, "wb");
    assert(f);
    fprintf(f, "%d ntar\n", g.ntar);
    fprintf(f, "%d nsrc\n", g.nsrc);
    fprintf(f, "%d %s\n", type, memb_func[type].sym->name);
    fprintf(f, "%d ix_vpre\n", ix_vpre); // range variable offset from instance

    int chkpnt = 0;
#define CHKPNT fprintf(f, "chkpnt %d\n", chkpnt++);
    CHKPNT fwrite(g.sid_target, g.ntar, sizeof(int), f);
    CHKPNT fwrite(g.sid_src, g.nsrc, sizeof(int), f);
    CHKPNT fwrite(g.v_index, g.nsrc, sizeof(int), f);

    fclose(f);
  }

  // cleanup
  for (int tid=0; tid < nrn_nthread; ++tid) {
    BBCoreGapInfo& g = gi[tid];
    delete [] g.sid_src;
    delete [] g.sid_target;
    delete [] g.v_index;
    delete [] g.vpre_index;
  }
  delete [] gi;
  delete [] gap_ml;
}

#if defined(__USE_GNU)
#define myqsortr(arg1,arg2,arg3,arg4,arg5) qsort_r(arg1,arg2,arg3,arg4,arg5)
#define mycompar(arg1,arg2,arg3) compar(arg1,arg2,arg3)
#else
#define myqsortr(arg1,arg2,arg3,arg4,arg5) qsort_r(arg1,arg2,arg3,arg5,arg4)
#define mycompar(arg1,arg2,arg3) compar(arg3,arg1,arg2)
#endif

static int mycompar(const void* a, const void* b, void* array) {
  int i = ((const int*)a)[0];
  int j = ((const int*)b)[0];
  int* indices = (int*)array;
  if (indices[i] < indices[j]) { return -1; }
  if (indices[i] > indices[j]) { return 1; }
  return 0;
}

static void sidsort(int* sids, int cnt, int* indices) {
  int* order = new int[cnt];
  for (int i=0; i < cnt; ++i) {
    order[i] = i;
  }

  myqsortr(order, cnt, sizeof(int), compar, indices);

  // permute according to order
  int* sids_orig = new int[cnt];
  int* indices_orig = new int [cnt];
  for (int i=0; i < cnt; ++i) {
    sids_orig[i] = sids[i];
    indices_orig[i] = indices[i];
  }
  for (int i=0; i < cnt; ++i) {
    int j = order[i];
    sids[i] = sids_orig[j];
    indices[i] = indices_orig[j];
  }
  delete [] indices_orig;
  delete [] sids_orig;
  delete [] order;

  // check that the sort is correct
  for (int i=1; i < cnt; ++i) {
    assert(indices[i-1] <= indices[i]);
>>>>>>> 565d6e93
  }
}<|MERGE_RESOLUTION|>--- conflicted
+++ resolved
@@ -781,7 +781,6 @@
 	nrn_mk_transfer_thread_data_ = 0;
 }
 
-<<<<<<< HEAD
 // assume one thread and no extracellular
 
 static double *vgap1, *vgap2;
@@ -899,7 +898,9 @@
   // gap junctions that are not being used  (not in the target list).
   for (int i=0; i < _nt->end; ++i) {
     b[i] += VEC_RHS(i);
-=======
+  }
+}
+
 extern "C" {
 extern size_t nrnbbcore_gap_write(const char* path, int* group_ids);
 }
@@ -1089,6 +1090,5 @@
   // check that the sort is correct
   for (int i=1; i < cnt; ++i) {
     assert(indices[i-1] <= indices[i]);
->>>>>>> 565d6e93
-  }
-}+  }
+}
