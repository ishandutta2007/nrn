--- conflicted
+++ resolved
@@ -262,10 +262,6 @@
     list(LENGTH NRN_MPI_LIBNAME_LIST _num_mpi)
     math(EXPR num_mpi "${_num_mpi} - 1")
     foreach(val RANGE ${num_mpi})
-<<<<<<< HEAD
-      list(GET NRN_MPI_BIN_LIST ${val} bin)
-=======
->>>>>>> 292361f7
       list(GET NRN_MPI_INCLUDE_LIST ${val} include)
       list(GET NRN_MPI_LIBNAME_LIST ${val} libname)
 
