--- conflicted
+++ resolved
@@ -44,18 +44,8 @@
 extern "C" Point_process* ob2pntproc(Object*);
 extern int nrn_use_selfqueue_;
 extern void nrn_pending_selfqueue(double, NrnThread*);
-<<<<<<< HEAD
 extern Object* nrn_sec2cell(Section*);
 extern void ncs2nrn_integrate(double tstop);
-=======
-extern int vector_capacity(IvocVect*);  // ivocvect.h conflicts with STL
-extern double* vector_vec(IvocVect*);
-extern Object* nrn_sec2cell(Section*);
-extern void ncs2nrn_integrate(double tstop);
-extern "C" {
-extern void nrn_fake_fire(int gid, double firetime, int fake_out);
-}  // extern "C"
->>>>>>> 310551ff
 int nrnmpi_spike_compress(int nspike, bool gid_compress, int xchng_meth);
 void nrn_cleanup_presyn(PreSyn*);
 int nrn_set_timeout(int);
@@ -908,17 +898,7 @@
 // ensures that all the target cells, regardless of what rank they are on
 // will get the spike delivered and nobody gets it twice.
 
-<<<<<<< HEAD
 void nrn_fake_fire(int gid, double spiketime, int fake_out) {
-	PreSyn* ps{nullptr};
-	if (fake_out < 2) {
-		auto iter = gid2in_.find(gid);
-		if (iter != gid2in_.end()) {
-			ps = iter->second;
-//printf("nrn_fake_fire %d %g\n", gid, spiketime);
-			ps->send(spiketime, net_cvode_instance, nrn_threads);
-=======
-extern "C" void nrn_fake_fire(int gid, double spiketime, int fake_out) {
     PreSyn* ps{nullptr};
     if (fake_out < 2) {
         auto iter = gid2in_.find(gid);
@@ -926,7 +906,6 @@
             ps = iter->second;
             // printf("nrn_fake_fire %d %g\n", gid, spiketime);
             ps->send(spiketime, net_cvode_instance, nrn_threads);
->>>>>>> 310551ff
 #if NRNSTAT
             ++nrecv_useful_;
 #endif
