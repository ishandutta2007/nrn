--- conflicted
+++ resolved
@@ -42,15 +42,9 @@
     free(s);
 }
 
-<<<<<<< HEAD
 void nrnran123_getseq(nrnran123_State* s, uint32_t* seq, char* which) {
-	*seq = s->c.v[0];
-	*which = s->which_;
-=======
-extern "C" void nrnran123_getseq(nrnran123_State* s, uint32_t* seq, char* which) {
     *seq = s->c.v[0];
     *which = s->which_;
->>>>>>> 310551ff
 }
 
 extern "C" void nrnran123_setseq(nrnran123_State* s, uint32_t seq, char which) {
