/*
The copyrighted code from  Numerical Recipes Software has been removed
and replaced by an independent implementation found in the random.cpp file
in function Ranint4
from http://www.inference.phy.cam.ac.uk/bayesys/BayesSys.tar.gz
by John Skilling
http://www.inference.phy.cam.ac.uk/bayesys/
The code fragment was further modified by Michael Hines to change prototypes
and produce output identical to the old version. This code is now
placed under the General GNU Public License, version 2. The random.cpp file
contained the header:
//+++++++++++++++++++++++++++++++++++++++++++++++++++++++++++++++++++++++++++++
// Filename:  random.cpp
//
// Purpose:   Random utility procedures for BayeSys3.
//
// History:   Random.cpp 17 Nov 1994 - 13 Sep 2003
//
// Acknowledgments:
//   "Numerical Recipes", Press et al, for ideas
//   "Handbook of Mathematical Functions", Abramowitz and Stegun, for formulas
//    Peter J Acklam website, for inverse normal code
//-----------------------------------------------------------------------------
    Copyright (c) 1994-2003 Maximum Entropy Data Consultants Ltd,
                            114c Milton Road, Cambridge CB4 1XE, England

    This library is free software; you can redistribute it and/or
    modify it under the terms of the GNU Lesser General Public
    License as published by the Free Software Foundation; either
    version 2.1 of the License, or (at your option) any later version.

    This library is distributed in the hope that it will be useful,
    but WITHOUT ANY WARRANTY; without even the implied warranty of
    MERCHANTABILITY or FITNESS FOR A PARTICULAR PURPOSE.  See the GNU
    Lesser General Public License for more details.

    You should have received a copy of the GNU Lesser General Public
    License along with this library; if not, write to the Free Software
    Foundation, Inc., 59 Temple Place, Suite 330, Boston, MA  02111-1307  USA
*/

#include <../../nrnconf.h>
#include <stdio.h>
#include <stddef.h>
#include <math.h>
#include <float.h>
#include <stdlib.h>
#include <mcran4.h>
#include "hocdec.h"

static uint32_t lowindex = 0;

<<<<<<< HEAD
void mcell_ran4_init(uint32_t low) {
    lowindex = low;
}

double mcell_ran4(uint32_t* high, double* x, unsigned int n, double range) {
=======
extern "C" void mcell_ran4_init(uint32_t low) {
    lowindex = low;
}

extern "C" double mcell_ran4(uint32_t* high, double* x, unsigned int n, double range) {
>>>>>>> 310551ff
    int i;
    for (i = 0; i < n; i++) {
        x[i] = range * nrnRan4dbl(high, lowindex);
    }
    return x[0];
}

<<<<<<< HEAD
// Allow mcell_ran4 to be called from C code in praxis.c
extern "C" double mcell_ran4_legacy(uint32_t* idx1, double* x, unsigned int n, double range) {
    return mcell_ran4(idx1, x, n, range);
}

double mcell_ran4a(uint32_t* high) {
    return nrnRan4dbl(high, lowindex);
}

uint32_t mcell_iran4(uint32_t* high) {
=======
extern "C" double mcell_ran4a(uint32_t* high) {
    return nrnRan4dbl(high, lowindex);
}

extern "C" uint32_t mcell_iran4(uint32_t* high) {
>>>>>>> 310551ff
    return nrnRan4int(high, lowindex);
}

/* Hoc interface */
extern double chkarg();
extern int use_mcell_ran4_;


void hoc_mcran4() {
    uint32_t idx;
    double* xidx;
    double x;
    xidx = hoc_pgetarg(1);
    idx = (uint32_t) (*xidx);
    x = mcell_ran4a(&idx);
    *xidx = idx;
    hoc_ret();
    hoc_pushx(x);
}
void hoc_mcran4init() {
    double prev = (double) lowindex;
    if (ifarg(1)) {
        uint32_t idx = (uint32_t) chkarg(1, 0., 4294967295.);
        mcell_ran4_init(idx);
    }
    hoc_ret();
    hoc_pushx(prev);
}
void hoc_usemcran4() {
    double prev = (double) use_mcell_ran4_;
    if (ifarg(1)) {
        use_mcell_ran4_ = (int) chkarg(1, 0., 1.);
    }
    hoc_ret();
    hoc_pushx(prev);
}

<<<<<<< HEAD
uint32_t nrnRan4int(uint32_t* idx1, uint32_t idx2) {
    uint32_t  u, v, w, m, n;
=======
extern "C" uint32_t nrnRan4int(uint32_t* idx1, uint32_t idx2) {
    uint32_t u, v, w, m, n;
>>>>>>> 310551ff
    /* 64-bit hash */
    n = (*idx1)++;
    m = idx2;

    w = n ^ 0xbaa96887;
    v = w >> 16;
    w &= 0xffff;
    u = ~((v - w) * (v + w));
    /*m ^= (((u >> 16) | (u << 16)) ^ 0xb4f0c4a7) + w * v;*/
    m ^= (((u >> 16) | (u << 16)) ^ 0x4b0f3b58) + w * v;

    w = m ^ 0x1e17d32c;
    v = w >> 16;
    w &= 0xffff;
    u = ~((v - w) * (v + w));
    /*n ^= (((u >> 16) | (u << 16)) ^ 0x178b0f3c) + w * v;*/
    n ^= (((u >> 16) | (u << 16)) ^ 0xe874f0c3) + w * v;
    return n;

    w = n ^ 0x03bcdc3c;
    v = w >> 16;
    w &= 0xffff;
    u = (v - w) * (v + w);
    m ^= (((u >> 16) | (u << 16)) ^ 0x96aa3a59) + w * v;

    w = m ^ 0x0f33d1b2;
    v = w >> 16;
    w &= 0xffff;
    u = (v - w) * (v + w);
    n ^= (((u >> 16) | (u << 16)) ^ 0xaa5835b9) + w * v;
    return n;
}

/*
//+++++++++++++++++++++++++++++++++++++++++++++++++++++++++++++++++++++++++++++
// Function:  Randouble (hines now nrnRan4dbl
//
// Purpose:   Random double-precision floating-point sample.
//            The 2^52 allowed values are odd multiples of 2^-53,
//            symmetrically placed in strict interior of (0,1).
//
// Notes: (1) Tuned to 52-bit mantissa in "double" format.
//        (2) Uses one call to Ranint to get 64 random bits, with extra
//            random integer available in Rand[3].
//        (3) All floating-point random calls are directed through this code,
//            except Rangauss which uses the extra random integer in Rand[3].
//
// History:   John Skilling   6 May 1995, 3 Dec 1995, 24 Aug 1996
//                           20 Oct 2002, 17 Dec 2002
//-----------------------------------------------------------------------------
<<<<<<< HEAD
// 
*/
static const double SHIFT32   = 1.0 / 4294967296.0;          /* 2^-32 */
double nrnRan4dbl(uint32_t* idx1, uint32_t idx2) {
    uint32_t  hi, lo, extra;
    hi = (uint32_t)nrnRan4int(idx1, idx2);                /*top 32 bits*/
/*
//    lo = (extra                               // low bits
//                  & 0xfffff000) ^ 0x00000800;   // switch lowest (2^-53) bit ON
//    return  ((double)hi + (double)lo * SHIFT32) * SHIFT32;
*/
    return  ((double)hi) * SHIFT32;
=======
//
*/
static const double SHIFT32 = 1.0 / 4294967296.0; /* 2^-32 */
extern "C" double nrnRan4dbl(uint32_t* idx1, uint32_t idx2) {
    uint32_t hi, lo, extra;
    hi = (uint32_t) nrnRan4int(idx1, idx2); /*top 32 bits*/
                                            /*
                                            //    lo = (extra                               // low bits
                                            //                  & 0xfffff000) ^ 0x00000800;   // switch lowest (2^-53) bit ON
                                            //    return  ((double)hi + (double)lo * SHIFT32) * SHIFT32;
                                            */
    return ((double) hi) * SHIFT32;
>>>>>>> 310551ff
}<|MERGE_RESOLUTION|>--- conflicted
+++ resolved
@@ -50,19 +50,11 @@
 
 static uint32_t lowindex = 0;
 
-<<<<<<< HEAD
 void mcell_ran4_init(uint32_t low) {
     lowindex = low;
 }
 
 double mcell_ran4(uint32_t* high, double* x, unsigned int n, double range) {
-=======
-extern "C" void mcell_ran4_init(uint32_t low) {
-    lowindex = low;
-}
-
-extern "C" double mcell_ran4(uint32_t* high, double* x, unsigned int n, double range) {
->>>>>>> 310551ff
     int i;
     for (i = 0; i < n; i++) {
         x[i] = range * nrnRan4dbl(high, lowindex);
@@ -70,7 +62,6 @@
     return x[0];
 }
 
-<<<<<<< HEAD
 // Allow mcell_ran4 to be called from C code in praxis.c
 extern "C" double mcell_ran4_legacy(uint32_t* idx1, double* x, unsigned int n, double range) {
     return mcell_ran4(idx1, x, n, range);
@@ -81,13 +72,6 @@
 }
 
 uint32_t mcell_iran4(uint32_t* high) {
-=======
-extern "C" double mcell_ran4a(uint32_t* high) {
-    return nrnRan4dbl(high, lowindex);
-}
-
-extern "C" uint32_t mcell_iran4(uint32_t* high) {
->>>>>>> 310551ff
     return nrnRan4int(high, lowindex);
 }
 
@@ -125,13 +109,8 @@
     hoc_pushx(prev);
 }
 
-<<<<<<< HEAD
 uint32_t nrnRan4int(uint32_t* idx1, uint32_t idx2) {
-    uint32_t  u, v, w, m, n;
-=======
-extern "C" uint32_t nrnRan4int(uint32_t* idx1, uint32_t idx2) {
     uint32_t u, v, w, m, n;
->>>>>>> 310551ff
     /* 64-bit hash */
     n = (*idx1)++;
     m = idx2;
@@ -182,24 +161,10 @@
 // History:   John Skilling   6 May 1995, 3 Dec 1995, 24 Aug 1996
 //                           20 Oct 2002, 17 Dec 2002
 //-----------------------------------------------------------------------------
-<<<<<<< HEAD
-// 
-*/
-static const double SHIFT32   = 1.0 / 4294967296.0;          /* 2^-32 */
-double nrnRan4dbl(uint32_t* idx1, uint32_t idx2) {
-    uint32_t  hi, lo, extra;
-    hi = (uint32_t)nrnRan4int(idx1, idx2);                /*top 32 bits*/
-/*
-//    lo = (extra                               // low bits
-//                  & 0xfffff000) ^ 0x00000800;   // switch lowest (2^-53) bit ON
-//    return  ((double)hi + (double)lo * SHIFT32) * SHIFT32;
-*/
-    return  ((double)hi) * SHIFT32;
-=======
 //
 */
 static const double SHIFT32 = 1.0 / 4294967296.0; /* 2^-32 */
-extern "C" double nrnRan4dbl(uint32_t* idx1, uint32_t idx2) {
+double nrnRan4dbl(uint32_t* idx1, uint32_t idx2) {
     uint32_t hi, lo, extra;
     hi = (uint32_t) nrnRan4int(idx1, idx2); /*top 32 bits*/
                                             /*
@@ -208,5 +173,4 @@
                                             //    return  ((double)hi + (double)lo * SHIFT32) * SHIFT32;
                                             */
     return ((double) hi) * SHIFT32;
->>>>>>> 310551ff
 }