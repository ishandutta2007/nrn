--- conflicted
+++ resolved
@@ -37,12 +37,8 @@
 extern "C" {
 #endif
 
-<<<<<<< HEAD
-    // nocpout.cpp
+// nocpout.cpp
 extern Symbol* hoc_get_symbol(const char* var);
-=======
-// nocpout.cpp
->>>>>>> 013b69a9
 extern void hoc_register_var(DoubScal*, DoubVec*, VoidFunc*);
 extern void ivoc_help(const char*);
 
