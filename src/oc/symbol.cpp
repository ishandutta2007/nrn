--- conflicted
+++ resolved
@@ -17,11 +17,8 @@
 #include <stdlib.h>
 #include <string.h>
 #include "hoc.h"
-<<<<<<< HEAD
 #include "oc_ansi.h"
-=======
 #include "ocfunc.h"
->>>>>>> 6e4f8cb0
 #include "parse.hpp"
 #include "hoclist.h"
 #if MAC
