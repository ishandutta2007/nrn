--- conflicted
+++ resolved
@@ -22,15 +22,7 @@
 
 extern spREAL* spGetElement(char*, int, int);
 
-<<<<<<< HEAD
-int nrn_shape_changed_;	/* for notifying Shape class in nrniv */
-=======
-#if CVODE
-extern int cvode_active_;
-#endif
-
 int nrn_shape_changed_; /* for notifying Shape class in nrniv */
->>>>>>> 310551ff
 double* nrn_mech_wtime_;
 
 extern int diam_changed;
@@ -2171,27 +2163,7 @@
 
 static double* (*recalc_ptr_)(double*);
 
-<<<<<<< HEAD
 double* nrn_recalc_ptr(double* old) {
-	if (recalc_ptr_) { return (*recalc_ptr_)(old); }
-	if (!recalc_ptr_old_vp_) { return old; }
-	if (nrn_isdouble(old, 0.0, (double)recalc_cnt_)) {
-		int k = (int)(*old);
-		if (old == recalc_ptr_old_vp_[k]) {
-			return recalc_ptr_new_vp_[k];
-		}
-	}
-	return old;
-}
-
-void nrn_register_recalc_ptr_callback(Pfrv f) {
-	if (n_recalc_ptr_callback >= 20) {
-		Printf("More than 20 recalc_ptr_callback functions\n");
-		exit(1);
-	}
-	recalc_ptr_callback[n_recalc_ptr_callback++] = f;
-=======
-extern "C" double* nrn_recalc_ptr(double* old) {
     if (recalc_ptr_) {
         return (*recalc_ptr_)(old);
     }
@@ -2207,13 +2179,12 @@
     return old;
 }
 
-extern "C" void nrn_register_recalc_ptr_callback(Pfrv f) {
+void nrn_register_recalc_ptr_callback(Pfrv f) {
     if (n_recalc_ptr_callback >= 20) {
         Printf("More than 20 recalc_ptr_callback functions\n");
         exit(1);
     }
     recalc_ptr_callback[n_recalc_ptr_callback++] = f;
->>>>>>> 310551ff
 }
 
 void nrn_recalc_ptrs(double* (*r)(double*) ) {
