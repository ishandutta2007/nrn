/* /local/src/master/nrn/src/nrnoc/section.h,v 1.4 1996/05/21 17:09:24 hines Exp */
#ifndef section_h
#define section_h

/* In order to support oc objects containing sections, instead of vector
    of ordered sections, we now have a list (in the nmodl sense)
    of unordered sections. The lesser efficiency is ok because the
    number crunching is vectorized. ie only the user interface deals
    with sections and that needs to be convenient
*/
/* Data structure for solving branching 1-D tree diffusion type equations.
    Vector of ordered sections each of which points to a vector of nodes.
    Each section must have at least one node. There may be 0 sections.
    The order of last node to first node is used in triangularization.
    First node to last is used in back substitution.
    The first node of a section is connected to some node of a section
      with lesser index.
*/
/* An equation is associated with each node. d and rhs are the diagonal and
   right hand side respectively.  a is the effect of this node on the parent
   node's equation.  b is the effect of the parent node on this node's
   equation.
   d is assumed to be non-zero.
   d and rhs is calculated from the property list.
*/


#include "nrnredef.h"
#include "options.h"
#include "hoclist.h"

/*#define DEBUGSOLVE 1*/
#define xpop      hoc_xpop
#define pc        hoc_pc
#define spop      hoc_spop
#define execerror hoc_execerror
#include "hocdec.h"

typedef struct Section {
    int refcount;              /* may be in more than one list */
    short nnode;               /* Number of nodes for ith section */
    struct Section* parentsec; /* parent section of node 0 */
    struct Section* child;     /* root of the list of children
                       connected to this parent kept in
                       order of increasing x */
    struct Section* sibling;   /* used as list of sections that have same parent */


    /* the parentnode is only valid when tree_changed = 0 */
    struct Node* parentnode; /* parent node */
    struct Node** pnode;     /* Pointer to  pointer vector of node structures */
    int order;               /* index of this in secorder vector */
    short recalc_area_;      /* NODEAREA, NODERINV, diam, L need recalculation */
    short volatile_mark;     /* for searching */
    void* volatile_ptr;      /* e.g. ShapeSection* */
#if DIAMLIST
    short npt3d;                     /* number of 3-d points */
    short pt3d_bsize;                /* amount of allocated space for 3-d points */
    struct Pt3d* pt3d;               /* list of 3d points with diameter */
    struct Pt3d* logical_connection; /* nil for legacy, otherwise specifies logical connection
                                        position (for translation) */
#endif
    struct Prop* prop; /* eg. length, etc. */
} Section;

#if DIAMLIST
typedef struct Pt3d {
    float x, y, z, d; /* 3d point, microns */
    double arc;
} Pt3d;
#endif

#if METHOD3
typedef float NodeCoef;
typedef double NodeVal;

typedef struct Info3Coef {
    NodeVal current; /* for use in next time step */
    NodeVal djdv0;
    NodeCoef coef0;    /* 5dx/12 */
    NodeCoef coefn;    /* 1dx/12 */
    NodeCoef coefjdot; /* dx^2*ra/12 */
    NodeCoef coefdg;   /* dx/12 */
    NodeCoef coefj;    /* 1/(ra*dx) */
    struct Node* nd2;  /* the node dx away in the opposite direction*/
    /* note above implies that nodes next to branches cannot have point processes
    and still be third order correct. Also nodes next to branches cannot themselves
    be branch points */
} Info3Coef;

typedef struct Info3Val { /* storage to help build matrix efficiently */
    NodeVal GC;           /* doesn't include point processes */
    NodeVal EC;
    NodeCoef Cdt;
} Info3Val;

/*METHOD3*/
#endif

/* if any double is added after area then think about changing
the notify_free_val parameter in node_free in solve.cpp
*/

#define NODED(n)   (*((n)->_d))
#define NODERHS(n) (*((n)->_rhs))

#undef NODEV /* sparc-sun-solaris2.9 */

#if CACHEVEC == 0
#define NODEA(n)    ((n)->_a)
#define NODEB(n)    ((n)->_b)
#define NODEV(n)    ((n)->_v)
#define NODEAREA(n) ((n)->_area)
#else /* CACHEVEC */
#define NODEV(n)    (*((n)->_v))
#define NODEAREA(n) ((n)->_area)
#define NODERINV(n) ((n)->_rinv)
#define VEC_A(i)    (_nt->_actual_a[(i)])
#define VEC_B(i)    (_nt->_actual_b[(i)])
#define VEC_D(i)    (_nt->_actual_d[(i)])
#define VEC_RHS(i)  (_nt->_actual_rhs[(i)])
#define VEC_V(i)    (_nt->_actual_v[(i)])
#define VEC_AREA(i) (_nt->_actual_area[(i)])
#define NODEA(n)    (VEC_A((n)->v_node_index))
#define NODEB(n)    (VEC_B((n)->v_node_index))
#endif /* CACHEVEC */

extern int use_sparse13;
extern int use_cachevec;
extern int secondorder;
extern int cvode_active_;

typedef struct Node {
#if CACHEVEC == 0
    double _v;    /* membrane potential */
    double _area; /* area in um^2 but see treesetup.cpp */
    double _a;    /* effect of node in parent equation */
    double _b;    /* effect of parent in node equation */
#else             /* CACHEVEC */
    double* _v;     /* membrane potential */
    double _area;   /* area in um^2 but see treesetup.cpp */
    double _rinv;   /* conductance uS from node to parent */
    double _v_temp; /* vile necessity til actual_v allocated */
#endif            /* CACHEVEC */
    double* _d;   /* diagonal element in node equation */
    double* _rhs; /* right hand side in node equation */
    double* _a_matelm;
    double* _b_matelm;
    int eqn_index_;                 /* sparse13 matrix row/col index */
                                    /* if no extnodes then = v_node_index +1*/
                                    /* each extnode adds nlayer more equations after this */
    struct Prop* prop;              /* Points to beginning of property list */
    Section* child;                 /* section connected to this node */
                                    /* 0 means no other section connected */
    Section* sec;                   /* section this node is in */
                                    /* #if PARANEURON */
    struct Node* _classical_parent; /* needed for multisplit */
    struct NrnThread* _nt;
/* #endif */
#if EXTRACELLULAR
    struct Extnode* extnode;
#endif

#if EXTRAEQN
    struct Eqnblock* eqnblock; /* hook to other equations which
           need to be solved at the same time as the membrane
           potential. eg. fast changeing ionic concentrations */
#endif                         /*MOREEQN*/

#if DEBUGSOLVE
    double savd;
    double savrhs;
#endif /*DEBUGSOLVE*/
#if VECTORIZE
    int v_node_index; /* only used to calculate parent_node_indices*/
#endif
    int sec_node_index_; /* to calculate segment index from *Node */
#if METHOD3
    Info3Coef toparent;
    Info3Coef fromparent;
    Info3Val thisnode;
#endif
} Node;

#if EXTRACELLULAR
/* pruned to only work with sparse13 */
extern int nrn_nlayer_extracellular;
#define nlayer (nrn_nlayer_extracellular) /* first (0) layer is extracellular next to membrane */
typedef struct Extnode {
    double* param; /* points to extracellular parameter vector */
    /* v is membrane potential. so v internal = Node.v + Node.vext[0] */
    /* However, the Node equation is for v internal. */
    /* This is reconciled during update. */

    /* Following all have allocated size of nlayer */
    double* v; /* v external. */
    double* _a;
    double* _b;
    double** _d;
    double** _rhs; /* d, rhs, a, and b are analogous to those in node */
    double** _a_matelm;
    double** _b_matelm;
    double** _x12; /* effect of v[layer] on eqn layer-1 (or internal)*/
    double** _x21; /* effect of v[layer-1 or internal] on eqn layer*/
} Extnode;
#endif

#if !INCLUDEHOCH
#include "hocdec.h" /* Prop needs Datum and Datum needs Symbol */
#endif

#define PROP_PY_INDEX 10

typedef struct Prop {
    struct Prop* next; /* linked list of properties */
    short type;        /* type of membrane, e.g. passive, HH, etc. */
    short unused1;     /* gcc and borland need pairs of shorts to align the same.*/
    int param_size;    /* for notifying hoc_free_val_array */
    double* param;     /* vector of doubles for this property */
    Datum* dparam;     /* usually vector of pointers to doubles
                  of other properties but maybe other things as well
                  for example one cable section property is a
                  symbol */
    long _alloc_seq;   /* for cache efficiency */
    Object* ob;        /* nil if normal property, otherwise the object containing the data*/
} Prop;

#if defined(__cplusplus)
extern "C" {
#endif

extern double* nrn_prop_data_alloc(int type, int count, Prop* p);
extern Datum* nrn_prop_datum_alloc(int type, int count, Prop* p);
extern void nrn_prop_data_free(int type, double* pd);
extern void nrn_prop_datum_free(int type, Datum* ppd);
extern Section* chk_access();
extern double nrn_ghk(double, double, double, double);


#if defined(__cplusplus)
}
#endif

/* a point process is computed just like regular mechanisms. Ie it appears
in the property list whose type specifies which allocation, current, and
state functions to call.  This means some nodes have more properties than
other nodes even in the same section.  The Point_process structure allows
the interface to hoc variable names.
Each variable symbol u.rng->type refers to the point process mechanism.
The variable is treated as a vector
variable whose first index specifies "which one" of that mechanisms insertion
points we are talking about.  Finally the variable u.rng->index tells us
where in the p-array to look.  The number of point_process vectors is the
number of different point process types.  This is different from the
mechanism type which enumerates all mechanisms including the point_processes.
It is the responsibility of create_point_process to set up the vectors and
fill in the symbol information.  However only after the process is given
a location can the variables be set or accessed. This is because the
allocation function may have to connect to some ionic parameters and the
process exists primarily as a property of a node.
*/
typedef struct Point_process {
    Section* sec; /* section and node location for the point mechanism*/
    Node* node;
    Prop* prop;    /* pointer to the actual property linked to the
                  node property list */
    Object* ob;    /* object that owns this process */
    void* presyn_; /* non-threshold presynapse for NetCon */
    void* nvi_;    /* NrnVarIntegrator (for local step method) */
    void* _vnt;    /* NrnThread* (for NET_RECEIVE and multicore) */
} Point_process;

#if EXTRAEQN
/*Blocks of equations can hang off each node of the current conservation
equations. These are equations which must be solved simultaneously
because they depend on the voltage and affect the voltage. An example
are fast changing ionic concentrations (or merely if we want to be
able to calculate steady states using a stable method).
*/
typedef struct Eqnblock {
    struct Eqnblock* eqnblock_next; /* may be several such blocks */
    Pfri eqnblock_triang;           /* triangularization function */
    Pfri eqnblock_bksub;            /* back substitution function */
    double* eqnblock_data;
#if 0
	the solving functions know how to find the following info from
	the eqnblock_data.
	double *eqnblock_row;	/* current conservation depends on states */
	double *eqnblock_col;	/* state equations depend on voltage */
	double *eqnblock_matrix; /* state equations depend on states */
	double *eqnblock_rhs:
	the functions merely take a pointer to the node and this Eqnblock
	in order to update the values of the diagonal, v, and the rhs
	The interface with EXTRACELLULAR makes things a bit more subtle.
	It seems clear that we will have to change the meaning of v to
	be membrane potential so that the internal potential is v + vext.
	This will avoid requiring two rows and two columns since
	the state equations will depend only on v and not vext.
	In fact, if vext did not have longitudinal relationships with
	other vext the extracellular mechanism could be implemented in
	this style.
#endif
} Eqnblock;
#endif /*EXTRAEQN*/

extern int nrn_global_ncell;   /* note that for multiple threads all the rootnodes are no longer
                                  contiguous */
extern hoc_List* section_list; /* Where the Sections live */

extern Section* sec_alloc();             /* Allocates a single section */
extern void node_alloc(Section*, short); /* Allocates node vectors in a section*/
extern double section_length(Section*), nrn_diameter(Node*);
extern Node* nrn_parent_node(Node*);
extern Section* nrn_section_alloc();
extern void nrn_section_free(Section*);
extern int nrn_is_valid_section_ptr(void*);

/* loop over sections. Must previously declare Item* qsec. Contains the {! */
#define ForAllSections(sec)       \
    ITERATE(qsec, section_list) { \
        Section* sec = hocSEC(qsec);

#if METHOD3
extern int _method3;
#endif

#include <multicore.h>

<<<<<<< HEAD
#define tstopbit (1 << 15)
#define tstopset stoprun |= tstopbit
=======
extern int stoprun;
#define tstopbit   (1 << 15)
#define tstopset   stoprun |= tstopbit
>>>>>>> 310551ff
#define tstopunset stoprun &= (~tstopbit)
/* cvode.event(tevent) sets this. Reset at beginning */
/* of any hoc call for integration and before returning to hoc */


#include "nrn_ansi.h"

#endif<|MERGE_RESOLUTION|>--- conflicted
+++ resolved
@@ -326,14 +326,8 @@
 
 #include <multicore.h>
 
-<<<<<<< HEAD
-#define tstopbit (1 << 15)
-#define tstopset stoprun |= tstopbit
-=======
-extern int stoprun;
 #define tstopbit   (1 << 15)
 #define tstopset   stoprun |= tstopbit
->>>>>>> 310551ff
 #define tstopunset stoprun &= (~tstopbit)
 /* cvode.event(tevent) sets this. Reset at beginning */
 /* of any hoc call for integration and before returning to hoc */
