--- conflicted
+++ resolved
@@ -1090,20 +1090,8 @@
     }
     return m;
 }
-<<<<<<< HEAD
-	
-Prop* hoc_getdata_range(int type)
-{
-	int inode;
-	Section *sec;
-	double x;
-	
-	nrn_seg_or_x_arg(1, &sec, &x);
-	inode = node_index(sec, x);
-	return nrn_mechanism_check(type, sec, inode);
-=======
-
-extern "C" Prop* hoc_getdata_range(int type) {
+
+Prop* hoc_getdata_range(int type) {
     int inode;
     Section* sec;
     double x;
@@ -1111,7 +1099,6 @@
     nrn_seg_or_x_arg(1, &sec, &x);
     inode = node_index(sec, x);
     return nrn_mechanism_check(type, sec, inode);
->>>>>>> 310551ff
 }
 
 static Datum* pdprop(Symbol* s, int indx, Section* sec, short inode) {
