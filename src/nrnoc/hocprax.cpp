#include <../../nrnconf.h>
/*
Hoc interface to praxis.

See praxis.cpp in the scopmath library about
tolerance (t0), maxstepsize (h0), and printmode (prin).
These are set with
    attr_praxis(t0, h0, prin)

Minimise an interpreted hoc function or compiled hoc function with
    double x[n]
    fit_praxis(n, "funname", &x[0], "afterquad statement")
where n is the number of variables on which funname depends and
x is a vector containing on entry a guess of the point of minimum
and on exit contains the estimated point of minimum.
(The third arg may be a Vector)
Funname will be called with 2 args to be retrieved by $1 and $&2[i].
afterquad statement (if the arg exists , will be executed
at the end of each main loop iteration (complete conjugate gradient search
followed by calculation of quadratic form)
eg.

double x[2]
attr_praxis(1e-5, 1, -1)
func f() {
    return $&0[0]^2 + 2*$&0[1]^4
}
fit_praxis(2, "f", &x)

After fit_praxis exits, (or on execution of afterquad stmt)
one can retrieve the i'th principal value
with pval_praxis(i). If you also want the i'th principal axis then use
double a[n]
pval = pval_praxis(i, &a)
also can use
pval = pval_praxis(i, Vector)
*/

#include <stdlib.h>
#include "hocdec.h"
#include "parse.hpp"

#if defined(__cplusplus)
extern "C" {
#endif

extern double praxis(double* t0,
                     double* machep,
                     double* h0,
                     long int nval,
                     long int* prin,
                     double* x,
                     double (*f)(double*, long int),
                     double* fmin,
                     char* after_quad);
extern double praxis_pval(int), *praxis_paxis(int);
extern int praxis_stop(int);

#if defined(__cplusplus)
}
#endif

extern double chkarg(int, double, double);
<<<<<<< HEAD
=======

extern void vector_resize(IvocVect*, int);
extern double* vector_vec(IvocVect*);
extern IvocVect* vector_arg(int);  // TODO: IvocVect?
>>>>>>> 310551ff
extern IvocVect* vector_new2(IvocVect* vec);
extern void vector_delete(IvocVect* vec);
extern int nrn_praxis_ran_index;
extern Object** hoc_objgetarg(int);

static double efun(double*, long int);
static Symbol* hoc_efun_sym;

static double tolerance, machep, maxstepsize;
static long int printmode;
/* for prax_pval to know the proper size, following has to be the value
at return of previous prax call
*/
static long int nvar;

double (*nrnpy_praxis_efun)(Object* pycallable, Object* hvec);
static Object* efun_py;
static Object* efun_py_arg;
static void* vec_py_save;

void stop_praxis(void) {
    int i = 1;
    if (ifarg(1)) {
        i = (int) chkarg(1, 0., 1e5);
    }
    i = praxis_stop(i);
    hoc_retpushx((double) i);
}

/* want to get best result if user does a stoprun */
static double minerr, *minarg; /* too bad this is not recursive */

void fit_praxis(void) {
    char* after_quad;
    int i;
    double err, fmin;
    double* px;
    /* allow nested calls to fit_praxis. I.e. store all the needed
       statics specific to this invocation with proper reference
       counting and then unref/destoy on exit from this invocation.
       Before the prax call save the statics from earlier invocation
       without increasing the
       ref count and on exit restore without decreasing the ref count.
    */

    /* save before setting statics, restore after prax */
    double minerrsav, *minargsav, maxstepsizesav, tolerancesav;
    long int printmodesav, nvarsav;
    Symbol* efun_sym_sav;
    Object *efun_py_save, *efun_py_arg_save;
    void* vec_py_save_save;

    /* store statics specified by this invocation */
    /* will be copied just before calling prax */
    double minerr_, *minarg_;
    long int nvar_;
    Symbol* efun_sym_;
    Object *efun_py_, *efun_py_arg_;
    void* vec_py_save_;

    minerr_ = 0.0;
    nvar_ = 0;
    minarg_ = NULL;
    efun_sym_ = NULL;
    efun_py_ = NULL;
    efun_py_arg_ = NULL;
    vec_py_save_ = NULL;

    fmin = 0.;

    if (hoc_is_object_arg(1)) {
        assert(nrnpy_praxis_efun);
        efun_py_ = *hoc_objgetarg(1);
        hoc_obj_ref(efun_py_);
        efun_py_arg_ = *vector_pobj(vector_arg(2));
        hoc_obj_ref(efun_py_arg_);
        vec_py_save_ = vector_new2(static_cast<IvocVect*>(efun_py_arg_->u.this_pointer));
        nvar_ = vector_capacity(static_cast<IvocVect*>(vec_py_save_));
        px = vector_vec(static_cast<IvocVect*>(vec_py_save_));
    } else {
        nvar_ = (int) chkarg(1, 0., 1e6);
        efun_sym_ = hoc_lookup(gargstr(2));
        if (!efun_sym_ || (efun_sym_->type != FUNCTION && efun_sym_->type != FUN_BLTIN)) {
            hoc_execerror(gargstr(2), "not a function name");
        }

        if (!hoc_is_pdouble_arg(3)) {
            IvocVect* vec = vector_arg(3);
            if (vector_capacity(vec) != nvar_) {
                hoc_execerror("first arg not equal to size of Vector", 0);
            }
            px = vector_vec(vec);
        } else {
            px = hoc_pgetarg(3);
        }
    }
    minarg_ = (double*) ecalloc(nvar_, sizeof(double));

    if (maxstepsize == 0.) {
        hoc_execerror("call attr_praxis first to set attributes", 0);
    }
    machep = 1e-15;

    if (ifarg(4)) {
        after_quad = gargstr(4);
    } else {
        after_quad = (char*) 0;
    }

    /* save the values set by earlier invocation */
    minerrsav = minerr;
    minargsav = minarg;
    tolerancesav = tolerance;
    maxstepsizesav = maxstepsize;
    printmodesav = printmode;
    nvarsav = nvar;
    efun_sym_sav = hoc_efun_sym;
    efun_py_save = efun_py;
    efun_py_arg_save = efun_py_arg;
    vec_py_save_save = vec_py_save;


    /* copy this invocation values to the statics */
    minerr = minerr_;
    minarg = minarg_;
    nvar = nvar_;
    hoc_efun_sym = efun_sym_;
    efun_py = efun_py_;
    efun_py_arg = efun_py_arg_;
    vec_py_save = vec_py_save_;


    minerr = 1e9;
    err = praxis(&tolerance, &machep, &maxstepsize, nvar, &printmode, px, efun, &fmin, after_quad);
    err = minerr;
    if (minerr < 1e9) {
        for (i = 0; i < nvar; ++i) {
            px[i] = minarg[i];
        }
    }

    /* restore the values set by earlier invocation */
    minerr = minerrsav;
    minarg = minargsav;
    tolerance = tolerancesav;
    maxstepsize = maxstepsizesav;
    printmode = printmodesav;
    nvar = nvar_; /* in case one calls prax_pval */
    hoc_efun_sym = efun_sym_sav;
    efun_py = efun_py_save;
    efun_py_arg = efun_py_arg_save;
    vec_py_save = vec_py_save_save;

    if (efun_py_) {
        double* px = vector_vec(static_cast<IvocVect*>(efun_py_arg_->u.this_pointer));
        for (i = 0; i < nvar_; ++i) {
            px[i] = minarg_[i];
        }
        hoc_obj_unref(efun_py_);
        hoc_obj_unref(efun_py_arg_);
        vector_delete(static_cast<IvocVect*>(vec_py_save_));
    }
    if (minarg_) {
        free(minarg_);
    }
    hoc_retpushx(err);
}

extern "C" void hoc_after_prax_quad(char* s) {
    efun(minarg, nvar);
    hoc_obj_run(s, hoc_thisobject);
}

void attr_praxis(void) {
    if (ifarg(2)) {
        tolerance = *getarg(1);
        maxstepsize = *getarg(2);
        printmode = (int) chkarg(3, 0., 3.);
        hoc_retpushx(0.);
    } else {
        int old = nrn_praxis_ran_index;
        if (ifarg(1)) {
            nrn_praxis_ran_index = (int) chkarg(1, 0., 1e9);
        }
        hoc_retpushx((double) old);
    }
}

void pval_praxis(void) {
    int i;
    i = (int) chkarg(1, 0., (double) (nvar - 1));
    if (ifarg(2)) {
        int j;
        double *p1, *p2;
        p1 = praxis_paxis(i);
        if (!hoc_is_pdouble_arg(2)) {
            IvocVect* vec = vector_arg(2);
            vector_resize(vec, nvar);
            p2 = vector_vec(vec);
        } else {
            p2 = hoc_pgetarg(2);
        }
        for (j = 0; j < nvar; ++j) {
            p2[j] = p1[j];
        }
    }
    hoc_retpushx(praxis_pval(i));
}

static double efun(double* v, long int n) {
    int i;
    double err;
    if (efun_py) {
        double* px = vector_vec(static_cast<IvocVect*>(efun_py_arg->u.this_pointer));
        for (i = 0; i < n; ++i) {
            px[i] = v[i];
        }
        err = nrnpy_praxis_efun(efun_py, efun_py_arg);
        for (i = 0; i < n; ++i) {
            v[i] = px[i];
        }
    } else {
        int i;
        hoc_pushx((double) n);
        hoc_pushpx(v);
        err = hoc_call_func(hoc_efun_sym, 2);
    }
    if (!stoprun && err < minerr) {
        minerr = err;
        for (i = 0; i < n; ++i) {
            minarg[i] = v[i];
        }
    }
    return err;
}<|MERGE_RESOLUTION|>--- conflicted
+++ resolved
@@ -61,13 +61,6 @@
 #endif
 
 extern double chkarg(int, double, double);
-<<<<<<< HEAD
-=======
-
-extern void vector_resize(IvocVect*, int);
-extern double* vector_vec(IvocVect*);
-extern IvocVect* vector_arg(int);  // TODO: IvocVect?
->>>>>>> 310551ff
 extern IvocVect* vector_new2(IvocVect* vec);
 extern void vector_delete(IvocVect* vec);
 extern int nrn_praxis_ran_index;
