#include <../../nrnconf.h>

// definition of random number generation from the g++ library

#include <stdio.h>
#include <stdlib.h>
#include "random1.h"

#include <InterViews/resource.h>
#include "classreg.h"
#include "oc2iv.h"
#include "nrnisaac.h"

#include <OS/list.h>
#include <ocnotify.h>
#include "ocobserv.h"
#include <nrnran123.h>

#include <RNG.h>
#include <ACG.h>
#include <MLCG.h>
#include <Random.h>
#include <Poisson.h>
#include <Normal.h>
#include <Uniform.h>
#include <Binomial.h>
#include <DiscUnif.h>
#include <Erlang.h>
#include <Geom.h>
#include <LogNorm.h>
#include <NegExp.h>
#include <RndInt.h>
#include <HypGeom.h>
#include <Weibull.h>

#if HAVE_IV
#include "ivoc.h"
#endif

#undef dmaxuint
#define dmaxuint 4294967295.

extern "C" void nrn_random_play();

class RandomPlay: public Observer, public Resource {
  public:
    RandomPlay(Rand*, double*);
    virtual ~RandomPlay();
    void play();
    void list_remove();
    virtual void update(Observable*);

  private:
    Rand* r_;
    double* px_;
};

declarePtrList(RandomPlayList, RandomPlay)
    implementPtrList(RandomPlayList, RandomPlay) static RandomPlayList* random_play_list_;

<<<<<<< HEAD
=======
extern "C" {
double nrn_random_pick(Rand* r);
void nrn_random_reset(Rand* r);
Rand* nrn_random_arg(int);
long nrn_get_random_sequence(Rand* r);
void nrn_set_random_sequence(Rand* r, long seq);
int nrn_random_isran123(Rand* r, uint32_t* id1, uint32_t* id2, uint32_t* id3);
int nrn_random123_setseq(Rand* r, uint32_t seq, char which);
int nrn_random123_getseq(Rand* r, uint32_t* seq, char* which);
}  // extern "C"

>>>>>>> 310551ff
#include <mcran4.h>

class NrnRandom123: public RNG {
  public:
    NrnRandom123(uint32_t id1, uint32_t id2, uint32_t id3 = 0);
    virtual ~NrnRandom123();
    virtual uint32_t asLong() {
        return nrnran123_ipick(s_);
    }
    virtual double asDouble() {
        return nrnran123_dblpick(s_);
    }
    virtual void reset() {
        nrnran123_setseq(s_, 0, 0);
    }
    nrnran123_State* s_;
};
NrnRandom123::NrnRandom123(uint32_t id1, uint32_t id2, uint32_t id3) {
    s_ = nrnran123_newstream3(id1, id2, id3);
}
NrnRandom123::~NrnRandom123() {
    nrnran123_deletestream(s_);
}


// The decision that has to be made is whether each generator instance
// should have its own seed or only one seed for all. We choose separate
// seed for each but if arg not present or 0 then seed chosen by system.

// the addition of ilow > 0 means that value is used for the lowindex
// instead of the mcell_ran4_init global 32 bit lowindex.

class MCellRan4: public RNG {
  public:
    MCellRan4(uint32_t ihigh = 0, uint32_t ilow = 0);
    virtual ~MCellRan4();
    virtual uint32_t asLong() {
        return (uint32_t) (ilow_ == 0 ? mcell_iran4(&ihigh_) : nrnRan4int(&ihigh_, ilow_));
    }
    virtual void reset() {
        ihigh_ = orig_;
    }
    virtual double asDouble() {
        return (ilow_ == 0 ? mcell_ran4a(&ihigh_) : nrnRan4dbl(&ihigh_, ilow_));
    }
    uint32_t ihigh_;
    uint32_t orig_;
    uint32_t ilow_;

  private:
    static uint32_t cnt_;
};

MCellRan4::MCellRan4(uint32_t ihigh, uint32_t ilow) {
    ++cnt_;
    ilow_ = ilow;
    ihigh_ = ihigh;
    if (ihigh_ == 0) {
        ihigh_ = cnt_;
        ihigh_ = (uint32_t) asLong();
    }
    orig_ = ihigh_;
}
MCellRan4::~MCellRan4() {}

uint32_t MCellRan4::cnt_ = 0;

class Isaac64: public RNG {
  public:
    Isaac64(uint32_t seed = 0);
    virtual ~Isaac64();
    virtual uint32_t asLong() {
        return (uint32_t) nrnisaac_uint32_pick(rng_);
    }
    virtual void reset() {
        nrnisaac_init(rng_, seed_);
    }
    virtual double asDouble() {
        return nrnisaac_dbl_pick(rng_);
    }
    uint32_t seed() {
        return seed_;
    }
    void seed(uint32_t s) {
        seed_ = s;
        reset();
    }

  private:
    uint32_t seed_;
    void* rng_;
    static uint32_t cnt_;
};

Isaac64::Isaac64(uint32_t seed) {
    if (cnt_ == 0) {
        cnt_ = 0xffffffff;
    }
    --cnt_;
    seed_ = seed;
    if (seed_ == 0) {
        seed_ = cnt_;
    }
    rng_ = nrnisaac_new();
    reset();
}
Isaac64::~Isaac64() {
    nrnisaac_delete(rng_);
}

uint32_t Isaac64::cnt_ = 0;

RandomPlay::RandomPlay(Rand* r, double* px) {
    // printf("RandomPlay\n");
    r_ = r;
    px_ = px;
    random_play_list_->append(this);
    ref();
    nrn_notify_when_double_freed(px_, this);
    nrn_notify_when_void_freed((void*) r->obj_, this);
}
RandomPlay::~RandomPlay() {
    // printf("~RandomPlay\n");
}
void RandomPlay::play() {
    // printf("RandomPlay::play\n");
    *px_ = (*(r_->rand))();
}
void RandomPlay::list_remove() {
    long i, cnt = random_play_list_->count();
    for (i = 0; i < cnt; ++i) {
        if (random_play_list_->item(i) == (RandomPlay*) this) {
            // printf("RandomPlay %p removed from list cnt=%d i=%d %p\n", this, cnt, i);
            random_play_list_->remove(i);
            unref_deferred();
            break;
        }
    }
}
void RandomPlay::update(Observable*) {
    // printf("RandomPlay::update\n");
    nrn_notify_pointer_disconnect(this);
    list_remove();
}

Rand::Rand(unsigned long seed, int size, Object* obj) {
    // printf("Rand\n");
    gen = new ACG(seed, size);
    rand = new Normal(0., 1., gen);
    type_ = 0;
    obj_ = obj;
}

Rand::~Rand() {
    // printf("~Rand\n");
    delete gen;
    delete rand;
}

// constructor for a random number generator based on the RNG class
// from the gnu c++ class library
// defaults to the ACG generator (see below)

// syntax:
// a = new Rand([seed],[size])

static void* r_cons(Object* obj) {
    unsigned long seed = 0;
    int size = 55;

    if (ifarg(1))
        seed = long(*getarg(1));
    if (ifarg(2))
        size = int(chkarg(2, 7, 98));

    Rand* r = new Rand(seed, size, obj);
    return (void*) r;
}

// destructor -- called when no longer referenced

static void r_destruct(void* r) {
    delete (Rand*) r;
}

// Use a variant of the Linear Congruential Generator (algorithm M)
// described in Knuth, Art of Computer Programming, Vol. III in
// combination with a Fibonacci Additive Congruential Generator.
// This is a "very high quality" random number generator,
// Default size is 55, giving a size of 1244 bytes to the structure
// minimum size is 7 (total 100 bytes), maximum size is 98 (total 2440 bytes)
// syntax:
// r.ACG([seed],[size])

static double r_ACG(void* r) {
    Rand* x = (Rand*) r;

    unsigned long seed = 0;
    int size = 55;

    if (ifarg(1))
        seed = long(*getarg(1));
    if (ifarg(2))
        size = int(chkarg(2, 7, 98));

    x->rand->generator(new ACG(seed, size));
    x->type_ = 0;
    delete x->gen;
    x->gen = x->rand->generator();
    return 1.;
}

// Use a Multiplicative Linear Congruential Generator.  Not as high
// quality as the ACG, but uses only 8 bytes
// syntax:
// r.MLCG([seed1],[seed2])

static double r_MLCG(void* r) {
    Rand* x = (Rand*) r;

    unsigned long seed1 = 0;
    unsigned long seed2 = 0;

    if (ifarg(1))
        seed1 = long(*getarg(1));
    if (ifarg(2))
        seed2 = long(*getarg(2));

    x->rand->generator(new MLCG(seed1, seed2));
    delete x->gen;
    x->gen = x->rand->generator();
    x->type_ = 1;
    return 1.;
}

static double r_MCellRan4(void* r) {
    Rand* x = (Rand*) r;

    uint32_t seed1 = 0;
    uint32_t ilow = 0;

    if (ifarg(1))
        seed1 = (uint32_t) (chkarg(1, 0., dmaxuint));
    if (ifarg(2))
        ilow = (uint32_t) (chkarg(2, 0., dmaxuint));
    MCellRan4* mcr = new MCellRan4(seed1, ilow);
    x->rand->generator(mcr);
    delete x->gen;
    x->gen = x->rand->generator();
    x->type_ = 2;
    return (double) mcr->orig_;
}

<<<<<<< HEAD
long nrn_get_random_sequence(Rand* r) {
	assert(r->type_ == 2);
	MCellRan4* mcr = (MCellRan4*)r->gen;
	return mcr->ihigh_;
}

void nrn_set_random_sequence(Rand* r, long seq) {
	assert(r->type_ == 2);
	MCellRan4* mcr = (MCellRan4*)r->gen;
	mcr->ihigh_ = seq;
}

int nrn_random_isran123(Rand* r, uint32_t* id1, uint32_t* id2, uint32_t* id3) {
	if (r->type_ == 4) {
		NrnRandom123* nr = (NrnRandom123*)r->gen;
		nrnran123_getids3(nr->s_, id1, id2, id3);
		return 1;
	}
	return 0;
=======
extern "C" long nrn_get_random_sequence(Rand* r) {
    assert(r->type_ == 2);
    MCellRan4* mcr = (MCellRan4*) r->gen;
    return mcr->ihigh_;
}

extern "C" void nrn_set_random_sequence(Rand* r, long seq) {
    assert(r->type_ == 2);
    MCellRan4* mcr = (MCellRan4*) r->gen;
    mcr->ihigh_ = seq;
}

extern "C" int nrn_random_isran123(Rand* r, uint32_t* id1, uint32_t* id2, uint32_t* id3) {
    if (r->type_ == 4) {
        NrnRandom123* nr = (NrnRandom123*) r->gen;
        nrnran123_getids3(nr->s_, id1, id2, id3);
        return 1;
    }
    return 0;
>>>>>>> 310551ff
}

static double r_nrnran123(void* r) {
    Rand* x = (Rand*) r;
    uint32_t id1 = 0;
    uint32_t id2 = 0;
    uint32_t id3 = 0;
    if (ifarg(1))
        id1 = (uint32_t) (chkarg(1, 0., dmaxuint));
    if (ifarg(2))
        id2 = (uint32_t) (chkarg(2, 0., dmaxuint));
    if (ifarg(3))
        id3 = (uint32_t) (chkarg(3, 0., dmaxuint));
    NrnRandom123* r123 = new NrnRandom123(id1, id2, id3);
    x->rand->generator(r123);
    delete x->gen;
    x->gen = x->rand->generator();
    x->type_ = 4;
    return 0.;
}

static double r_ran123_globalindex(void* r) {
    if (ifarg(1)) {
        uint32_t gix = (uint32_t) chkarg(1, 0., 4294967295.); /* 2^32 - 1 */
        nrnran123_set_globalindex(gix);
    }
    return (double) nrnran123_get_globalindex();
}

static double r_sequence(void* r) {
    Rand* x = (Rand*) r;
    if (x->type_ != 2 && x->type_ != 4) {
        hoc_execerror(
            "Random.seq() can only be used if the random generator was MCellRan4 or Random123", 0);
    }

    if (x->type_ == 4) {
        uint32_t seq;
        char which;
        if (ifarg(1)) {
            double s = chkarg(1, 0., 17179869183.); /* 2^34 - 1 */
            seq = (uint32_t) (s / 4.);
            which = char(s - seq * 4.);
            NrnRandom123* nr = (NrnRandom123*) x->gen;
            nrnran123_setseq(nr->s_, seq, which);
        }
        nrnran123_getseq(((NrnRandom123*) x->gen)->s_, &seq, &which);
        return double(seq) * 4. + double(which);
    }

    MCellRan4* mcr = (MCellRan4*) x->gen;
    if (ifarg(1)) {
        mcr->ihigh_ = (long) (*getarg(1));
    }
    return (double) mcr->ihigh_;
}

int nrn_random123_setseq(Rand* r, uint32_t seq, char which) {
    if (r->type_ != 4) {
        return 0;
    }
    nrnran123_setseq(((NrnRandom123*) r->gen)->s_, seq, which);
    return 1;
}

int nrn_random123_getseq(Rand* r, uint32_t* seq, char* which) {
    if (r->type_ != 4) {
        return 0;
    }
    nrnran123_getseq(((NrnRandom123*) r->gen)->s_, seq, which);
    return 1;
}

static double r_Isaac64(void* r) {
    Rand* x = (Rand*) r;

    uint32_t seed1 = 0;

    if (ifarg(1))
        seed1 = (uint32_t) (*getarg(1));
    Isaac64* mcr = new Isaac64(seed1);
    x->rand->generator(mcr);
    delete x->gen;
    x->gen = x->rand->generator();
    x->type_ = 3;
    return (double) mcr->seed();
}

// Pick again from the distribution last used
// syntax:
// r.repick()
static double r_repick(void* r) {
    Rand* x = (Rand*) r;
    return (*(x->rand))();
}

<<<<<<< HEAD
double nrn_random_pick(Rand* r) {
	if (r) {
		return (*(r->rand))();
	}else{
		return .5;
	}
}

void nrn_random_reset(Rand* r) {
	if(r) {
		r->gen->reset();
	}
}

Rand* nrn_random_arg(int i) {
	Object* ob = *hoc_objgetarg(i);
	check_obj_type(ob, "Random");
	Rand* r = (Rand*)(ob->u.this_pointer);
	return r;
=======
extern "C" double nrn_random_pick(Rand* r) {
    if (r) {
        return (*(r->rand))();
    } else {
        return .5;
    }
}

extern "C" void nrn_random_reset(Rand* r) {
    if (r) {
        r->gen->reset();
    }
}

extern "C" Rand* nrn_random_arg(int i) {
    Object* ob = *hoc_objgetarg(i);
    check_obj_type(ob, "Random");
    Rand* r = (Rand*) (ob->u.this_pointer);
    return r;
>>>>>>> 310551ff
}

// uniform random variable over the open interval [low...high)
// syntax:
//     r.uniform(low,high)

static double r_uniform(void* r) {
    Rand* x = (Rand*) r;
    double a1 = *getarg(1);
    double a2 = *getarg(2);
    delete x->rand;
    x->rand = new Uniform(a1, a2, x->gen);
    return (*(x->rand))();
}

// uniform random variable over the closed interval [low...high]
// syntax:
//     r.discunif(low,high)

static double r_discunif(void* r) {
    Rand* x = (Rand*) r;
    long a1 = long(*getarg(1));
    long a2 = long(*getarg(2));
    delete x->rand;
    x->rand = new DiscreteUniform(a1, a2, x->gen);
    return (*(x->rand))();
}


// normal (gaussian) distribution
// syntax:
//     r.normal(mean,variance)

static double r_normal(void* r) {
    Rand* x = (Rand*) r;
    double a1 = *getarg(1);
    double a2 = *getarg(2);
    delete x->rand;
    x->rand = new Normal(a1, a2, x->gen);
    return (*(x->rand))();
}


// logarithmic normal distribution
// syntax:
//     r.lognormal(mean)

static double r_lognormal(void* r) {
    Rand* x = (Rand*) r;
    double a1 = *getarg(1);
    double a2 = *getarg(2);
    delete x->rand;
    x->rand = new LogNormal(a1, a2, x->gen);
    return (*(x->rand))();
}


// poisson distribution
// syntax:
//   r.poisson(mean)

static double r_poisson(void* r) {
    Rand* x = (Rand*) r;
    double a1 = *getarg(1);
    delete x->rand;
    x->rand = new Poisson(a1, x->gen);
    return (*(x->rand))();
}


// binomial distribution, which models successfully drawing items from a pool
// n is the number items in the pool and p is the probablity of each item
// being successfully drawn (n>0, 0<=p<=1)
// syntax:
//     r.binomial(n,p)

static double r_binomial(void* r) {
    Rand* x = (Rand*) r;
    int a1 = int(chkarg(1, 0, 1e99));
    double a2 = chkarg(2, 0, 1);
    delete x->rand;
    x->rand = new Binomial(a1, a2, x->gen);
    return (*(x->rand))();
}


// discrete geometric distribution
// Given 0<=mean<=1, returns the number of uniform random samples
// that were drawn before the sample was larger than mean (always
// greater than 0.
// syntax:
//     r.geometric(mean)

static double r_geometric(void* r) {
    Rand* x = (Rand*) r;
    double a1 = chkarg(1, 0, 1);
    delete x->rand;
    x->rand = new Geometric(a1, x->gen);
    return (*(x->rand))();
}


// hypergeometric distribution
// syntax:
//     r.hypergeo(mean,variance)

static double r_hypergeo(void* r) {
    Rand* x = (Rand*) r;
    double a1 = *getarg(1);
    double a2 = *getarg(2);
    delete x->rand;
    x->rand = new HyperGeometric(a1, a2, x->gen);
    return (*(x->rand))();
}


// negative exponential distribution
// syntax:
//     r.negexp(mean)

static double r_negexp(void* r) {
    Rand* x = (Rand*) r;
    double a1 = *getarg(1);
    delete x->rand;
    x->rand = new NegativeExpntl(a1, x->gen);
    return (*(x->rand))();
}


// Erlang distribution
// syntax:
//     r.erlang(mean,variance)

static double r_erlang(void* r) {
    Rand* x = (Rand*) r;
    double a1 = *getarg(1);
    double a2 = *getarg(2);
    delete x->rand;
    x->rand = new Erlang(a1, a2, x->gen);
    return (*(x->rand))();
}


// Weibull distribution
// syntax:
//     r.weibull(alpha,beta)

static double r_weibull(void* r) {
    Rand* x = (Rand*) r;
    double a1 = *getarg(1);
    double a2 = *getarg(2);
    delete x->rand;
    x->rand = new Weibull(a1, a2, x->gen);
    return (*(x->rand))();
}

static double r_play(void* r) {
    new RandomPlay((Rand*) r, hoc_pgetarg(1));
    return 0.;
}

extern "C" void nrn_random_play() {
    long i, cnt = random_play_list_->count();
    for (i = 0; i < cnt; ++i) {
        random_play_list_->item(i)->play();
    }
}


static Member_func r_members[] = {"ACG",
                                  r_ACG,
                                  "MLCG",
                                  r_MLCG,
                                  "Isaac64",
                                  r_Isaac64,
                                  "MCellRan4",
                                  r_MCellRan4,
                                  "Random123",
                                  r_nrnran123,
                                  "Random123_globalindex",
                                  r_ran123_globalindex,
                                  "seq",
                                  r_sequence,
                                  "repick",
                                  r_repick,
                                  "uniform",
                                  r_uniform,
                                  "discunif",
                                  r_discunif,
                                  "normal",
                                  r_normal,
                                  "lognormal",
                                  r_lognormal,
                                  "binomial",
                                  r_binomial,
                                  "poisson",
                                  r_poisson,
                                  "geometric",
                                  r_geometric,
                                  "hypergeo",
                                  r_hypergeo,
                                  "negexp",
                                  r_negexp,
                                  "erlang",
                                  r_erlang,
                                  "weibull",
                                  r_weibull,
                                  "play",
                                  r_play,
                                  0,
                                  0};

void Random_reg() {
<<<<<<< HEAD
        class2oc("Random", r_cons, r_destruct, r_members, NULL, NULL, NULL);
	random_play_list_ = new RandomPlayList();
}

// Deprecated backwards-compatibility definitions
long nrn_get_random_sequence(void* r) {
    return nrn_get_random_sequence(static_cast<Rand*>(r));
}
int nrn_random_isran123(void* r, uint32_t* id1, uint32_t* id2, uint32_t* id3) {
    return nrn_random_isran123(static_cast<Rand*>(r), id1, id2, id3);
}
double nrn_random_pick(void* r) {
    return nrn_random_pick(static_cast<Rand*>(r));
}
void nrn_random_reset(void* r) {
    nrn_random_reset(static_cast<Rand*>(r));
}
int nrn_random123_getseq(void* r, uint32_t* seq, char* which) {
    return nrn_random123_getseq(static_cast<Rand*>(r), seq, which);
}
int nrn_random123_setseq(void* r, uint32_t seq, char which) {
    return nrn_random123_setseq(static_cast<Rand*>(r), seq, which);
}
void nrn_set_random_sequence(void* r, int seq) {
    nrn_set_random_sequence(static_cast<Rand*>(r), static_cast<long>(seq));
=======
    class2oc("Random", r_cons, r_destruct, r_members, NULL, NULL, NULL);
    random_play_list_ = new RandomPlayList();
>>>>>>> 310551ff
}<|MERGE_RESOLUTION|>--- conflicted
+++ resolved
@@ -58,20 +58,6 @@
 declarePtrList(RandomPlayList, RandomPlay)
     implementPtrList(RandomPlayList, RandomPlay) static RandomPlayList* random_play_list_;
 
-<<<<<<< HEAD
-=======
-extern "C" {
-double nrn_random_pick(Rand* r);
-void nrn_random_reset(Rand* r);
-Rand* nrn_random_arg(int);
-long nrn_get_random_sequence(Rand* r);
-void nrn_set_random_sequence(Rand* r, long seq);
-int nrn_random_isran123(Rand* r, uint32_t* id1, uint32_t* id2, uint32_t* id3);
-int nrn_random123_setseq(Rand* r, uint32_t seq, char which);
-int nrn_random123_getseq(Rand* r, uint32_t* seq, char* which);
-}  // extern "C"
-
->>>>>>> 310551ff
 #include <mcran4.h>
 
 class NrnRandom123: public RNG {
@@ -325,47 +311,25 @@
     return (double) mcr->orig_;
 }
 
-<<<<<<< HEAD
 long nrn_get_random_sequence(Rand* r) {
-	assert(r->type_ == 2);
-	MCellRan4* mcr = (MCellRan4*)r->gen;
-	return mcr->ihigh_;
-}
-
-void nrn_set_random_sequence(Rand* r, long seq) {
-	assert(r->type_ == 2);
-	MCellRan4* mcr = (MCellRan4*)r->gen;
-	mcr->ihigh_ = seq;
-}
-
-int nrn_random_isran123(Rand* r, uint32_t* id1, uint32_t* id2, uint32_t* id3) {
-	if (r->type_ == 4) {
-		NrnRandom123* nr = (NrnRandom123*)r->gen;
-		nrnran123_getids3(nr->s_, id1, id2, id3);
-		return 1;
-	}
-	return 0;
-=======
-extern "C" long nrn_get_random_sequence(Rand* r) {
     assert(r->type_ == 2);
     MCellRan4* mcr = (MCellRan4*) r->gen;
     return mcr->ihigh_;
 }
 
-extern "C" void nrn_set_random_sequence(Rand* r, long seq) {
+void nrn_set_random_sequence(Rand* r, long seq) {
     assert(r->type_ == 2);
     MCellRan4* mcr = (MCellRan4*) r->gen;
     mcr->ihigh_ = seq;
 }
 
-extern "C" int nrn_random_isran123(Rand* r, uint32_t* id1, uint32_t* id2, uint32_t* id3) {
+int nrn_random_isran123(Rand* r, uint32_t* id1, uint32_t* id2, uint32_t* id3) {
     if (r->type_ == 4) {
         NrnRandom123* nr = (NrnRandom123*) r->gen;
         nrnran123_getids3(nr->s_, id1, id2, id3);
         return 1;
     }
     return 0;
->>>>>>> 310551ff
 }
 
 static double r_nrnran123(void* r) {
@@ -462,28 +426,7 @@
     return (*(x->rand))();
 }
 
-<<<<<<< HEAD
 double nrn_random_pick(Rand* r) {
-	if (r) {
-		return (*(r->rand))();
-	}else{
-		return .5;
-	}
-}
-
-void nrn_random_reset(Rand* r) {
-	if(r) {
-		r->gen->reset();
-	}
-}
-
-Rand* nrn_random_arg(int i) {
-	Object* ob = *hoc_objgetarg(i);
-	check_obj_type(ob, "Random");
-	Rand* r = (Rand*)(ob->u.this_pointer);
-	return r;
-=======
-extern "C" double nrn_random_pick(Rand* r) {
     if (r) {
         return (*(r->rand))();
     } else {
@@ -491,18 +434,17 @@
     }
 }
 
-extern "C" void nrn_random_reset(Rand* r) {
+void nrn_random_reset(Rand* r) {
     if (r) {
         r->gen->reset();
     }
 }
 
-extern "C" Rand* nrn_random_arg(int i) {
+Rand* nrn_random_arg(int i) {
     Object* ob = *hoc_objgetarg(i);
     check_obj_type(ob, "Random");
     Rand* r = (Rand*) (ob->u.this_pointer);
     return r;
->>>>>>> 310551ff
 }
 
 // uniform random variable over the open interval [low...high)
@@ -716,9 +658,8 @@
                                   0};
 
 void Random_reg() {
-<<<<<<< HEAD
-        class2oc("Random", r_cons, r_destruct, r_members, NULL, NULL, NULL);
-	random_play_list_ = new RandomPlayList();
+    class2oc("Random", r_cons, r_destruct, r_members, NULL, NULL, NULL);
+    random_play_list_ = new RandomPlayList();
 }
 
 // Deprecated backwards-compatibility definitions
@@ -742,8 +683,4 @@
 }
 void nrn_set_random_sequence(void* r, int seq) {
     nrn_set_random_sequence(static_cast<Rand*>(r), static_cast<long>(seq));
-=======
-    class2oc("Random", r_cons, r_destruct, r_members, NULL, NULL, NULL);
-    random_play_list_ = new RandomPlayList();
->>>>>>> 310551ff
 }