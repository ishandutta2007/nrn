--- conflicted
+++ resolved
@@ -636,8 +636,7 @@
 
 void Random_reg() {
     class2oc("Random", r_cons, r_destruct, r_members, NULL, NULL, NULL);
-<<<<<<< HEAD
-    random_play_list_ = new RandomPlayList();
+    random_play_list_ = new RandomPlayList;
 }
 
 // Deprecated backwards-compatibility definitions
@@ -661,7 +660,4 @@
 }
 void nrn_set_random_sequence(void* r, int seq) {
     nrn_set_random_sequence(static_cast<Rand*>(r), static_cast<long>(seq));
-=======
-    random_play_list_ = new RandomPlayList;
->>>>>>> 80357bc7
 }