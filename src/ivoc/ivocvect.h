--- conflicted
+++ resolved
@@ -114,43 +114,15 @@
 }
 
 extern "C" {
-<<<<<<< HEAD
 extern void vector_delete(IvocVect*);
 extern Object** vector_temp_objvar(IvocVect*);
 
 extern int is_vector_arg(int);
 extern char* vector_get_label(IvocVect*);
 extern void vector_set_label(IvocVect*, char*);
-} // extern "C"
-=======
-extern Vect* vector_new(int, Object*);  // use this if possible
-extern Vect* vector_new0();
-extern Vect* vector_new1(int);
-extern Vect* vector_new2(Vect*);
-extern void vector_delete(Vect*);
-extern int vector_buffer_size(Vect*);
-extern Object** vector_temp_objvar(Vect*);
-extern Object** vector_pobj(Vect*);
-
-extern int is_vector_arg(int);
-extern char* vector_get_label(Vect*);
-extern void vector_set_label(Vect*, char*);
 }  // extern "C"
->>>>>>> 310551ff
 
 // olupton 2022-01-21: backwards compatibility
 using Vect = IvocVect;
 
-<<<<<<< HEAD
-=======
-extern Vect* vector_arg(int);
-extern double* vector_vec(Vect*);
-extern int vector_capacity(Vect*);
-extern void vector_resize(Vect*, int);
-
-#if defined(__cplusplus)
-}
-#endif
-
->>>>>>> 310551ff
 #endif