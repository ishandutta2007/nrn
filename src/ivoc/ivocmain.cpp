#include <../../nrnconf.h>
#include <../nrnpython/nrnpython_config.h>

long hoc_nframe, hoc_nstack;

#if !HAVE_IV
#define Session void
int hoc_main1(int, const char**, const char**);
void hoc_main1_init(const char*, const char**);
#endif

#include <stdio.h>
#include <stdlib.h>
#if HAVE_UNISTD_H
#include <unistd.h>
#if !defined(__APPLE__)
extern char** environ;
#else
#include <crt_externs.h>
#endif
#endif

#if HAVE_IV
#ifdef WIN32
#include <IV-Win/MWlib.h>
void iv_display_scale(float);
#endif

#include <ivstream.h>
#include <assert.h>
#include "ivoc.h"
#include "idraw.h"
#include <InterViews/style.h>
#endif
#include <OS/string.h>
#include "string.h"
#include "oc2iv.h"
#include "nrnmpi.h"

#if defined(IVX11_DYNAM)
#include <IV-X11/ivx11_dynam.h>
#endif

#if defined(carbon)
#undef MAC
#endif

#if MAC || defined(WIN32)
#include "njconf.h"
#else
#include "../nrnjava/njconf.h"
#endif

#if 1
void pr_profile();
#define PR_PROFILE pr_profile();
#else
#define PR_PROFILE /**/
#endif
/*****************************************************************************/

#if HAVE_IV
static PropertyData properties[] = {{"*gui", "sgimotif"},
                                    {"*PopupWindow*overlay", "true"},
                                    {"*PopupWindow*saveUnder", "on"},
                                    {"*TransientWindow*saveUnder", "on"},
                                    {"*background", "#ffffff"},
                                    {"*brush_width", "0"},
                                    {"*double_buffered", "on"},
                                    {"*flat", "#aaaaaa"},
#if defined(WIN32) || defined(CYGWIN)
                                    {"*font", "*Arial*bold*--12*"},
                                    {"*MenuBar*font", "*Arial*bold*--12*"},
                                    {"*MenuItem*font", "*Arial*bold*--12*"},
#endif
                                    {"*foreground", "#000000"},
                                    {"*synchronous", "off"},
                                    {"*malloc_debug", "on"},

                                    {"*Scene_background", "#ffffff"},
                                    {"*Scene_foreground", "#000000"},
                                    {"*FieldEditor*background", "#ffffff"},
                                    //{"*background", "#cfffff"},
                                    {"*default_brush", "0"},
                                    {"*view_margin", ".25"},
                                    {"*pwm_dismiss_button", "Iconify"},
                                    {"*dismiss_button", "Close"},
                                    {"*use_transient_windows", "yes"},
                                    {"*nrn_library", " $(NEURONHOME)/lib"},
                                    {"*view_pick_epsilon", "2"},
                                    {"*pwm_canvas_height", "120"},
                                    {"*pwm_paper_height", "11"},
                                    {"*pwm_paper_width", "8.5"},
                                    {"*pwm_paper_resolution", ".5"},
                                    {"*pwm_pixel_resolution", "0"},
                                    {"*window_manager_offset_x", "5."},
                                    {"*window_manager_offset_y", "26."},
                                    {"*pwm_print_file_filter", "*.ps"},
                                    {"*pwm_idraw_file_filter", "*.id"},
                                    {"*pwm_ascii_file_filter", "*"},
                                    {"*pwm_save_file_filter", "*.ses"},
                                    {"*pwm_idraw_prologue", "$(NEURONHOME)/lib/prologue.id"},
                                    {"*pwm_postscript_filter", "sed 's;/Adobe-;/;'"},
                                    {"*SlowSlider*autorepeatStart", "0."},
                                    {"*scene_print_border", "1"},
                                    {"*radioScale", ".9"},
                                    {"*stepper_size", "20."},
                                    {"*xvalue_field_size_increase", "10."},
                                    {"*xvalue_format", "%.5g"},
                                    {"*graph_axis_default", "0"},
                                    {"*shape_scale_file", "$(NEURONHOME)/lib/shape.cm2"},
                                    {"*shape_quadedge", "0"},
                                    {"*CBWidget_ncolor", "10"},
                                    {"*CBWidget_nbrush", "10"},
                                    {"*units_on_flag", "on"},
                                    {"*NFRAME", "0"},  // see src/oc/code.cpp for the default value
                                    {"*NSTACK", "0"},  // see src/oc/code.cpp for the default value
                                    {"*Py_NoSiteFlag", "0"},
                                    {"*python", "off"},
                                    {"*nopython", "off"},
                                    {"*err_dialog", "off"},
                                    {"*banner", "on"},
                                    {"*pyexe", ""},
                                    {NULL}};

static OptionDesc options[] = {{"-dismissbutton", "*dismiss_button", OptionValueImplicit, "Close"},
                               {"-extrapipeinput", "*extrapipeinput", OptionValueNext},
                               {"-dll", "*nrnmechdll", OptionValueNext},
                               {"-showwinio", "*showwinio", OptionValueImplicit, "on"},
                               {"-hidewinio", "*showwinio", OptionValueImplicit, "off"},
                               {"-isatty", "*isatty", OptionValueImplicit, "1"},
                               {"-notatty", "*isatty", OptionValueImplicit, "-1"},
                               {"-neosim", "*neosim", OptionValueImplicit, "on"},
                               {"-bbs_nhost", "*bbs_nhost", OptionValueNext},
                               {"-NSTACK", "*NSTACK", OptionValueNext},
                               {"-NFRAME", "*NFRAME", OptionValueNext},
                               {"--version", "*print_nrn_version", OptionValueImplicit, "on"},
                               {"-python", "*python", OptionValueImplicit, "on"},
                               {"-nopython", "*nopython", OptionValueImplicit, "on"},
                               {"-pyexe", "*pyexe", OptionValueNext},
                               {"-Py_NoSiteFlag", "*Py_NoSiteFlag", OptionValueImplicit, "1"},
                               {"-nobanner", "*banner", OptionValueImplicit, "off"},
#if defined(WIN32)
                               {"-mswin_scale", "*mswin_scale", OptionValueNext},
#endif
                               {NULL}};
#endif  // HAVE_IV

extern int hoc_obj_run(const char*, Object*);
extern int nrn_istty_;
extern char* nrn_version(int);
extern int nrn_nobanner_;
extern void hoc_final_exit();
void ivoc_final_exit();
#if (defined(NRNMECH_DLL_STYLE) || defined(WIN32))
extern const char* nrn_mech_dll;
#endif
#if defined(USE_PYTHON)
int nrn_nopython;
extern int use_python_interpreter;
extern int (*p_nrnpython_start)(int);
char* nrnpy_pyexe;
#endif

/*****************************************************************************/
// exported initialized data so shared libraries can have assert pure-text
#if HAVE_IV
int Oc::refcnt_ = 0;
Session* Oc::session_ = 0;
HandleStdin* Oc::handleStdin_ = 0;
ostream* OcIdraw::idraw_stream = 0;
#endif
/*****************************************************************************/
extern void ivoc_cleanup();
#if OCSMALL
static char* ocsmall_argv[] = {0, "difus.hoc"};
#endif
#if defined(WIN32) && HAVE_IV
extern HWND hCurrWnd;
#endif


extern void setneuronhome(const char*);
extern const char* neuron_home;
int hoc_xopen1(const char* filename, const char* rcs);
extern int units_on_flag_;
extern double hoc_default_dll_loaded_;
extern int hoc_print_first_instance;
int nrnpy_nositeflag;

#if !defined(WIN32) && !MAC && !defined(CYGWIN)
extern void setneuronhome(const char*) {
    neuron_home = getenv("NEURONHOME");
}
#endif

#if 0
void penv() {
	int i;
	for (i=0; environ[i]; ++i) {
		printf("%p %s\n", environ[i], environ[i]);
	}
}
#endif

#if DARWIN || defined(__linux__)
#include <dlfcn.h>
#include <string>

/* It is definitely now the case on mac and I think sometimes the case on
linux that dlopen needs a full path to the file. A path to the binary
is not necessarily sufficent as one may launch python or nrniv on the
target machine and the lib folder cannot be derived from the location of
the python executable.This seems to be robust if nrn_version is inside a
shared library.
The return value ends with a '/' and if the prefix cannot be determined
the return value is "".
*/
const char* path_prefix_to_libnrniv() {
    static char* path_prefix_to_libnrniv_ = NULL;
    if (!path_prefix_to_libnrniv_) {
        Dl_info info;
        int rval = dladdr((void*) nrn_version, &info);
        std::string name;
        if (rval) {
            if (info.dli_fname) {
                name = info.dli_fname;
                if (info.dli_fname[0] == '/') {  // likely full path
                    size_t last_slash = name.rfind("/");
                    path_prefix_to_libnrniv_ = strndup(name.c_str(), last_slash + 1);
                    path_prefix_to_libnrniv_[last_slash + 1] = '\0';
                }
            }
        }
        if (!path_prefix_to_libnrniv_) {
            path_prefix_to_libnrniv_ = strdup("");
        }
    }
    return path_prefix_to_libnrniv_;
}
#endif  // DARWIN || defined(__linux__)

#if MAC
#include <string.h>
#include <sioux.h>
extern bool mac_load_dll(const char*);
void mac_open_doc(const char* s) {
    // only chdir and load dll on the first opendoc
    static bool done = false;
    char cs[256];
    strncpy(cs, s, 256);
    char* cp = strrchr(cs, ':');
    if (cp && !done) {
        *cp = '\0';
        if (chdir(cs) == 0) {
            done = true;
            printf("current directory is \"%s\"\n", cs);
            if (mac_load_dll("nrnmac.dll")) {
                hoc_default_dll_loaded_ = 1.;
            }
        }
    }
    hoc_xopen1(s, 0);
}
void mac_open_app() {
    hoc_xopen1(":lib:hoc:macload.hoc", 0);
}
#endif

#ifdef MAC
#pragma export on
#endif

int ivocmain(int, const char**, const char**);
int ivocmain_session(int, const char**, const char**, int start_session);
int (*p_neosim_main)(int, const char**, const char**);
extern int nrn_global_argc;
extern const char** nrn_global_argv;
int always_false;
extern int nrn_is_python_extension;
extern void hoc_nrnmpi_init();
#if NRNMPI_DYNAMICLOAD
extern void nrnmpi_stubs();
extern char* nrnmpi_load(int is_python);
#endif

// some things are defined in libraries earlier than they are used so...
#include <nrnisaac.h>
static void force_load() {
    if (always_false) {
        nrnisaac_new();
    }
}

#if defined(CYGWIN)
// see iv/src/OS/directory.cpp
#include <sys/stat.h>
static bool isdir(const char* p) {
    struct stat st;
    bool b = stat(p, &st) == 0 && S_ISDIR(st.st_mode);
    // printf("isdir %s returns %d\n", p, b);
    return b;
}
#endif

#ifdef MAC
#pragma export off
#endif

// in case we are running without IV then get some important args this way
static bool nrn_optarg_on(const char* opt, int* argc, char** argv);
static char* nrn_optarg(const char* opt, int* argc, char** argv);
static int nrn_optargint(const char* opt, int* argc, char** argv, int dflt);

static bool nrn_optarg_on(const char* opt, int* pargc, const char** argv) {
    char* a;
    int i;
    for (i = 0; i < *pargc; ++i) {
        if (strcmp(opt, argv[i]) == 0) {
            *pargc -= 1;
            for (; i < *pargc; ++i) {
                argv[i] = argv[i + 1];
            }
            //			printf("nrn_optarg_on %s  return true\n", opt);
            return true;
        }
    }
    return false;
}

static const char* nrn_optarg(const char* opt, int* pargc, const char** argv) {
    const char* a;
    int i;
    for (i = 0; i < *pargc - 1; ++i) {
        if (strcmp(opt, argv[i]) == 0) {
            a = argv[i + 1];
            *pargc -= 2;
            for (; i < *pargc; ++i) {
                argv[i] = argv[i + 2];
            }
            //			printf("nrn_optarg %s  return %s\n", opt, a);
            return a;
        }
    }
    return 0;
}

static int nrn_optargint(const char* opt, int* pargc, const char** argv, int dflt) {
    const char* a;
    int i;
    i = dflt;
    a = nrn_optarg(opt, pargc, argv);
    if (a) {
        sscanf(a, "%d", &i);
    }
    //	printf("nrn_optargint %s return %d\n", opt, i);
    return i;
}

#if USENRNJAVA
void nrn_InitializeJavaVM();
#endif

#if 0  // for debugging
void prargs(const char* s, int argc, const char** argv) {
	int i;
	printf("%s argc=%d\n", s, argc);
	for (i=0; i < argc; ++i) {
		printf(" %d |%s|\n", i, argv[i]);
	}
}
#endif

void hoc_nrnmpi_init() {
#if NRNMPI
    if (!nrnmpi_use) {
#if NRNMPI_DYNAMICLOAD
        nrnmpi_stubs();
        const char* pmes = nrnmpi_load(1);
        if (pmes) {
            printf("%s\n", pmes);
        }
#endif

        char** foo = (char**) nrn_global_argv;
        nrnmpi_init(2, &nrn_global_argc, &foo);
        // if (nrnmpi_myid == 0) {printf("hoc_nrnmpi_init called nrnmpi_init\n");}
        // turn off gui for all ranks > 0
        if (nrnmpi_myid_world > 0) {
            hoc_usegui = 0;
            hoc_print_first_instance = 0;
        }
    }
#endif
    hoc_ret();
    hoc_pushx(0.0);
}

/**
 * Main entrypoint function into the HOC interpeter
 *
 * This function simply calls ivocmain_session with the \c start_session = 1.
 *
 * \note This is part of NEURON's public interface
 *
 * \note \c env argument should not be used as it might become invalid
 *
 * \param argc argument count as found in C/C++ \c main functions
 * \param argv argument vector as found in C/C++ \c main functions
 * \param env environment variable array as optionally found in main functions.
 * \return 0 on success, otherwise error code.
 */
int ivocmain(int argc, const char** argv, const char** env) {
    return ivocmain_session(argc, argv, env, 1);
}
/**
 * This used to be ivocmain, the main entrypoint to the HOC interpreter
 *
 * ivocmain_session parses command line argument, calls of initialization
 * functions and drops into an interactive HOC session.
 * This function is called for example by the "real main" in \c nrnmain.cpp ,
 * but can be also called from other external user applications that use
 * NEURON.
 * Additionally to the original implemenation a new parameter \c start_session
 * was introduced to control whether an interactive HOC session shoudl be started
 * or simply NEURON and all data structures be initialized and control returned
 * to the caller.
 *
 * \note \c env argument should not be used as it might become invalid
 *
 * \param argc argument count as found in C/C++ \c main functions
 * \param argv argument vector as found in C/C++ \c main functions
 * \param env environment variable array as optionally found in main functions.
 * \param start_session set to 1 for default behavior (drop into interactive HOC session
 * otherwise set to 0. If set to 1, but compiled with python support this function will
 * still directly return (since in that mode we don't need an interactive HOC session
 * either.
 * \return 0 on success, otherwise error code.
 */
int ivocmain_session(int argc, const char** argv, const char** env, int start_session) {
    // third arg should not be used as it might become invalid
    // after putenv or setenv. Instead, if necessary use
    // #include <unistd.h>
    // extern char** environ;
    int i;
    //	prargs("at beginning", argc, argv);
    force_load();
    nrn_global_argc = argc;
    // https://en.cppreference.com/w/cpp/language/main_function, note that argv is
    // of length argc + 1 and argv[argc] is null.
    nrn_global_argv = new const char*[argc + 1];
    for (i = 0; i < argc + 1; ++i) {
        nrn_global_argv[i] = argv[i];
    }
    nrn_assert(nrn_global_argv[nrn_global_argc] == nullptr);
    if (nrn_optarg_on("-help", &argc, argv) || nrn_optarg_on("-h", &argc, argv)) {
        printf(
            "nrniv [options] [fileargs]\n\
  options:\n\
    -dll filename    dynamically load the linked mod files.\n\
    -h               print this help message\n\
    -help            print this help message\n\
    -isatty          unbuffered stdout, print prompt when waiting for stdin\n\
    -mpi             launched by mpirun or mpiexec, in parallel environment\n\
    -mswin_scale float   scales gui on screen\n\
    -music           launched as a process of the  MUlti SImulator Coordinator\n\
    -NSTACK integer  size of stack (default 1000)\n\
    -NFRAME integer  depth of function call nesting (default 200)\n\
    -nobanner        do not print startup banner\n\
    -nogui           do not send any gui info to screen\n\
    -notatty         buffered stdout and no prompt\n\
    -python          Python is the interpreter\n\
    -pyexe path      Python to use if python (or python3 fallback) not right.\n\
    -nopython        Do not initialize Python\n\
    -Py_NoSiteFlag   Set Py_NoSiteFlag=1 before initializing Python\n\
    -realtime        For hard real-time simulation for dynamic clamp\n\
    --version        print version info\n\
    and all InterViews and X11 options\n\
  fileargs:          any number of following\n\
    -                input from stdin til ^D (end of file)\n\
    -c \"statement\"    execute next statement\n\
    filename         execute contents of filename\n\
");
        exit(0);
    }
    if (nrn_optarg_on("--version", &argc, argv)) {
        printf("%s\n", nrn_version(1));
        exit(0);
    }
    if (nrn_optarg_on("-nobanner", &argc, argv)) {
        nrn_nobanner_ = 1;
    }
    if (nrn_optarg_on("-Py_NoSiteFlag", &argc, argv)) {
        nrnpy_nositeflag = 1;
    }

    nrnmpi_numprocs = nrn_optargint("-bbs_nhost", &argc, argv, nrnmpi_numprocs);
    hoc_usegui = 1;
    if (nrn_optarg_on("-nogui", &argc, argv)) {
        hoc_usegui = 0;
        hoc_print_first_instance = 0;
    }
    if (nrnmpi_numprocs > 1) {
        hoc_usegui = 0;
        hoc_print_first_instance = 0;
    }
#if NRNMPI
    if (nrnmpi_use) {
        hoc_usegui = 0;
        hoc_print_first_instance = 0;
    }
#else

    // check if user is trying to use -mpi or -p4 when it was not
    // enabled at build time.  If so, issue a warning.

    int b;
    b = 0;
    for (i = 0; i < argc; ++i) {
        if (strncmp("-p4", (argv)[i], 3) == 0) {
            b = 1;
            break;
        }
        if (strcmp("-mpi", (argv)[i]) == 0) {
            b = 1;
            break;
        }
    }
    if (b) {
        printf(
            "Warning: detected user attempt to enable MPI, but MPI support was disabled at build "
            "time.\n");
    }

#endif

#if defined(IVX11_DYNAM)
    if (hoc_usegui && ivx11_dyload()) {
        hoc_usegui = 0;
        hoc_print_first_instance = 0;
    }
#endif

#if NRN_MUSIC
    nrn_optarg_on("-music", &argc, argv);
#else
    if (nrn_optarg_on("-music", &argc, argv)) {
        printf("Warning: attempt to enable MUSIC but MUSIC support was disabled at build time.\n");
    }
#endif

#if !HAVE_IV
    hoc_usegui = 0;
    hoc_print_first_instance = 0;
#endif
    int our_argc = argc;
    const char** our_argv = argv;
    int exit_status = 0;
    Session* session = NULL;
#if !defined(WIN32) && !defined(MAC) && !defined(CYGWIN)
    // Gary Holt's first pass at this was:
    //
    // Set the NEURONHOME environment variable.  This should override any setting
    // in the environment, so someone doesn't accidently use data files from an
    // old version of neuron.
    //
    // But I have decided to use the environment variable if it exists
    neuron_home = getenv("NEURONHOME");
    if (!neuron_home) {
#if defined(HAVE_PUTENV)
        // the only reason the following is static is to prevent valgrind
        // from complaining it is a memory leak.
        static char* buffer = new char[strlen(NEURON_DATA_DIR) + 12];
        sprintf(buffer, "NEURONHOME=%s", NEURON_DATA_DIR);
        putenv(buffer);
        neuron_home = NEURON_DATA_DIR;
#elif defined(HAVE_SETENV)
        setenv("NEURONHOME", NEURON_DATA_DIR, 1);
        neuron_home = NEURON_DATA_DIR;
#else
#error "I don't know how to set environment variables."
// Maybe in this case the user will have to set it by hand.
#endif
        // putenv and setenv may invalidate env but we no longer
        // use it so following should not be needed
#if 0
#if HAVE_UNISTD_H && !defined(__APPLE__)
	env = environ;
#endif
#if defined(__APPLE__)
	env = (*_NSGetEnviron());
#endif
#endif
    }

#else  // Not unix:
    neuron_home = getenv("NEURONHOME");
    if (!neuron_home) {
        setneuronhome((argc > 0) ? argv[0] : 0);
    }
    if (!neuron_home) {
#if defined(WIN32) && HAVE_IV
        MessageBox(0,
                   "No NEURONHOME environment variable.",
                   "NEURON Incomplete Installation",
                   MB_OK);
#else
        neuron_home = ".";
        fprintf(stderr,
                "Warning: no NEURONHOME environment variable-- setting\
 to %s\n",
                neuron_home);
#endif
    }
#endif  // !unix.

#if HAVE_IV
#if OCSMALL
    our_argc = 2;
    our_argv = new char*[2];
    our_argv[0] = "Neuron";
    our_argv[1] = ":lib:hoc:macload.hoc";
    session = new Session("NEURON", our_argc, our_argv, options, properties);
#else
#if MAC
    our_argc = 1;
    our_argv = new char*[1];
    our_argv[0] = "Neuron";
    session = new Session("NEURON", our_argc, our_argv, options, properties);
    SIOUXSettings.asktosaveonclose = false;
#else
#if defined(WIN32) || carbon
    IFGUI
    session = new Session("NEURON", our_argc, (char**) our_argv, options, properties);
    ENDGUI
#else
    IFGUI
    if (getenv("DISPLAY")) {
        session = new Session("NEURON", our_argc, (char**) our_argv, options, properties);
    } else {
        fprintf(stderr,
                "Warning: no DISPLAY environment variable.\
\n--No graphics will be displayed.\n");
        hoc_usegui = 0;
    }
    ENDGUI
#endif
#endif
    char* nrn_props;
    nrn_props = new char[strlen(neuron_home) + 20];
    if (session) {
        sprintf(nrn_props, "%s/%s", neuron_home, "lib/nrn.defaults");
#ifdef WIN32
        FILE* f;
        if ((f = fopen(nrn_props, "r")) != (FILE*) 0) {
            fclose(f);
            session->style()->load_file(String(nrn_props), -5);
        } else {
#if defined(CYGWIN)
            sprintf(nrn_props, "%s/%s", neuron_home, "lib/nrn.def");
#else
            sprintf(nrn_props, "%s\\%s", neuron_home, "lib\\nrn.def");
#endif
            if ((f = fopen(nrn_props, "r")) != (FILE*) 0) {
                fclose(f);
                session->style()->load_file(String(nrn_props), -5);
            } else {
                char buf[256];
                sprintf(buf, "Can't load NEURON resources from %s[aults]", nrn_props);
                printf("%s\n", buf);
            }
        }
#else
        session->style()->load_file(String(nrn_props), -5);
#endif
#if !MAC
        char* h = getenv("HOME");
        if (h) {
            sprintf(nrn_props, "%s/%s", h, ".nrn.defaults");
            session->style()->load_file(String(nrn_props), -5);
        }
#endif
    }
    delete[] nrn_props;

#endif /*OCSMALL*/

    if (session) {
        session->style()->find_attribute("NSTACK", hoc_nstack);
        session->style()->find_attribute("NFRAME", hoc_nframe);
        IFGUI
        if (session->style()->value_is_on("err_dialog")) {
            nrn_err_dialog_active_ = 1;
        }
        ENDGUI
    } else
#endif  // HAVE_IV
    {
        hoc_nstack = nrn_optargint("-NSTACK", &our_argc, our_argv, 0);
        hoc_nframe = nrn_optargint("-NFRAME", &our_argc, our_argv, 0);
    }

#if defined(USE_PYTHON)
    nrn_nopython = 0;
    if (!nrn_is_python_extension) {
#if HAVE_IV
        if (session) {
            if (session->style()->value_is_on("nopython")) {
                nrn_nopython = 1;
            }
            String str;
            if (session->style()->find_attribute("pyexe", str)) {
                nrnpy_pyexe = strdup(str.string());
            }
        } else
#endif
        {
            if (nrn_optarg_on("-nopython", &our_argc, our_argv)) {
                nrn_nopython = 1;
            }
            const char* buf = nrn_optarg("-pyexe", &our_argc, our_argv);
            if (buf) {
                nrnpy_pyexe = strdup(buf);
            }
        }
    }
#endif  // USE_PYTHON

#if defined(WIN32) && HAVE_IV
    IFGUI
    double scale = 1.;
    int pw = GetSystemMetrics(SM_CXVIRTUALSCREEN);
    if (pw < 1100) {
        scale = 1200. / double(pw);
    }
    session->style()->find_attribute("mswin_scale", scale);
    iv_display_scale(float(scale));
    ENDGUI
#endif

    // just eliminate from arg list
    nrn_optarg_on("-mpi", &our_argc, our_argv);

#if (defined(NRNMECH_DLL_STYLE) || defined(WIN32))
    String str;
#if HAVE_IV
    if (session) {
        if (session->style()->find_attribute("nrnmechdll", str)) {
            nrn_mech_dll = str.string();
        }
    } else
#endif
    {  // if running without IV.
        nrn_mech_dll = nrn_optarg("-dll", &our_argc, our_argv);
        // may be duplicated since nrnbbs adds all args to special
        // which is often a script that adds a -dll arg
        nrn_optarg("-dll", &our_argc, our_argv);
    }
#if NRNMPI
    if (nrnmpi_use && !nrn_mech_dll) {
        // for heterogeneous clusters, mpirun allows different programs
        // but not different arguments. So the -dll is insufficient.
        // Therefore we check to see if it makes sense to load
        // a dll from the usual location.
        // Actually this is done by default in src/nrnoc/init.cpp
    }
#endif

#endif  // NRNMECH_DLL_STYLE


#if HAVE_IV
    if (session) {
        long i;
        if (session->style()->find_attribute("isatty", i)) {
            nrn_istty_ = i;
        }
    } else
#endif
    {
        nrn_istty_ = nrn_optarg_on("-isatty", &our_argc, our_argv);
        if (nrn_istty_ == 0) {
            nrn_istty_ = nrn_optarg_on("-notatty", &our_argc, our_argv);
            if (nrn_istty_ == 1) {
                nrn_istty_ = -1;
            }
        }
    }

#if HAVE_IV
    if (session && session->style()->value_is_on("units_on_flag")) {
        units_on_flag_ = 1;
    }
    Oc oc(session, our_argv[0], env);
#if defined(WIN32) && !defined(CYGWIN)
    if (session->style()->find_attribute("showwinio", str) &&
        !session->style()->value_is_on("showwinio")) {
        ShowWindow(hCurrWnd, SW_HIDE);
        hoc_obj_run("pwman_place(100,100)\n", 0);
    }
#endif
#else
    hoc_main1_init(our_argv[0], env);
#endif  // HAVE_IV

#if USENRNJAVA
    nrn_InitializeJavaVM();
#endif
#if OCSMALL
    if (argc == 1) {
        ocsmall_argv[0] = our_argv[0];
        oc.run(2, ocsmall_argv);
    } else
#endif
#if defined(USE_PYTHON)
#if HAVE_IV
        if (session && session->style()->value_is_on("python")) {
        use_python_interpreter = 1;
    }
#endif
    if (nrn_optarg_on("-python", &our_argc, our_argv)) {
        use_python_interpreter = 1;
    }

    if (nrn_is_python_extension) {
        return 0;
    }
    // printf("p_nrnpython_start = %p\n", p_nrnpython_start);
    if (p_nrnpython_start) {
        (*p_nrnpython_start)(1);
    }
    if (use_python_interpreter && !p_nrnpython_start) {
        fprintf(stderr, "Python not available\n");
        exit(1);
    }
#endif
    if (start_session) {
#if HAVE_IV
        oc.run(our_argc, our_argv);
#else
        hoc_main1(our_argc, our_argv, env);
#endif
    } else {
        return 0;
    }
#if HAVE_IV
    if (session && session->style()->value_is_on("neosim")) {
        if (p_neosim_main) {
            (*p_neosim_main)(argc, argv, env);
        } else {
            printf(
                "neosim not available.\nModify nrn/src/nrniv/Imakefile and remove "
                "nrniv/$CPU/netcvode.o\n");
        }
    }
#endif
    PR_PROFILE
#if defined(USE_PYTHON)
    if (use_python_interpreter) {
        // process the .py files and an interactive interpreter
        if (p_nrnpython_start && (*p_nrnpython_start)(2) != 0) {
            // We encountered an error when processing the -c argument or Python
            // script given on the commandline.
            exit_status = 1;
        }
    }
    if (p_nrnpython_start) {
        (*p_nrnpython_start)(0);
    }
#endif
    hoc_final_exit();
    ivoc_final_exit();
    return exit_status;
}

void ivoc_final_exit() {
#if NRNMPI
    nrnmpi_terminate();
#endif
}

extern "C" {
<<<<<<< HEAD
=======
extern double* getarg(int i);
>>>>>>> 310551ff
extern int ifarg(int);
}  // extern "C"

extern void hoc_ret(), hoc_pushx(double);

void hoc_single_event_run() {
#if HAVE_IV
    IFGUI
    void single_event_run();

    single_event_run();
    ENDGUI
#endif
    hoc_ret();
    hoc_pushx(1.);
}

#if !HAVE_IV
int run_til_stdin() {
    return 1;
}
void hoc_notify_value() {}
#endif<|MERGE_RESOLUTION|>--- conflicted
+++ resolved
@@ -880,10 +880,6 @@
 }
 
 extern "C" {
-<<<<<<< HEAD
-=======
-extern double* getarg(int i);
->>>>>>> 310551ff
 extern int ifarg(int);
 }  // extern "C"
 
