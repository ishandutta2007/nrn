--- conflicted
+++ resolved
@@ -107,12 +107,8 @@
 extern NetBufReceive_t* net_buf_receive_;
 extern void nrn_cap_jacob(struct NrnThread*, Memb_list*);
 extern void nrn_writes_conc(int, int);
-<<<<<<< HEAD
 #pragma acc routine seq
-extern void nrn_wrote_conc(int, double*, int, double**, double);
-=======
-extern void nrn_wrote_conc(int, double*, int, int, struct NrnThread*);
->>>>>>> bca88b03
+extern void nrn_wrote_conc(int, double*, int, int, double**, double, int);
 extern void hoc_register_prop_size(int, int, int);
 extern void hoc_register_dparam_semantics(int type, int, const char* name);
 
