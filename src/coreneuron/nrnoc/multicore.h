--- conflicted
+++ resolved
@@ -93,15 +93,12 @@
 
 	NrnThreadBAList* tbl[BEFORE_AFTER_SIZE]; /* wasteful since almost all empty */
 
-<<<<<<< HEAD
-        int shadow_rhs_cnt; /* added to facilitate the NrnThread transfer to GPU */
-        int compute_gpu; /* define whether to compute with gpus */
-        int stream_id; /* define where the kernel will be launched on GPU stream */
-=======
+    int shadow_rhs_cnt; /* added to facilitate the NrnThread transfer to GPU */
+    int compute_gpu; /* define whether to compute with gpus */
+    int stream_id; /* define where the kernel will be launched on GPU stream */
 	int _net_send_buffer_size;
 	int _net_send_buffer_cnt;
 	int* _net_send_buffer;
->>>>>>> 35009246
 } NrnThread;
 
 extern void nrn_threads_create(int n, int parallel);
