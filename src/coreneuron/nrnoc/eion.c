--- conflicted
+++ resolved
@@ -166,24 +166,21 @@
 	}
 }
 
-<<<<<<< HEAD
 #pragma acc routine seq
-void nrn_wrote_conc(int type, double* pe, int it, double **gimap, double celsius) {
+void nrn_wrote_conc(int type, double* p1, int p2, int it, double **gimap, double celsius, int _cntml) {
 	if (it & 04) {
-		pe[0] = nrn_nernst(pe[1], pe[2], gimap[type][2], celsius);
-=======
-void nrn_wrote_conc(int type, double* p1, int p2, int it, NrnThread* nt) {
- 	if (it & 04) {
+
 #if LAYOUT <= 0 /* SoA */
 		int _iml = 0;
-		int _cntml = nt->_ml_list[type]->nodecount;
-#else /* nt is unused */
-		assert(nt);
+        /* passing _nt to this function causes cray compiler to segfault during compilation
+         * hence passing _cntml 
+         */
+#else
+        (void) _cntml;
 #endif
 		double* pe = p1 - p2*_STRIDE;
-		pe[0] = nrn_nernst(pe[1*_STRIDE], pe[2*_STRIDE], nrn_ion_charge(type));
->>>>>>> bca88b03
-	}
+		pe[0] = nrn_nernst(pe[1*_STRIDE], pe[2*_STRIDE], gimap[type][2], celsius);
+    }
 }
 
 static double efun(double x) {
