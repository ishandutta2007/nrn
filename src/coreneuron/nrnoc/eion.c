--- conflicted
+++ resolved
@@ -32,9 +32,9 @@
 #endif
 
 #if defined(_OPENACC)
-#define _PRAGMA_FOR_INIT_ACC_LOOP_ _Pragma("acc parallel loop present(pd[0:_cntml*5], ppd[0:1], nrn_ion_global_map[0:nrn_ion_global_map_size]) if(nt->compute_gpu)")
-#define _PRAGMA_FOR_CUR_ACC_LOOP_ _Pragma("acc parallel loop present(pd[0:_cntml*5], nrn_ion_global_map[0:nrn_ion_global_map_size]) if(nt->compute_gpu) async(stream_id)")
-#define _PRAGMA_FOR_SEC_ORDER_CUR_ACC_LOOP_ _Pragma("acc parallel loop present(pd[0:_cntml*5], ni[0:_cntml], _vec_rhs[0:_nt->end]) if(_nt->compute_gpu) async(stream_id)")
+#define _PRAGMA_FOR_INIT_ACC_LOOP_ _Pragma("acc parallel loop present(pd[0:_cntml_padded*5], ppd[0:1], nrn_ion_global_map[0:nrn_ion_global_map_size]) if(nt->compute_gpu)")
+#define _PRAGMA_FOR_CUR_ACC_LOOP_ _Pragma("acc parallel loop present(pd[0:_cntml_padded*5], nrn_ion_global_map[0:nrn_ion_global_map_size]) if(nt->compute_gpu) async(stream_id)")
+#define _PRAGMA_FOR_SEC_ORDER_CUR_ACC_LOOP_ _Pragma("acc parallel loop present(pd[0:_cntml_padded*5], ni[0:_cntml], _vec_rhs[0:_nt->end]) if(_nt->compute_gpu) async(stream_id)")
 #else
 #define _PRAGMA_FOR_INIT_ACC_LOOP_ _Pragma("")
 #define _PRAGMA_FOR_CUR_ACC_LOOP_ _Pragma("")
@@ -167,22 +167,16 @@
 }
 
 #pragma acc routine seq
-void nrn_wrote_conc(int type, double* p1, int p2, int it, double **gimap, double celsius, int _cntml) {
+void nrn_wrote_conc(int type, double* p1, int p2, int it, double **gimap, double celsius, int _cntml_padded) {
 	if (it & 04) {
 
 #if LAYOUT <= 0 /* SoA */
 		int _iml = 0;
-<<<<<<< HEAD
         /* passing _nt to this function causes cray compiler to segfault during compilation
          * hence passing _cntml 
          */
 #else
         (void) _cntml;
-=======
-		int _cntml_padded = nt->_ml_list[type]->_nodecount_padded;
-#else /* nt is unused */
-		assert(nt);
->>>>>>> 7e219555
 #endif
 		double* pe = p1 - p2*_STRIDE;
 		pe[0] = nrn_nernst(pe[1*_STRIDE], pe[2*_STRIDE], gimap[type][2], celsius);
@@ -264,12 +258,8 @@
 #if LAYOUT == 0 /*SoA*/
 	int _cntml_padded = ml->_nodecount_padded;
 	pd = ml->data; ppd = ml->pdata;
-<<<<<<< HEAD
     _PRAGMA_FOR_CUR_ACC_LOOP_
-	for (_iml = 0; _iml < _cntml; ++_iml) {
-=======
 	for (_iml = 0; _iml < _cntml_actual; ++_iml) {
->>>>>>> 7e219555
 #endif
 #if LAYOUT > 1 /*AoSoA*/
 #error AoSoA not implemented.
@@ -301,12 +291,8 @@
 #if LAYOUT == 0 /*SoA*/
 	int _cntml_padded = ml->_nodecount_padded;
 	pd = ml->data; ppd = ml->pdata;
-<<<<<<< HEAD
     _PRAGMA_FOR_INIT_ACC_LOOP_
-	for (_iml = 0; _iml < _cntml; ++_iml) {
-=======
 	for (_iml = 0; _iml < _cntml_actual; ++_iml) {
->>>>>>> 7e219555
 #endif
 #if LAYOUT > 1 /*AoSoA*/
 #error AoSoA not implemented.
@@ -351,12 +337,8 @@
 #if LAYOUT == 0 /*SoA*/
 		_cntml_padded = ml->_nodecount_padded;
 		pd = ml->data;
-<<<<<<< HEAD
         _PRAGMA_FOR_SEC_ORDER_CUR_ACC_LOOP_
-		for (_iml = 0; _iml < _cntml; ++_iml) {
-=======
 		for (_iml = 0; _iml < _cntml_actual; ++_iml) {
->>>>>>> 7e219555
 #endif
 #if LAYOUT > 1 /*AoSoA*/
 #error AoSoA not implemented.
