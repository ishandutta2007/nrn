--- conflicted
+++ resolved
@@ -32,7 +32,6 @@
 	i2 = i1 + _nt->ncell;
 	i3 = _nt->end;
 
-<<<<<<< HEAD
     double *vec_rhs = &(VEC_RHS(0));
     double *vec_d = &(VEC_D(0));
     double *vec_a = &(VEC_A(0));
@@ -41,8 +40,6 @@
     int *parent_index = _nt->_v_parent_index;
  
     #pragma acc parallel loop present(vec_rhs[0:i3], vec_d[0:i3]) if(_nt->compute_gpu)
-=======
->>>>>>> bca88b03
 	for (i = i1; i < i3; ++i) {
 		vec_rhs[i] = 0.;
 		vec_d[i] = 0.;
