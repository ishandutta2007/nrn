--- conflicted
+++ resolved
@@ -76,10 +76,6 @@
 	virtual ~SelfEvent();
 	virtual void deliver(double, NetCvode*, NrnThread*);
     virtual int type() { return SelfEventType; }
-<<<<<<< HEAD
-
-=======
->>>>>>> 7388ba5c
     virtual void pr(const char*, double t, NetCvode*);
 
 private:
