--- conflicted
+++ resolved
@@ -190,11 +190,7 @@
         /* getopt_long stores the option index here. */
         int option_index = 0;
 
-<<<<<<< HEAD
         c = getopt_long( argc, argv, "s:e:t:i:l:p:b:g:c:d:f:o:k:z:x:m:h:r:w:a:v:R:W",
-=======
-        c = getopt_long( argc, argv, "s:e:t:i:l:p:b:g:c:d:f:o:k:m:z:x:r:w:h",
->>>>>>> a257c7e4
                          long_options, &option_index );
 
         /* Detect the end of the options. */
