/*
Copyright (c) 2016, Blue Brain Project
All rights reserved.

Redistribution and use in source and binary forms, with or without modification,
are permitted provided that the following conditions are met:
1. Redistributions of source code must retain the above copyright notice,
   this list of conditions and the following disclaimer.
2. Redistributions in binary form must reproduce the above copyright notice,
   this list of conditions and the following disclaimer in the documentation
   and/or other materials provided with the distribution.
3. Neither the name of the copyright holder nor the names of its contributors
   may be used to endorse or promote products derived from this software
   without specific prior written permission.

THIS SOFTWARE IS PROVIDED BY THE COPYRIGHT HOLDERS AND CONTRIBUTORS "AS IS"
AND ANY EXPRESS OR IMPLIED WARRANTIES, INCLUDING, BUT NOT LIMITED TO, THE
IMPLIED WARRANTIES OF MERCHANTABILITY AND FITNESS FOR A PARTICULAR PURPOSE
ARE DISCLAIMED. IN NO EVENT SHALL THE COPYRIGHT HOLDER OR CONTRIBUTORS BE
LIABLE FOR ANY DIRECT, INDIRECT, INCIDENTAL, SPECIAL, EXEMPLARY, OR
CONSEQUENTIAL DAMAGES (INCLUDING, BUT NOT LIMITED TO, PROCUREMENT OF
SUBSTITUTE GOODS OR SERVICES; LOSS OF USE, DATA, OR PROFITS; OR BUSINESS
INTERRUPTION) HOWEVER CAUSED AND ON ANY THEORY OF LIABILITY, WHETHER IN
CONTRACT, STRICT LIABILITY, OR TORT (INCLUDING NEGLIGENCE OR OTHERWISE)
ARISING IN ANY WAY OUT OF THE USE OF THIS SOFTWARE, EVEN IF ADVISED OF
THE POSSIBILITY OF SUCH DAMAGE.
*/

#include <stdio.h>
#include <stdlib.h>
#include <string.h>
#include "coreneuron/nrniv/nrnoptarg.h"
#include "coreneuron/utils/sdprintf.h"

extern "C" void nrn_exit( int );
extern int nrnmpi_myid;

cn_parameters::cn_parameters()
{
    tstart = 0.0;
    tstop = 100.0;
    dt = 0.025;

    dt_io = 0.1;
    dt_report = 0.1;

    celsius = 34.0;
    voltage = -65.0;
    maxdelay = 10.0;

    forwardskip = 0;

    spikebuf = 100000;
    prcellgid = -1;

    threading = 0;
<<<<<<< HEAD
    compute_gpu = 0;
    cell_interleave_permute = 0;
    nwarp = 0; /* 0 means not specified */
=======
    report = 0;
>>>>>>> b6d049c0

    patternstim = NULL;

    datpath = ".";
    outpath = ".";
    filesdat = "files.dat";

    multiple = 1;
    extracon = 0;
}

sd_ptr cn_parameters::get_filesdat_path( char *path_buf, size_t bufsz )
{
    // shouldn't we check if filesdat is absolute or relative? -- sgy 20150119
    return sdprintf( path_buf, bufsz, "%s/%s", datpath, filesdat );
}

void cn_parameters::show_cb_opts()
{
    if ( nrnmpi_myid == 0 ) {
        printf( "\n Configuration Parameters" );

        printf( "\n tstart: %g, tstop: %g, dt: %g, dt_io: %g", tstart, tstop, dt, dt_io );
        printf( " celsius: %g, voltage: %g, maxdelay: %g", celsius, voltage, maxdelay );

        printf( "\n forwardskip: %g, spikebuf: %d, prcellgid: %d, multiple: %d, extracon: %d", \
                forwardskip, spikebuf, prcellgid, multiple, extracon);
        printf( "\n threading : %d, mindelay : %g, cell_permute: %d, nwarp: %d", \
		threading, mindelay, cell_interleave_permute, nwarp);

        printf( "\n patternstim: %s, datpath: %s, filesdat: %s, outpath: %s", \
                patternstim, datpath, filesdat, outpath );

        printf( "\n report: %d, report dt: %lf ", report, dt_report);

        if ( prcellgid >= 0 ) {
            printf( "\n prcellstate will be called for gid %d", prcellgid );
        }

        printf( "\n\n" );
    }
}


void cn_parameters::show_cb_opts_help()
{
    printf( "\nWelcome to CoreNeuron!\n\nOPTIONS\n\
       -h, -?, --help Print a usage message briefly summarizing these command-line options \
		and the bug-reporting address, then exit.\n\n\
       -s TIME, --tstart=TIME\n\
              Set the start time to TIME (double). The default value is '0.'\n\n\
       -e TIME, --tstop=TIME\n\
              Set the stop time to TIME (double). The default value is '100.'\n\n\
       -t TIME, --dt=TIME\n\
              Set the dt time to TIME (double). The default value is '0.025'.\n\n\
       -i TIME, --dt_io=TIME\n\
              Set the dt of I/O to TIME (double). The default value is '0.1'.\n\n\
       -v FLOAT, --voltage=v_init\n\
              Value used for nrn_finitialize(1, v_init). If 1000, then nrn_finitialize(0,...)\n\
       -l NUMBER, --celsius=NUMBER\n\
              Set the celsius temperature to NUMBER (double). The default value is '34.'.\n\n\
       -p FILE, --pattern=FILE\n\
              Apply patternstim with the spike file FILE (char*). The default value is 'NULL'.\n\n\
       -b SIZE, --spikebuf=SIZE\n\
              Set the spike buffer to be of the size SIZE (int). The default value is '100000'.\n\n\
       -g NUMBER, --prcellgid=NUMBER\n\
              Output prcellstate information for the gid NUMBER (int). The default value is '-1'.\n\n\
       -c, --threading\n\
              Option to enable threading. The default implies no threading.\n\n\
       -a, --gpu\n\
              Option to enable use of GPUs. The default implies cpu only run.\n\n\
       -r NUMBER, --cell_permute=NUMBER\n\
              Cell permutation and interleaving for efficiency\n\n\
       -w NUMBER, --nwarp=NUMBER\n\
              number of warps to balance\n\n\
       -d PATH, --datpath=PATH\n\
              Set the path with required CoreNeuron data to PATH (char*). The default value is '.'.\n\n\
       -f FILE, --filesdat=FILE\n\
              Absolute path with the name for the required file FILE (char*). The default value is 'files.dat'.\n\
       -o PATH, --outpath=PATH\n\
              Set the path for the output data to PATH (char*). The default value is '.'.\n\
       -k TIME, --forwardskip=TIME\n\
              Set forwardskip to TIME (double). The default value is '0.'.\n\
       -r, --report\n\
              Enable soma report.\n\
       -w, --dt_report=TIME\n\
              Set the dt for soma reports (using ReportingLib) to TIME (double). The default value is '0.1'.\n\n\
       -z MULTIPLE, --multiple=MULTIPLE\n\
              Model duplication factor. Model size is normal size * MULTIPLE (int). The default value is '1'.\n\
       -x EXTRACON, --extracon=EXTRACON\n\
              Number of extra random connections in each thread to other duplicate models (int). The default value is '0'.\n\
       -mpi\n\
              Enable MPI. In order to initialize MPI environment this argument must be specified.\n" );
}

void cn_parameters::read_cb_opts( int argc, char **argv )
{
    optind = 1;
    int c;

    while ( 1 ) {
        static struct option long_options[] = {
            /* These options don't set a flag.
             *  we distinguish them by their indices. */
            {"tstart",    required_argument, 0, 's'},
            {"tstop",     required_argument, 0, 'e'},
            {"dt",        required_argument, 0, 't'},
            {"dt_io",     required_argument, 0, 'i'},
            {"celsius",   required_argument, 0, 'l'},
            {"voltage",   required_argument, 0, 'v'},
            {"pattern",   required_argument, 0, 'p'},
            {"spikebuf",  required_argument, 0, 'b'},
            {"prcellgid", required_argument, 0, 'g'},
            {"threading", no_argument,       0, 'c'},
            {"gpu",       no_argument,       0, 'a'},
            {"cell_permute",optional_argument,     0, 'r'},
            {"nwarp",     required_argument,     0, 'w'},
            {"datpath",   required_argument, 0, 'd'},
            {"filesdat",  required_argument, 0, 'f'},
            {"outpath",   required_argument, 0, 'o'},
            {"forwardskip", required_argument, 0, 'k'},
            {"multiple", required_argument, 0, 'z'},
            {"extracon", required_argument, 0, 'x'},
            {"mpi",       optional_argument, 0, 'm'},
            {"report",    no_argument, 0, 'r'},
            {"dt_report", required_argument, 0, 'w'},
            {"help",      no_argument,       0, 'h'},
            {0, 0, 0, 0}
        };
        /* getopt_long stores the option index here. */
        int option_index = 0;

<<<<<<< HEAD
        c = getopt_long( argc, argv, "s:e:t:i:l:p:b:g:c:d:f:o:k:z:x:m:h:r:w:a:v",
=======
        c = getopt_long( argc, argv, "s:e:t:i:l:p:b:g:c:d:f:o:k:m:z:x:rw:h",
>>>>>>> b6d049c0
                         long_options, &option_index );

        /* Detect the end of the options. */
        if ( c == -1 ) {
            break;
        }

        switch ( c ) {
            case 0:

                /* If this option set a flag, do nothing else now. */
                if ( long_options[option_index].flag != 0 ) {
                    break;
                }

                printf( "option %s", long_options[option_index].name );

                if ( optarg ) {
                    printf( " with arg %s", optarg );
                }

                printf( "\n" );
                break;

            case 's':
                tstart = atof( optarg );
                break;

            case 'e':
                tstop = atof( optarg );
                break;

            case 't':
                dt = atof( optarg );
                break;

            case 'i':
                dt_io = atof(optarg );
                break;

            case 'l':
                celsius = atof(optarg);
                break;

            case 'v':
                voltage = atof(optarg);
                break;

            case 'p':
                patternstim = optarg;
                break;

            case 'b':
                spikebuf = atoi( optarg );
                break;

            case 'g':
                prcellgid = atoi( optarg );
                break;

            case 'c':
                threading = 1;
                break;

            case 'a':
                compute_gpu = 1;
                break;

            case 'r':
		if (optarg == NULL) {
			cell_interleave_permute = 1;
		}else{
	                cell_interleave_permute = atoi( optarg );
		}
                break;

            case 'w':
                nwarp = atoi( optarg );
                break;

            case 'd':
                datpath = optarg;
                break;

            case 'f':
                filesdat = optarg;
                break;

            case 'o':
                outpath = optarg;
                break;

            case 'k':
                forwardskip = atof( optarg );
                break;

            case 'z':
                multiple = atoi( optarg );
                break;

            case 'x':
                extracon = atoi( optarg );
                break;

            case 'm':
                /// Reserved for "--mpi", which by this time should be taken care of
                break;

            case 'r':
                report = 1;
                break;

            case 'w':
                dt_report = atof( optarg );
                break;

            case 'h':
            case '?':
                if ( nrnmpi_myid == 0 ) {
                    show_cb_opts_help();
                }

                nrn_exit( 0 );

            default:
                printf( "Option %s", long_options[option_index].name );

                if ( optarg ) {
                    printf( " with arg %s", optarg );
                }

                printf( "is not recognized. Ignoring...\n" );
                break;
        }
    }

    /* Print any remaining command line arguments (not options). */
    if ( optind < argc ) {
        printf( "non-option ARGV-elements: " );

        while ( optind < argc ) {
            printf( "%s ", argv[optind++] );
        }

        putchar( '\n' );
    }
}<|MERGE_RESOLUTION|>--- conflicted
+++ resolved
@@ -54,13 +54,10 @@
     prcellgid = -1;
 
     threading = 0;
-<<<<<<< HEAD
     compute_gpu = 0;
     cell_interleave_permute = 0;
     nwarp = 0; /* 0 means not specified */
-=======
     report = 0;
->>>>>>> b6d049c0
 
     patternstim = NULL;
 
@@ -132,9 +129,9 @@
               Option to enable threading. The default implies no threading.\n\n\
        -a, --gpu\n\
               Option to enable use of GPUs. The default implies cpu only run.\n\n\
-       -r NUMBER, --cell_permute=NUMBER\n\
+       -R NUMBER, --cell_permute=NUMBER\n\
               Cell permutation and interleaving for efficiency\n\n\
-       -w NUMBER, --nwarp=NUMBER\n\
+       -W NUMBER, --nwarp=NUMBER\n\
               number of warps to balance\n\n\
        -d PATH, --datpath=PATH\n\
               Set the path with required CoreNeuron data to PATH (char*). The default value is '.'.\n\n\
@@ -176,8 +173,8 @@
             {"prcellgid", required_argument, 0, 'g'},
             {"threading", no_argument,       0, 'c'},
             {"gpu",       no_argument,       0, 'a'},
-            {"cell_permute",optional_argument,     0, 'r'},
-            {"nwarp",     required_argument,     0, 'w'},
+            {"cell_permute",optional_argument,     0, 'R'},
+            {"nwarp",     required_argument,     0, 'W'},
             {"datpath",   required_argument, 0, 'd'},
             {"filesdat",  required_argument, 0, 'f'},
             {"outpath",   required_argument, 0, 'o'},
@@ -193,11 +190,7 @@
         /* getopt_long stores the option index here. */
         int option_index = 0;
 
-<<<<<<< HEAD
-        c = getopt_long( argc, argv, "s:e:t:i:l:p:b:g:c:d:f:o:k:z:x:m:h:r:w:a:v",
-=======
-        c = getopt_long( argc, argv, "s:e:t:i:l:p:b:g:c:d:f:o:k:m:z:x:rw:h",
->>>>>>> b6d049c0
+        c = getopt_long( argc, argv, "s:e:t:i:l:p:b:g:c:d:f:o:k:z:x:m:h:r:w:a:v:R:W",
                          long_options, &option_index );
 
         /* Detect the end of the options. */
@@ -266,7 +259,7 @@
                 compute_gpu = 1;
                 break;
 
-            case 'r':
+            case 'R':
 		if (optarg == NULL) {
 			cell_interleave_permute = 1;
 		}else{
@@ -274,7 +267,7 @@
 		}
                 break;
 
-            case 'w':
+            case 'W':
                 nwarp = atoi( optarg );
                 break;
 
