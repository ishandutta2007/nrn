/*
Copyright (c) 2016, Blue Brain Project
All rights reserved.

Redistribution and use in source and binary forms, with or without modification,
are permitted provided that the following conditions are met:
1. Redistributions of source code must retain the above copyright notice,
   this list of conditions and the following disclaimer.
2. Redistributions in binary form must reproduce the above copyright notice,
   this list of conditions and the following disclaimer in the documentation
   and/or other materials provided with the distribution.
3. Neither the name of the copyright holder nor the names of its contributors
   may be used to endorse or promote products derived from this software
   without specific prior written permission.

THIS SOFTWARE IS PROVIDED BY THE COPYRIGHT HOLDERS AND CONTRIBUTORS "AS IS"
AND ANY EXPRESS OR IMPLIED WARRANTIES, INCLUDING, BUT NOT LIMITED TO, THE
IMPLIED WARRANTIES OF MERCHANTABILITY AND FITNESS FOR A PARTICULAR PURPOSE
ARE DISCLAIMED. IN NO EVENT SHALL THE COPYRIGHT HOLDER OR CONTRIBUTORS BE
LIABLE FOR ANY DIRECT, INDIRECT, INCIDENTAL, SPECIAL, EXEMPLARY, OR
CONSEQUENTIAL DAMAGES (INCLUDING, BUT NOT LIMITED TO, PROCUREMENT OF
SUBSTITUTE GOODS OR SERVICES; LOSS OF USE, DATA, OR PROFITS; OR BUSINESS
INTERRUPTION) HOWEVER CAUSED AND ON ANY THEORY OF LIABILITY, WHETHER IN
CONTRACT, STRICT LIABILITY, OR TORT (INCLUDING NEGLIGENCE OR OTHERWISE)
ARISING IN ANY WAY OUT OF THE USE OF THIS SOFTWARE, EVEN IF ADVISED OF
THE POSSIBILITY OF SUCH DAMAGE.
*/

#include <stdio.h>
#include <stdlib.h>
#include <string.h>
#include "coreneuron/nrniv/nrnoptarg.h"
#include "coreneuron/utils/sdprintf.h"

extern "C" void nrn_exit( int );
extern int nrnmpi_myid;

cn_parameters::cn_parameters()
{
    tstart = 0.0;
    tstop = 100.0;
    dt = 0.025;

    dt_io = 0.1;

    celsius = 34.0;
    voltage = -65.0;
    maxdelay = 10.0;

    forwardskip = 0;

    spikebuf = 100000;
    prcellgid = -1;

    threading = 0;
    compute_gpu = 0;
    cell_interleave_permute = 0;
    nwarp = 0; /* 0 means not specified */

    patternstim = NULL;

    datpath = ".";
    outpath = ".";
    filesdat = "files.dat";

    multiple = 1;
    extracon = 0;
}

sd_ptr cn_parameters::get_filesdat_path( char *path_buf, size_t bufsz )
{
    // shouldn't we check if filesdat is absolute or relative? -- sgy 20150119
    return sdprintf( path_buf, bufsz, "%s/%s", datpath, filesdat );
}

void cn_parameters::show_cb_opts()
{
    if ( nrnmpi_myid == 0 ) {
        printf( "\n Configuration Parameters" );

        printf( "\n tstart: %g, tstop: %g, dt: %g, dt_io: %g", tstart, tstop, dt, dt_io );
        printf( " celsius: %g, voltage: %g, maxdelay: %g", celsius, voltage, maxdelay );

<<<<<<< HEAD
        printf( "\n forwardskip: %g, spikebuf: %d, prcellgid: %d", forwardskip, spikebuf, prcellgid);
        printf( "\n threading : %d, mindelay : %g, cell_permute: %d, nwarp: %d", threading, mindelay, cell_interleave_permute, nwarp);
=======
        printf( "\n forwardskip: %g, spikebuf: %d, prcellgid: %d, multiple: %d, extracon: %d, threading : %d, mindelay : %g", \
                forwardskip, spikebuf, prcellgid, multiple, extracon, threading, mindelay);
>>>>>>> 1b136106

        printf( "\n patternstim: %s, datpath: %s, filesdat: %s, outpath: %s", \
                patternstim, datpath, filesdat, outpath );
        if ( prcellgid >= 0 ) {
            printf( "\n prcellstate will be called for gid %d", prcellgid );
        }

        printf( "\n\n" );
    }
}


void cn_parameters::show_cb_opts_help()
{
    printf( "\nWelcome to CoreNeuron!\n\nOPTIONS\n\
       -h, -?, --help Print a usage message briefly summarizing these command-line options \
		and the bug-reporting address, then exit.\n\n\
       -s TIME, --tstart=TIME\n\
              Set the start time to TIME (double). The default value is '0.'\n\n\
       -e TIME, --tstop=TIME\n\
              Set the stop time to TIME (double). The default value is '100.'\n\n\
       -t TIME, --dt=TIME\n\
              Set the dt time to TIME (double). The default value is '0.025'.\n\n\
       -i TIME, --dt_io=TIME\n\
              Set the dt of I/O to TIME (double). The default value is '0.1'.\n\n\
       -v FLOAT, --voltage=v_init\n\
              Value used for nrn_finitialize(1, v_init). If 1000, then nrn_finitialize(0,...)\n\
       -l NUMBER, --celsius=NUMBER\n\
              Set the celsius temperature to NUMBER (double). The default value is '34.'.\n\n\
       -p FILE, --pattern=FILE\n\
              Apply patternstim with the spike file FILE (char*). The default value is 'NULL'.\n\n\
       -b SIZE, --spikebuf=SIZE\n\
              Set the spike buffer to be of the size SIZE (int). The default value is '100000'.\n\n\
       -g NUMBER, --prcellgid=NUMBER\n\
              Output prcellstate information for the gid NUMBER (int). The default value is '-1'.\n\n\
       -c, --threading\n\
              Option to enable threading. The default implies no threading.\n\n\
       -a, --gpu\n\
              Option to enable use of GPUs. The default implies cpu only run.\n\n\
       -r NUMBER, --cell_permute=NUMBER\n\
              Cell permutation and interleaving for efficiency\n\n\
       -w NUMBER, --nwarp=NUMBER\n\
              number of warps to balance\n\n\
       -d PATH, --datpath=PATH\n\
              Set the path with required CoreNeuron data to PATH (char*). The default value is '.'.\n\n\
       -f FILE, --filesdat=FILE\n\
              Absolute path with the name for the required file FILE (char*). The default value is 'files.dat'.\n\
       -o PATH, --outpath=PATH\n\
              Set the path for the output data to PATH (char*). The default value is '.'.\n\
       -k TIME, --forwardskip=TIME\n\
              Set forwardskip to TIME (double). The default value is '0.'.\n\
       -z MULTIPLE, --multiple=MULTIPLE\n\
              Model size is normal size * MULTIPLE (int). The default value is '1'.\n\
       -x EXTRACON, --extracon=EXTRACON\n\
              Number of extra random connections in each thread to other duplicate models (int). The default value is '0'.\n\
       -mpi\n\
              Enable MPI. In order to initialize MPI environment this argument must be specified.\n" );
}

void cn_parameters::read_cb_opts( int argc, char **argv )
{
    optind = 1;
    int c;

    while ( 1 ) {
        static struct option long_options[] = {
            /* These options don't set a flag.
             *  we distinguish them by their indices. */
            {"tstart",    required_argument, 0, 's'},
            {"tstop",     required_argument, 0, 'e'},
            {"dt",        required_argument, 0, 't'},
            {"dt_io",     required_argument, 0, 'i'},
            {"celsius",   required_argument, 0, 'l'},
            {"voltage",   required_argument, 0, 'v'},
            {"pattern",   required_argument, 0, 'p'},
            {"spikebuf",  required_argument, 0, 'b'},
            {"prcellgid", required_argument, 0, 'g'},
            {"threading", no_argument,       0, 'c'},
            {"gpu",       no_argument,       0, 'a'},
            {"cell_permute",optional_argument,     0, 'r'},
            {"nwarp",     required_argument,     0, 'w'},
            {"datpath",   required_argument, 0, 'd'},
            {"filesdat",  required_argument, 0, 'f'},
            {"outpath",   required_argument, 0, 'o'},
            {"forwardskip", required_argument, 0, 'k'},
            {"multiple", required_argument, 0, 'z'},
            {"extracon", required_argument, 0, 'x'},
            {"mpi",       optional_argument, 0, 'm'},
            {"help",      no_argument,       0, 'h'},
            {0, 0, 0, 0}
        };
        /* getopt_long stores the option index here. */
        int option_index = 0;

<<<<<<< HEAD
        c = getopt_long( argc, argv, "s:e:t:i:l:p:b:g:c:d:f:o:k:m:h:r",
=======
        c = getopt_long( argc, argv, "s:e:t:i:l:p:b:g:c:d:f:o:k:z:x:m:h",
>>>>>>> 1b136106
                         long_options, &option_index );

        /* Detect the end of the options. */
        if ( c == -1 ) {
            break;
        }

        switch ( c ) {
            case 0:

                /* If this option set a flag, do nothing else now. */
                if ( long_options[option_index].flag != 0 ) {
                    break;
                }

                printf( "option %s", long_options[option_index].name );

                if ( optarg ) {
                    printf( " with arg %s", optarg );
                }

                printf( "\n" );
                break;

            case 's':
                tstart = atof( optarg );
                break;

            case 'e':
                tstop = atof( optarg );
                break;

            case 't':
                dt = atof( optarg );
                break;

            case 'i':
                dt_io = atof(optarg );
                break;

            case 'l':
                celsius = atof(optarg);
                break;

            case 'v':
                voltage = atof(optarg);
                break;

            case 'p':
                patternstim = optarg;
                break;

            case 'b':
                spikebuf = atoi( optarg );
                break;

            case 'g':
                prcellgid = atoi( optarg );
                break;

            case 'c':
                threading = 1;
                break;

            case 'a':
                compute_gpu = 1;
                break;

            case 'r':
		if (optarg == NULL) {
			cell_interleave_permute = 1;
		}else{
	                cell_interleave_permute = atoi( optarg );
		}
                break;

            case 'w':
                nwarp = atoi( optarg );
                break;

            case 'd':
                datpath = optarg;
                break;

            case 'f':
                filesdat = optarg;
                break;

            case 'o':
                outpath = optarg;
                break;

            case 'k':
                forwardskip = atof( optarg );
                break;

            case 'z':
                multiple = atoi( optarg );
                break;

            case 'x':
                extracon = atoi( optarg );
                break;

            case 'm':
                /// Reserved for "--mpi", which by this time should be taken care of
                break;

            case 'h':
            case '?':
                if ( nrnmpi_myid == 0 ) {
                    show_cb_opts_help();
                }

                nrn_exit( 0 );

            default:
                printf( "Option %s", long_options[option_index].name );

                if ( optarg ) {
                    printf( " with arg %s", optarg );
                }

                printf( "is not recognized. Ignoring...\n" );
                break;
        }
    }

    /* Print any remaining command line arguments (not options). */
    if ( optind < argc ) {
        printf( "non-option ARGV-elements: " );

        while ( optind < argc ) {
            printf( "%s ", argv[optind++] );
        }

        putchar( '\n' );
    }
}<|MERGE_RESOLUTION|>--- conflicted
+++ resolved
@@ -81,13 +81,10 @@
         printf( "\n tstart: %g, tstop: %g, dt: %g, dt_io: %g", tstart, tstop, dt, dt_io );
         printf( " celsius: %g, voltage: %g, maxdelay: %g", celsius, voltage, maxdelay );
 
-<<<<<<< HEAD
-        printf( "\n forwardskip: %g, spikebuf: %d, prcellgid: %d", forwardskip, spikebuf, prcellgid);
-        printf( "\n threading : %d, mindelay : %g, cell_permute: %d, nwarp: %d", threading, mindelay, cell_interleave_permute, nwarp);
-=======
-        printf( "\n forwardskip: %g, spikebuf: %d, prcellgid: %d, multiple: %d, extracon: %d, threading : %d, mindelay : %g", \
-                forwardskip, spikebuf, prcellgid, multiple, extracon, threading, mindelay);
->>>>>>> 1b136106
+        printf( "\n forwardskip: %g, spikebuf: %d, prcellgid: %d, multiple: %d, extracon: %d", \
+                forwardskip, spikebuf, prcellgid, multiple, extracon);
+        printf( "\n threading : %d, mindelay : %g, cell_permute: %d, nwarp: %d", \
+		threading, mindelay, cell_interleave_permute, nwarp);
 
         printf( "\n patternstim: %s, datpath: %s, filesdat: %s, outpath: %s", \
                 patternstim, datpath, filesdat, outpath );
@@ -182,11 +179,7 @@
         /* getopt_long stores the option index here. */
         int option_index = 0;
 
-<<<<<<< HEAD
-        c = getopt_long( argc, argv, "s:e:t:i:l:p:b:g:c:d:f:o:k:m:h:r",
-=======
-        c = getopt_long( argc, argv, "s:e:t:i:l:p:b:g:c:d:f:o:k:z:x:m:h",
->>>>>>> 1b136106
+        c = getopt_long( argc, argv, "s:e:t:i:l:p:b:g:c:d:f:o:k:z:x:m:h:r:w:a:v",
                          long_options, &option_index );
 
         /* Detect the end of the options. */
