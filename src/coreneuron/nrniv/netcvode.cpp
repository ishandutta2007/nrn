/*
Copyright (c) 2014 EPFL-BBP, All rights reserved.

THIS SOFTWARE IS PROVIDED BY THE BLUE BRAIN PROJECT "AS IS"
AND ANY EXPRESS OR IMPLIED WARRANTIES, INCLUDING, BUT NOT LIMITED TO,
THE IMPLIED WARRANTIES OF MERCHANTABILITY AND FITNESS FOR A PARTICULAR
PURPOSE ARE DISCLAIMED. IN NO EVENT SHALL THE BLUE BRAIN PROJECT
BE LIABLE FOR ANY DIRECT, INDIRECT, INCIDENTAL, SPECIAL, EXEMPLARY, OR
CONSEQUENTIAL DAMAGES (INCLUDING, BUT NOT LIMITED TO, PROCUREMENT OF
SUBSTITUTE GOODS OR SERVICES; LOSS OF USE, DATA, OR PROFITS; OR
BUSINESS INTERRUPTION) HOWEVER CAUSED AND ON ANY THEORY OF LIABILITY,
WHETHER IN CONTRACT, STRICT LIABILITY, OR TORT (INCLUDING NEGLIGENCE
OR OTHERWISE) ARISING IN ANY WAY OUT OF THE USE OF THIS SOFTWARE, EVEN
IF ADVISED OF THE POSSIBILITY OF SUCH DAMAGE.
*/

#include <float.h>
#include "coreneuron/nrnconf.h"
#include "coreneuron/nrnoc/multicore.h"
#include "coreneuron/nrnoc/nrnoc_decl.h"
#include "coreneuron/nrniv/netcon.h"
#include "coreneuron/nrniv/netcvode.h"
#include "coreneuron/nrniv/ivocvect.h"
#include "coreneuron/nrniv/nrniv_decl.h"
#include "coreneuron/nrniv/output_spikes.h"
#include "coreneuron/nrniv/nrn_assert.h"
#include "coreneuron/nrniv/nrn_acc_manager.h"

#define UNIT_ROUNDOFF DBL_EPSILON
#define PP2NT(pp) (nrn_threads + (pp)->_tid)
#define PP2t(pp) (PP2NT(pp)->_t)
#define POINT_RECEIVE(type, tar, w, f) (*pnt_receive[type])(tar, w, f)
#define nt_t nrn_threads->_t

typedef void (*ReceiveFunc)(Point_process*, double*, double);

double NetCvode::eps_;
NetCvode* net_cvode_instance;
int cvode_active_;

void mk_netcvode() {
	if (!net_cvode_instance) {
		net_cvode_instance = new NetCvode();
	}
}

static DiscreteEvent* tstop_event_;

extern "C" {
extern int nrn_modeltype();
extern pnt_receive_t* pnt_receive;
extern pnt_receive_t* pnt_receive_init;
extern short* nrn_artcell_qindex_;
extern bool nrn_use_localgid_;
extern void nrn_outputevent(unsigned char, double);
extern void nrn2ncs_outputevent(int netcon_output_index, double firetime);
void net_send(void**, int, Point_process*, double, double);
void net_event(Point_process* pnt, double time);
void net_move(void**, Point_process*, double);
void artcell_net_send(void**, int, Point_process*, double, double);
void artcell_net_move(void**, Point_process*, double);
extern void nrn_fixed_step();
extern void nrn_fixed_step_group(int);

#ifdef DEBUG
//temporary 
static int nrn_errno_check(int type) 
{ 
  printf("nrn_errno_check() was called on pid %d: errno=%d type=%d\n", nrnmpi_myid, errno, type);
//  assert(0);
  type = 0; 
  return 1;
}
#endif

}

<<<<<<< HEAD
static void all_pending_selfqueue(double tt);
static void* pending_selfqueue(NrnThread*);

void net_send(void** v, int weight_index_, Point_process* pnt, double td, double flag) {
=======
void net_send(void** v, double* weight, Point_process* pnt, double td, double flag) {
>>>>>>> 2dfd7e95
	NrnThread* nt = PP2NT(pnt);
	NetCvodeThreadData& p = net_cvode_instance->p[nt->id];
    SelfEvent* se = new SelfEvent;
	se->flag_ = flag;
	se->target_ = pnt;
	se->weight_index_ = weight_index_;
	se->movable_ = v; // needed for SaveState
	assert(net_cvode_instance);
	++p.unreffed_event_cnt_;
	if (td < nt->_t) {
		char buf[100];
		sprintf(buf, "net_send td-t = %g", td - nt->_t);
		se->pr(buf, td);
		abort();
		hoc_execerror("net_send delay < 0", 0);
	}
	TQItem* q;
	q = net_cvode_instance->event(td, se, nt);
	if (flag == 1.0) {
		*v = (void*)q;
	}
//printf("net_send %g %s %g %p\n", td, pnt_name(pnt), flag, *v);
}

<<<<<<< HEAD
void artcell_net_send(void** v, int weight_index_, Point_process* pnt, double td, double flag) {
    if (nrn_use_selfqueue_ && flag == 1.0) {
    NrnThread* nt = PP2NT(pnt);
	NetCvodeThreadData& p = net_cvode_instance->p[nt->id];
	SelfEvent* se = p.sepool_->alloc();
	se->flag_ = flag;
	se->target_ = pnt;
	se->weight_index_ = weight_index_;
	se->movable_ = v; // needed for SaveState
	assert(net_cvode_instance);
	++p.unreffed_event_cnt_;
	if (td < nt->_t) {
		char buf[100];
		sprintf(buf, "net_send td-t = %g", td - nt->_t);
		se->pr(buf, td);
		hoc_execerror("net_send delay < 0", 0);
	}
	TQItem* q;
	q = p.selfqueue_->insert(se);
	q->t_ = td;
	*v = (void*)q;
//printf("artcell_net_send %g %s %g %p\n", td, pnt_name(pnt), flag, v);
	if (q->t_ < p.immediate_deliver_) {
//printf("artcell_net_send_  %s immediate %g %g %g\n", pnt_name(pnt), nt->_t, q->t_, p.immediate_deliver_);
		SelfEvent* se2 = (SelfEvent*)q->data_;
		p.selfqueue_->remove(q);
		se2->deliver(td, net_cvode_instance, nt);
	}
    }else{
	net_send(v, weight_index_, pnt, td, flag);
    }
=======
void artcell_net_send(void** v, double* weight, Point_process* pnt, double td, double flag) {
  net_send(v, weight, pnt, td, flag);
>>>>>>> 2dfd7e95
}

void net_event(Point_process* pnt, double time) {
	NrnThread* nt = PP2NT(pnt);
	PreSyn* ps = nt->presyns + nt->pnt2presyn_ix[pnttype2presyn[pnt->_type]][pnt->_i_instance];
	if (ps) {
		if (time < nt->_t) {
			char buf[100];
			sprintf(buf, "net_event time-t = %g", time - nt->_t);
			ps->pr(buf, time, net_cvode_instance);
			hoc_execerror("net_event time < t", 0);
		}
		ps->send(time, net_cvode_instance, nt);
	}
}

struct InterThreadEvent {
	DiscreteEvent* de_;	
	double t_;
};

#define ITE_SIZE 10
NetCvodeThreadData::NetCvodeThreadData() {
	tqe_ = new TQueue();
	ite_size_ = ITE_SIZE;
	ite_cnt_ = 0;
	unreffed_event_cnt_ = 0;
	immediate_deliver_ = -1e100;
	inter_thread_events_ = new InterThreadEvent[ite_size_];
	MUTCONSTRUCT(1)
}

NetCvodeThreadData::~NetCvodeThreadData() {
	delete [] inter_thread_events_;
	delete tqe_;
	MUTDESTRUCT
}

void NetCvodeThreadData::interthread_send(double td, DiscreteEvent* db, NrnThread* nt) {
	//bin_event(td, db, nt);
	(void)nt; // avoid unused warning
	
	MUTLOCK
	if(ite_cnt_ >= ite_size_) {
		ite_size_ *= 2;
		InterThreadEvent* in = new InterThreadEvent[ite_size_];
		for (int i=0; i < ite_cnt_; ++i) {
			in[i].de_ = inter_thread_events_[i].de_;
			in[i].t_ = inter_thread_events_[i].t_;
		}
		delete [] inter_thread_events_;
		inter_thread_events_ = in;
	}
	InterThreadEvent& ite = inter_thread_events_[ite_cnt_++];
	ite.de_ = db;
	ite.t_ = td;

	/* this is race condition for pthread implementation.
	 * we are not using cvode in coreneuron and hence 
	 * it's safe to comment out following lines. Remember 
	 * some locks are per thread and hence not safe to 
	 * lock global variables 
	 */
	//int& b = net_cvode_instance->enqueueing_;
	//if (!b) { b = 1; }
	MUTUNLOCK
}

void NetCvodeThreadData::enqueue(NetCvode* nc, NrnThread* nt) {
	int i;
	MUTLOCK
	for (i = 0; i < ite_cnt_; ++i) {
		InterThreadEvent& ite = inter_thread_events_[i];
		nc->bin_event(ite.t_, ite.de_, nt);
	}
	ite_cnt_ = 0;
	MUTUNLOCK
}

NetCvode::NetCvode(void) {
	tstop_event_ = new TstopEvent();
	eps_ = 100.*UNIT_ROUNDOFF;
	print_event_ = 0;
	pcnt_ = 0;
	p = nil;
	p_construct(1);
	// eventually these should not have to be thread safe
	// for parallel network simulations hardly any presyns have
	// a threshold and it can be very inefficient to check the entire
	// presyn list for thresholds during the fixed step method.
	// So keep a threshold list.
}

NetCvode::~NetCvode() {
	if (net_cvode_instance == (NetCvode*)this) {
		net_cvode_instance = nil;
	}	
	p_construct(0);
}


void nrn_p_construct() {
	net_cvode_instance->p_construct(nrn_nthread);
}


void NetCvode::p_construct(int n) {
	int i;
	if (pcnt_ != n) {
		if (p) {
			delete [] p;
			p = nil;
		}
		if (n > 0) {
			p = new NetCvodeThreadData[n];
		}else{
			p = nil;
		}
		pcnt_ = n;
	}
	for (i=0; i < n; ++i) {
		p[i].unreffed_event_cnt_ = 0;
	}
}


TQItem* NetCvode::bin_event(double td, DiscreteEvent* db, NrnThread* nt) {
#if PRINT_EVENT
	if (print_event_) {db->pr("send", td, this);}
#endif
	return p[nt->id].tqe_->insert(td, db);
}

TQItem* NetCvode::event(double td, DiscreteEvent* db, NrnThread* nt) {
#if PRINT_EVENT
	if (print_event_) { db->pr("send", td, this); }
#endif
	return p[nt->id].tqe_->insert(td, db);
}


void NetCvode::tstop_event(double tt) {
	if (tt - nt_t < 0) { return; }
	NrnThread* nt;
	FOR_THREADS(nt) {
		event(tt, tstop_event_, nt);
	}
}
void NetCvode::clear_events() {
	// SelfEvents need to be "freed". Other kinds of DiscreteEvents may
	// already have gone out of existence so the tqe_ may contain many
	// invalid item data pointers
	enqueueing_ = 0;
    for (int i=0; i < nrn_nthread; ++i) {
		NetCvodeThreadData& d = p[i];
		delete d.tqe_;
		d.tqe_ = new TQueue();
		d.unreffed_event_cnt_ = 0;
		d.immediate_deliver_ = -1e100;
		d.ite_cnt_ = 0;
		d.tqe_->nshift_ = -1;
		d.tqe_->shift_bin(nt_t);
	}
}

void NetCvode::init_events() {
	for (int i=0; i < nrn_nthread; ++i) {
		p[i].tqe_->nshift_ = -1;
		p[i].tqe_->shift_bin(nt_t);
	}
	for (int tid=0; tid < nrn_nthread; ++tid) {// can be done in parallel
		NrnThread* nt = nrn_threads + tid;

		for (int ipre = 0; ipre < nt->n_presyn; ++ ipre) {
			PreSyn* ps = nt->presyns + ipre;
			ps->flag_ = false;
		}

		for (int inetc = 0; inetc < nt->n_netcon; ++inetc) {
			NetCon* d = nt->netcons + inetc;
			if (d->target_) {
				int type = d->target_->_type;
				if (pnt_receive_init[type]) {
(*pnt_receive_init[type])(d->target_, d->u.weight_index_, 0);
				}else{
					int cnt = pnt_receive_size[type]; 
					double* wt = nt->weights + d->u.weight_index_;
					//not the first
					for (int j = 1; j < cnt; ++j) {
						wt[j] = 0.;
					}
				}
			}
		}
	}
}

void NetCvode::deliver_least_event(NrnThread* nt) {
	TQItem* q = p[nt->id].tqe_->least();
	DiscreteEvent* de = (DiscreteEvent*)q->data_;
	double tt = q->t_;
	p[nt->id].tqe_->remove(q);
#if PRINT_EVENT
	if (print_event_) { de->pr("deliver", tt, this); }
#endif
	de->deliver(tt, this, nt);
}

bool NetCvode::deliver_event(double til, NrnThread* nt) {
	TQItem* q;
	if ((q = p[nt->id].tqe_->atomic_dq(til)) != 0) {
		DiscreteEvent* de = (DiscreteEvent*)q->data_;
		double tt = q->t_;
		delete q;
#if PRINT_EVENT
		if (print_event_) { de->pr("deliver", tt, this); }
#endif
		de->deliver(tt, this, nt);
		return true;
	}else{
		return false;
	}
}

void net_move(void** v, Point_process* pnt, double tt) {
	if (!(*v)) {
		hoc_execerror( "No event with flag=1 for net_move in ", memb_func[pnt->_type].sym);
	}
	TQItem* q = (TQItem*)(*v);
//printf("net_move tt=%g %s *v=%p\n", tt, memb_func[pnt->_type].sym, *v);
	if (tt < PP2t(pnt)) {
		assert(0);
	}
	net_cvode_instance->move_event(q, tt, PP2NT(pnt));
}

void artcell_net_move(void** v, Point_process* pnt, double tt) {
  net_move(v, pnt, tt);
}

void NetCvode::move_event(TQItem* q, double tnew, NrnThread* nt) {
  int tid = nt->id;
#if PRINT_EVENT
if (print_event_) {
  SelfEvent* se = (SelfEvent*)q->data_;
  printf("NetCvode::move_event self event target %s t=%g, old=%g new=%g\n", memb_func[se->target_->_type].sym, nt->_t, q->t_, tnew);
}
#endif
  p[tid].tqe_->move(q, tnew);
}

void NetCvode::remove_event(TQItem* q, int tid) {
  p[tid].tqe_->remove(q);
}

void NetCvode::deliver_events(double til, NrnThread* nt) {
//printf("deliver_events til %20.15g\n", til);
  p[nt->id].enqueue(this, nt);
  while(deliver_event(til, nt)) {
    ;
  }
}

DiscreteEvent::DiscreteEvent() {}
DiscreteEvent::~DiscreteEvent() {}

NetCon::NetCon() {
	active_ = false; u.weight_index_ = 0;
	src_  = NULL; target_ = NULL;
	delay_ = 1.0;
}

NetCon::~NetCon() {
}


PreSyn::PreSyn() {
    nc_index_ = 0;
	nc_cnt_ = 0;
	flag_ = false;
	thvar_ = NULL;
	pntsrc_ = NULL;
	threshold_ = 10.;
	gid_ = -1;
	nt_ = NULL;
	localgid_ = 0;
	output_index_ = 0;
}

InputPreSyn::InputPreSyn() {
	nc_index_ = -1;
	nc_cnt_ = 0;
	gid_ = -1;
}

PreSyn::~PreSyn() {
//	printf("~PreSyn %p\n", this);
	nrn_cleanup_presyn(this);
	if (thvar_ || pntsrc_) {
		if (!thvar_) {
			if (pntsrc_) {
				pntsrc_ = nil;
			}
		}
	}
}

InputPreSyn::~InputPreSyn() {
//	printf("~InputPreSyn %p\n", this);
	nrn_cleanup_presyn(this);
}


void PreSyn::record(double tt) {
	spikevec_lock();
	assert(spikevec_size < spikevec_buffer_size);
	spikevec_gid[spikevec_size] = gid_;
	spikevec_time[spikevec_size] = tt;
	++spikevec_size;
	spikevec_unlock();
}

void ConditionEvent::check(NrnThread* nt, double tt, double teps) {
	if (value() > 0.0) {
		if (flag_ == false) {
			flag_ = true;
			send(tt + teps, net_cvode_instance, nt);
		}
	}else{
		flag_ = false;
	}
}

ConditionEvent::ConditionEvent() {}
ConditionEvent::~ConditionEvent() {}

WatchCondition::WatchCondition(Point_process* pnt, double(*c)(Point_process*))
{
	pnt_ = pnt;
	c_ = c;
}

WatchCondition::~WatchCondition() {
}

void WatchCondition::deliver(double tt, NetCvode* ns, NrnThread* nt) {
	(void)ns; (void)nt; // avoid unused arg warning
	int typ = pnt_->_type;
	PP2t(pnt_) = tt;
	POINT_RECEIVE(typ, pnt_, 0, nrflag_);
#ifdef DEBUG
	if (errno) {
		if (nrn_errno_check(typ)) {
hoc_warning("errno set during WatchCondition deliver to NET_RECEIVE", (char*)0);
		}
	}
#endif
}

NrnThread* WatchCondition::thread() { return PP2NT(pnt_); }

void WatchCondition::pr(const char* s, double tt) {
	printf("%s", s);
	printf(" WatchCondition %s %.15g flag=%g\n", pnt_name(pnt_), tt, nrflag_);
}


void DiscreteEvent::send(double tt, NetCvode* ns, NrnThread* nt) {
	ns->event(tt, this, nt);
}

void DiscreteEvent::deliver(double tt, NetCvode* ns, NrnThread* nt) {
	(void)tt; (void)ns; (void)nt;
}

NrnThread* DiscreteEvent::thread() { return nrn_threads; }

void DiscreteEvent::pr(const char* s, double tt, NetCvode* ns) {
	(void)ns;
	printf("%s DiscreteEvent %.15g\n", s, tt);
}

void NetCon::send(double tt, NetCvode* ns, NrnThread* nt) {
	if (active_ && target_) {
        nrn_assert(PP2NT(target_) == nt);
	ns->bin_event(tt, this, PP2NT(target_));
    }
}
	
void NetCon::deliver(double tt, NetCvode* ns, NrnThread* nt) {
    (void)ns;
    assert(target_);
    if (PP2NT(target_) != nt) {
        printf("NetCon::deliver nt=%d target=%d\n", nt->id, PP2NT(target_)->id);
    }
	assert(PP2NT(target_) == nt);
	int typ = target_->_type;
	nt->_t = tt;

//printf("NetCon::deliver t=%g tt=%g %s\n", t, tt, pnt_name(target_));
	POINT_RECEIVE(typ, target_, u.weight_index_, 0);
#ifdef DEBUG
	if (errno) {
		if (nrn_errno_check(typ)) {
hoc_warning("errno set during NetCon deliver to NET_RECEIVE", (char*)0);
		}
	}
#endif
}

NrnThread* NetCon::thread() { return PP2NT(target_); }

void PreSyn::send(double tt, NetCvode* ns, NrnThread* nt) {
	record(tt);
    {
		for (int i = nc_cnt_-1; i >= 0; --i) {
			NetCon* d = netcon_in_presyn_order_[nc_index_ + i];
			if (d->active_ && d->target_) {
				NrnThread* n = PP2NT(d->target_);
				if (nt == n) {
					ns->bin_event(tt + d->delay_, d, n);
				}else{
					ns->p[n->id].interthread_send(tt + d->delay_, d, n);
				}
			}
		}
	}
#if NRNMPI
	if (output_index_ >= 0) {

#if NRNMPI
		if (nrn_use_localgid_) {
			nrn_outputevent(localgid_, tt);
		}else
#endif //NRNMPI
		nrn2ncs_outputevent(output_index_, tt);
	}
#endif //NRNMPI
}
	
void InputPreSyn::send(double tt, NetCvode* ns, NrnThread* nt) {
    {
		for (int i = nc_cnt_-1; i >= 0; --i) {
			NetCon* d = netcon_in_presyn_order_[nc_index_ + i];
			if (d->active_ && d->target_) {
				NrnThread* n = PP2NT(d->target_);
				if (nt == n) {
					ns->bin_event(tt + d->delay_, d, n);
				}else{
					ns->p[n->id].interthread_send(tt + d->delay_, d, n);
				}
			}
		}
	}
}
	
void PreSyn::deliver(double, NetCvode*, NrnThread*) {
	assert(0); // no PreSyn delay.
}

void InputPreSyn::deliver(double, NetCvode*, NrnThread*) {
	assert(0); // no InputPreSyn delay.
}

NrnThread* PreSyn::thread() { return nt_; }

SelfEvent::SelfEvent() {}
SelfEvent::~SelfEvent() {}

void SelfEvent::deliver(double tt, NetCvode* ns, NrnThread* nt) {
	assert(nt == PP2NT(target_));
	PP2t(target_) = tt;
//printf("SelfEvent::deliver t=%g tt=%g %s\n", PP2t(target), tt, pnt_name(target_));
	call_net_receive(ns);
}

NrnThread* SelfEvent::thread() { return PP2NT(target_); }

void SelfEvent::call_net_receive(NetCvode* ns) {
	POINT_RECEIVE(target_->_type, target_, weight_index_, flag_);
#ifdef DEBUG
	if (errno) {
		if (nrn_errno_check(target_->_type)) {
hoc_warning("errno set during SelfEvent deliver to NET_RECEIVE", (char*)0);
		}
	}
#endif
	NetCvodeThreadData& nctd = ns->p[PP2NT(target_)->id];
	--nctd.unreffed_event_cnt_;
}
	
void SelfEvent::pr(const char* s, double tt) {
	printf("%s", s);
	printf(" SelfEvent target=%s %.15g flag=%g\n", pnt_name(target_), tt, flag_);
}

// For localstep makes sure all cvode instances are at this time and 
// makes sure the continuous record records values at this time.
TstopEvent::TstopEvent() {}
TstopEvent::~TstopEvent() {}

void TstopEvent::deliver() {
}

void TstopEvent::pr(const char* s, double tt) {
	printf("%s TstopEvent %.15g\n", s, tt);
}

void ncs2nrn_integrate(double tstop) {
	double ts;
	    int n = (int)((tstop - nt_t)/dt + 1e-9);
	    if (n > 3) {
		nrn_fixed_step_group(n);
	    }else{
#if NRNMPI
		ts = tstop - dt;
		assert(nt_t <= tstop);
		// It may very well be the case that we do not advance at all
		while (nt_t <= ts) {
#else
		ts = tstop - .5*dt;
		while (nt_t < ts) {
#endif
			nrn_fixed_step();
			if (stoprun) {break;}
		}
	    }
	// handle all the pending flag=1 self events
for (int i=0; i < nrn_nthread; ++i) { assert(nrn_threads[i]._t == nt_t);}
}

TQueue* NetCvode::event_queue(NrnThread* nt) {
	return p[nt->id].tqe_;
}

// factored this out from deliver_net_events so we can
// stay in the cache
void NetCvode::check_thresh(NrnThread* nt) { // for default method
	int i;

	for (i=0; i < nt->ncell; ++i) {
		PreSyn* ps = nt->presyns + i;
		assert(ps->thvar_);
		ps->check(nt, nt->_t, 1e-10);
	}
}

void NetCvode::deliver_net_events(NrnThread* nt) { // for default method
    double tm, tsav;
    tsav = nt->_t;
    tm = nt->_t + 0.5*nt->_dt;

    deliver_events(tm, nt);

<<<<<<< HEAD
#if BBTQ == 5
	if (nrn_use_bin_queue_) {
		if (p[tid].tqe_->top()) { goto tryagain; }
		p[tid].tqe_->shift_bin(tm);
	}
#endif
	nt->_t = tsav;

    /*before executing on gpu, we have to update the NetReceiveBuffer_t on GPU */
    update_net_receive_buffer(nt);

	for (int i=0; i < net_buf_receive_cnt_; ++i) {
		(*net_buf_receive_[i])(nt);
	}
=======
    nt->_t = tsav;
>>>>>>> 2dfd7e95
}
<|MERGE_RESOLUTION|>--- conflicted
+++ resolved
@@ -75,14 +75,7 @@
 
 }
 
-<<<<<<< HEAD
-static void all_pending_selfqueue(double tt);
-static void* pending_selfqueue(NrnThread*);
-
 void net_send(void** v, int weight_index_, Point_process* pnt, double td, double flag) {
-=======
-void net_send(void** v, double* weight, Point_process* pnt, double td, double flag) {
->>>>>>> 2dfd7e95
 	NrnThread* nt = PP2NT(pnt);
 	NetCvodeThreadData& p = net_cvode_instance->p[nt->id];
     SelfEvent* se = new SelfEvent;
@@ -107,42 +100,8 @@
 //printf("net_send %g %s %g %p\n", td, pnt_name(pnt), flag, *v);
 }
 
-<<<<<<< HEAD
 void artcell_net_send(void** v, int weight_index_, Point_process* pnt, double td, double flag) {
-    if (nrn_use_selfqueue_ && flag == 1.0) {
-    NrnThread* nt = PP2NT(pnt);
-	NetCvodeThreadData& p = net_cvode_instance->p[nt->id];
-	SelfEvent* se = p.sepool_->alloc();
-	se->flag_ = flag;
-	se->target_ = pnt;
-	se->weight_index_ = weight_index_;
-	se->movable_ = v; // needed for SaveState
-	assert(net_cvode_instance);
-	++p.unreffed_event_cnt_;
-	if (td < nt->_t) {
-		char buf[100];
-		sprintf(buf, "net_send td-t = %g", td - nt->_t);
-		se->pr(buf, td);
-		hoc_execerror("net_send delay < 0", 0);
-	}
-	TQItem* q;
-	q = p.selfqueue_->insert(se);
-	q->t_ = td;
-	*v = (void*)q;
-//printf("artcell_net_send %g %s %g %p\n", td, pnt_name(pnt), flag, v);
-	if (q->t_ < p.immediate_deliver_) {
-//printf("artcell_net_send_  %s immediate %g %g %g\n", pnt_name(pnt), nt->_t, q->t_, p.immediate_deliver_);
-		SelfEvent* se2 = (SelfEvent*)q->data_;
-		p.selfqueue_->remove(q);
-		se2->deliver(td, net_cvode_instance, nt);
-	}
-    }else{
 	net_send(v, weight_index_, pnt, td, flag);
-    }
-=======
-void artcell_net_send(void** v, double* weight, Point_process* pnt, double td, double flag) {
-  net_send(v, weight, pnt, td, flag);
->>>>>>> 2dfd7e95
 }
 
 void net_event(Point_process* pnt, double time) {
@@ -697,13 +656,6 @@
 
     deliver_events(tm, nt);
 
-<<<<<<< HEAD
-#if BBTQ == 5
-	if (nrn_use_bin_queue_) {
-		if (p[tid].tqe_->top()) { goto tryagain; }
-		p[tid].tqe_->shift_bin(tm);
-	}
-#endif
 	nt->_t = tsav;
 
     /*before executing on gpu, we have to update the NetReceiveBuffer_t on GPU */
@@ -712,7 +664,4 @@
 	for (int i=0; i < net_buf_receive_cnt_; ++i) {
 		(*net_buf_receive_[i])(nt);
 	}
-=======
-    nt->_t = tsav;
->>>>>>> 2dfd7e95
-}
+}
