/**
 * @file nrn_stats.cpp
 * @date 25th Dec 2014
 * @brief Function declarations for the cell statistics
 *
 */

#include <stdio.h>
#include <climits>
#include "nrn_stats.h"
#include "coreneuron/nrnmpi/nrnmpi.h"
#include "coreneuron/nrnoc/multicore.h"
#include "coreneuron/nrniv/netcvode.h"

extern int spikevec_size;
extern int* spikevec_gid;
extern NetCvode* net_cvode_instance;

const int NUM_STATS = 10;
<<<<<<< HEAD
const int NUM_EVENT_TYPES = 3;
=======
#if COLLECT_TQueue_STATISTICS
const int NUM_EVENT_TYPES = 3;
#endif
>>>>>>> f3106072
enum event_type {enq=0, spike, ite};

void report_cell_stats( void )
{
    long stat_array[NUM_STATS] = {0,0,0,0,0,0,0,0,0,0}, gstat_array[NUM_STATS];

    for (int ith=0; ith < nrn_nthread; ++ith)
    {
        stat_array[0] += (long)nrn_threads[ith].ncell;           // number of cells
        stat_array[1] += (long)nrn_threads[ith].n_presyn;        // number of presyns
        stat_array[2] += (long)nrn_threads[ith].n_input_presyn;  // number of input presyns
        stat_array[3] += (long)nrn_threads[ith].n_netcon;        // number of netcons, synapses
        stat_array[4] += (long)nrn_threads[ith].n_pntproc;       // number of point processes
    }
    stat_array[5] = (long)spikevec_size;                         // number of spikes

    int spikevec_positive_gid_size = 0;
    for (int i=0; i < spikevec_size; ++i)
        if (spikevec_gid[i] > -1)
            spikevec_positive_gid_size++;

    stat_array[6] = (long)spikevec_positive_gid_size;            // number of non-negative gid spikes

    /// Event queuing statistics
#if COLLECT_TQueue_STATISTICS
//    long que_stat[3] = {0, 0, 0}, gmax_que_stat[3];
    /// Number of events for each thread, enqueued and spike enqueued
    std::vector<long> thread_vec_events[NUM_EVENT_TYPES];                               // Number of events throughout the simulation
    std::vector< std::pair<double, long> > thread_vec_max_num_events[NUM_EVENT_TYPES];   // Time and the maximum number of events
    std::vector<long> thread_vec_event_times[NUM_EVENT_TYPES];                          // Number of time intervals for events in the simulation
    for (int type = 0; type < NUM_EVENT_TYPES; ++type){
        thread_vec_events[type].resize(nrn_nthread);
        thread_vec_max_num_events[type].resize(nrn_nthread);
        thread_vec_event_times[type].resize(nrn_nthread);
    }

    std::map<double, long>::const_iterator mapit;

    /// Get the total number of enqueued events and enqueued with spike events
    /// time_map_events - maps from TQueue class in sptbinq.h, - a collector of events statistics
    for (int ith=0; ith < nrn_nthread; ++ith)
    {
        for (int type = 0; type < NUM_EVENT_TYPES; ++type) {
            thread_vec_event_times[type][ith] += (long)net_cvode_instance->p[ith].tqe_->time_map_events[type].size();
            thread_vec_max_num_events[type][ith].second = 0;
            mapit = net_cvode_instance->p[ith].tqe_->time_map_events[type].begin();
            for (; mapit != net_cvode_instance->p[ith].tqe_->time_map_events[type].end(); ++mapit) {
                thread_vec_events[type][ith] += mapit->second;
                if (mapit->second > thread_vec_max_num_events[type][ith].second) {
                    thread_vec_max_num_events[type][ith].second = mapit->second;
                    thread_vec_max_num_events[type][ith].first = mapit->first;
                }
            }
            stat_array[7+type] += thread_vec_events[type][ith];     // number of enqueued events and number of spike triggered events (enqueued after spike exchange)
        }
    }


    /// Maximum number of events and correspondent time
    long max_num_events[NUM_EVENT_TYPES] = {0,0,0}, gmax_num_events[NUM_EVENT_TYPES];
    /// Get the maximum number of events one between threads first
    for (int type = 0; type < NUM_EVENT_TYPES; ++type) {
        for (int ith = 0; ith < nrn_nthread; ++ith) {
            if (thread_vec_max_num_events[type][ith].second > max_num_events[type]) {
                max_num_events[type] = thread_vec_max_num_events[type][ith].second;
            }
        }
    }
    nrnmpi_long_allreduce_vec( max_num_events, gmax_num_events, NUM_EVENT_TYPES, 2 );

    long qmin[NUM_EVENT_TYPES] = {LONG_MAX, LONG_MAX, LONG_MAX}, qmax[NUM_EVENT_TYPES] = {0,0,0}, qsum[NUM_EVENT_TYPES] = {0,0,0}, qdiff[NUM_EVENT_TYPES];
    long gqmax[NUM_EVENT_TYPES], gqmin[NUM_EVENT_TYPES], gqsum[NUM_EVENT_TYPES], gqdiff_max[NUM_EVENT_TYPES], gqdiff_min[NUM_EVENT_TYPES];
    /// Max and min number of time intervals for the events and difference between threads
    for (int type = 0; type < NUM_EVENT_TYPES; ++type) {
        for (int ith = 0; ith < nrn_nthread; ++ith) {
            qsum[type] += thread_vec_event_times[type][ith];
            if (thread_vec_event_times[type][ith] > qmax[type])
                qmax[type] = thread_vec_event_times[type][ith];
            if (thread_vec_event_times[type][ith] < qmin[type])
                qmin[type] = thread_vec_event_times[type][ith];
        }
        qdiff[type] = qmax[type] - qmin[type];
    }
    nrnmpi_long_allreduce_vec( qsum, gqsum, NUM_EVENT_TYPES, 1 );
    nrnmpi_long_allreduce_vec( qmax, gqmax, NUM_EVENT_TYPES, 2 );
    nrnmpi_long_allreduce_vec( qmin, gqmin, NUM_EVENT_TYPES, 0 );
    nrnmpi_long_allreduce_vec( qdiff, gqdiff_max, NUM_EVENT_TYPES, 2 );
    nrnmpi_long_allreduce_vec( qdiff, gqdiff_min, NUM_EVENT_TYPES, 0 );
#endif

    nrnmpi_long_allreduce_vec( stat_array, gstat_array, NUM_STATS, 1 );

    if ( nrnmpi_myid == 0 )
    {
        printf("\n\n Simulation Statistics\n");
        printf(" Number of cells: %ld\n", gstat_array[0]);
        printf(" Number of presyns: %ld\n", gstat_array[1]);
        printf(" Number of input presyns: %ld\n", gstat_array[2]);
        printf(" Number of synapses: %ld\n", gstat_array[3]);
        printf(" Number of point processes: %ld\n", gstat_array[4]);
        printf(" Number of spikes: %ld\n", gstat_array[5]);
        printf(" Number of spikes with non negative gid-s: %ld\n", gstat_array[6]);
#if COLLECT_TQueue_STATISTICS
        printf(" Number of enqueued events: %ld\n", gstat_array[7]);
        printf(" Maximum number of time intervals for the events: %ld\n", gqmax[enq]);
        printf(" Number of after-spike enqueued events: %ld\n", gstat_array[8]);
        printf(" Number of inter-thread enqueued events: %ld\n", gstat_array[9]);
//        printf(" Maximum difference of time interval enqueued events between threads on a single MPI: %ld\n", gqdiff_max[enq]);
//        printf(" Maximum difference of time interval spike enqueued events between threads on a single MPI: %ld\n", gqdiff_max[spike]);
//        printf(" Minimum difference of time interval enqueued events between threads on a single MPI: %ld\n", gqdiff_min[enq]);
//        printf(" Minimum difference of time interval spike enqueued events between threads on a single MPI: %ld\n", gqdiff_min[spike]);
        printf(" Maximum number of enqueued events during specific time by one thread: %ld\n", gmax_num_events[enq]);
        printf(" Maximum number of spike enqueued events during specific time by one thread: %ld\n", gmax_num_events[spike]);
#endif
    }

#if COLLECT_TQueue_STATISTICS
    int q_detailed_stats = 0;
    if (q_detailed_stats) {
        nrnmpi_barrier();
        if ( nrnmpi_myid == 0 )
            printf("\n Times for maximum number of enqueued events: ");
        nrnmpi_barrier();
        for (int ith = 0; ith < nrn_nthread; ++ith) {
            if (thread_vec_max_num_events[enq][ith].second == gmax_num_events[enq])
                printf("%lf\n", thread_vec_max_num_events[enq][ith].first);
        }
        nrnmpi_barrier();

        if ( nrnmpi_myid == 0 )
            printf("\n\n Times for maximum number of spike enqueued events: ");
        nrnmpi_barrier();
        for (int ith = 0; ith < nrn_nthread; ++ith) {
            if (thread_vec_max_num_events[spike][ith].second == gmax_num_events[spike])
               printf("%lf\n", thread_vec_max_num_events[spike][ith].first);
        }
        nrnmpi_barrier();
    }
#endif
    if ( nrnmpi_myid == 0 )
        printf("\n\n");
}
<|MERGE_RESOLUTION|>--- conflicted
+++ resolved
@@ -17,13 +17,9 @@
 extern NetCvode* net_cvode_instance;
 
 const int NUM_STATS = 10;
-<<<<<<< HEAD
-const int NUM_EVENT_TYPES = 3;
-=======
 #if COLLECT_TQueue_STATISTICS
 const int NUM_EVENT_TYPES = 3;
 #endif
->>>>>>> f3106072
 enum event_type {enq=0, spike, ite};
 
 void report_cell_stats( void )
