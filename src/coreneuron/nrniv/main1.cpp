/*
Copyright (c) 2016, Blue Brain Project
All rights reserved.

Redistribution and use in source and binary forms, with or without modification,
are permitted provided that the following conditions are met:
1. Redistributions of source code must retain the above copyright notice,
   this list of conditions and the following disclaimer.
2. Redistributions in binary form must reproduce the above copyright notice,
   this list of conditions and the following disclaimer in the documentation
   and/or other materials provided with the distribution.
3. Neither the name of the copyright holder nor the names of its contributors
   may be used to endorse or promote products derived from this software
   without specific prior written permission.

THIS SOFTWARE IS PROVIDED BY THE COPYRIGHT HOLDERS AND CONTRIBUTORS "AS IS"
AND ANY EXPRESS OR IMPLIED WARRANTIES, INCLUDING, BUT NOT LIMITED TO, THE
IMPLIED WARRANTIES OF MERCHANTABILITY AND FITNESS FOR A PARTICULAR PURPOSE
ARE DISCLAIMED. IN NO EVENT SHALL THE COPYRIGHT HOLDER OR CONTRIBUTORS BE
LIABLE FOR ANY DIRECT, INDIRECT, INCIDENTAL, SPECIAL, EXEMPLARY, OR
CONSEQUENTIAL DAMAGES (INCLUDING, BUT NOT LIMITED TO, PROCUREMENT OF
SUBSTITUTE GOODS OR SERVICES; LOSS OF USE, DATA, OR PROFITS; OR BUSINESS
INTERRUPTION) HOWEVER CAUSED AND ON ANY THEORY OF LIABILITY, WHETHER IN
CONTRACT, STRICT LIABILITY, OR TORT (INCLUDING NEGLIGENCE OR OTHERWISE)
ARISING IN ANY WAY OUT OF THE USE OF THIS SOFTWARE, EVEN IF ADVISED OF
THE POSSIBILITY OF SUCH DAMAGE.
*/

/**
 * @file main1.cpp
 * @date 26 Oct 2014
 * @brief File containing main driver routine for CoreNeuron
 */

#include "coreneuron/utils/randoms/nrnran123.h"
#include "coreneuron/nrnconf.h"
#include "coreneuron/nrnoc/multicore.h"
#include "coreneuron/nrnoc/nrnoc_decl.h"
#include "coreneuron/nrnmpi/nrnmpi.h"
#include "coreneuron/nrniv/nrniv_decl.h"
#include "coreneuron/nrniv/output_spikes.h"
#include "coreneuron/utils/endianness.h"
#include "coreneuron/utils/memory_utils.h"
#include "coreneuron/nrniv/nrnoptarg.h"
#include "coreneuron/utils/sdprintf.h"
#include "coreneuron/nrniv/nrn_stats.h"
#include "coreneuron/nrniv/nrn_acc_manager.h"
#include "coreneuron/nrniv/profiler_interface.h"
#include <string.h>

#if 0
#include <fenv.h>
#define NRN_FEEXCEPT (FE_DIVBYZERO | FE_INVALID | FE_OVERFLOW )
int nrn_feenableexcept() {
  int result = -1;
  result = feenableexcept(NRN_FEEXCEPT);
  return result;
}
#endif

int main1( int argc, char **argv, char **env )
{
    char prcellname[1024], filesdat_buf[1024];

    ( void )env; /* unused */

    #if defined(NRN_FEEXCEPT)
        nrn_feenableexcept();
    #endif

#ifdef ENABLE_SELECTIVE_PROFILING
    stop_profile();
#endif

#ifdef ENABLE_CUDA
    const char *prprefix = "cu";
#else
    const char *prprefix = "acc";
#endif

    // mpi initialisation
    nrnmpi_init( 1, &argc, &argv );

    // initialise default coreneuron parameters
    initnrn();

    // create mutex for nrn123, protect instance_count_
    nrnran123_mutconstruct();

    // handles coreneuron configuration parameters
    cn_input_params input_params;

    // read command line parameters
    input_params.read_cb_opts( argc, argv );

#if _OPENACC
    if (!input_params.compute_gpu && input_params.cell_interleave_permute == 2) {
      fprintf(stderr, "compiled with _OPENACC does not allow the combination of --cell_permute=2 and missing --gpu\n");
      exit(1);
    }
#endif

    // if multi-threading enabled, make sure mpi library supports it
    if ( input_params.threading ) {
        nrnmpi_check_threading_support();
    }

    // full path of files.dat file
    sd_ptr filesdat=input_params.get_filesdat_path(filesdat_buf,sizeof(filesdat_buf));

    // memory footprint after mpi initialisation
    report_mem_usage( "After MPI_Init" );

    // reads mechanism information from bbcore_mech.dat
    mk_mech( input_params.datpath );

    // read the global variable names and set their values from globals.dat
    set_globals( input_params.datpath );

    report_mem_usage( "After mk_mech" );

    // set global variables for start time, timestep and temperature
    t = input_params.tstart;
    dt = input_params.dt;
    rev_dt = (int)(1./dt);
    celsius = input_params.celsius;

    // create net_cvode instance
    mk_netcvode();

    // One part done before call to nrn_setup. Other part after.
    if ( input_params.patternstim ) {
        nrn_set_extra_thread0_vdata();
    }

    report_mem_usage( "Before nrn_setup" );

<<<<<<< HEAD
    //set if need to interleave cells
    use_interleave_permute = input_params.cell_interleave_permute;
    cellorder_nwarp = input_params.nwarp;
    use_solve_interleave = input_params.cell_interleave_permute;
=======
    //pass by flag so existing tests do not need a changed nrn_setup prototype.
    nrn_setup_multiple = input_params.multiple;
    nrn_setup_extracon = input_params.extracon;
>>>>>>> 1b136106

    // reading *.dat files and setting up the data structures, setting mindelay
    nrn_setup( input_params, filesdat, nrn_need_byteswap );

    report_mem_usage( "After nrn_setup " );

    // Invoke PatternStim
    if ( input_params.patternstim ) {
        nrn_mkPatternStim( input_params.patternstim );
    }

    /// Setting the timeout
    nrn_set_timeout(200.);

    // show all configuration parameters for current run
    input_params.show_cb_opts();

    // alloctae buffer for mpi communication
    mk_spikevec_buffer( input_params.spikebuf );

<<<<<<< HEAD
    #pragma acc data copyin (celsius) if(input_params.compute_gpu)
    {
        if( input_params.compute_gpu) {
            setup_nrnthreads_on_device(nrn_threads, nrn_nthread);
        }

        // call prcellstae for prcellgid
        if ( input_params.prcellgid >= 0 ) {
            if(input_params.compute_gpu)
                sprintf( prcellname, "%s_gpu_init", prprefix);
            else
                strcpy( prcellname, "cpu_init");
            update_nrnthreads_on_host(nrn_threads, nrn_nthread);
            prcellstate( input_params.prcellgid, prcellname );
        }

        report_mem_usage( "After mk_spikevec_buffer" );

        nrn_finitialize( input_params.voltage != 1000., input_params.voltage );

        report_mem_usage( "After nrn_finitialize" );

        // call prcellstae for prcellgid
        if ( input_params.prcellgid >= 0 ) {
            if(input_params.compute_gpu)
                sprintf( prcellname, "%s_gpu_t%g", prprefix, t);
            else
                sprintf( prcellname, "cpu_t%g", t );
            update_nrnthreads_on_host(nrn_threads, nrn_nthread);
            prcellstate( input_params.prcellgid, prcellname );
        }

        // handle forwardskip
        if ( input_params.forwardskip > 0.0 ) {
            handle_forward_skip( input_params.forwardskip, input_params.prcellgid );
        }

        //dump_nt_to_file("dump_init", nrn_threads, nrn_nthread);
        //modify_data_on_device(nrn_threads, nrn_nthread);
        //update_nrnthreads_on_host(nrn_threads, nrn_nthread);
        //dump_nt_to_file("dump_upd", nrn_threads, nrn_nthread);

        #ifdef ENABLE_SELECTIVE_PROFILING
            start_profile();
        #endif

        /// Solver execution
        BBS_netpar_solve( input_params.tstop );

        // Report global cell statistics
        report_cell_stats();

        #ifdef ENABLE_SELECTIVE_PROFILING
            stop_profile();
        #endif

        // prcellstate after end of solver
        if ( input_params.prcellgid >= 0 ) {
            if(input_params.compute_gpu)
                sprintf( prcellname, "%s_gpu_t%g", prprefix, t);
            else
                sprintf( prcellname, "cpu_t%g", t );
            update_nrnthreads_on_host(nrn_threads, nrn_nthread);
            prcellstate( input_params.prcellgid, prcellname );
        }
=======
    report_mem_usage( "After mk_spikevec_buffer" );

    nrn_finitialize( 1, input_params.voltage );

    report_mem_usage( "After nrn_finitialize" );

    // call prcellstae for prcellgid
    if ( input_params.prcellgid >= 0 ) {
        sprintf( prcellname, "t%g", t );
        prcellstate( input_params.prcellgid, prcellname );
    }

    // handle forwardskip
    if ( input_params.forwardskip > 0.0 ) {
        handle_forward_skip( input_params.forwardskip, input_params.prcellgid );
    }

    // Report global cell statistics
    report_cell_stats();

    /// Solver execution
    BBS_netpar_solve( input_params.tstop );

    // Report global cell statistics
    report_cell_stats();

    // prcellstate after end of solver
    if ( input_params.prcellgid >= 0 ) {
        sprintf( prcellname, "t%g", t );
        prcellstate( input_params.prcellgid, prcellname );
>>>>>>> 1b136106
    }

    // write spike information to input_params.outpath
    output_spikes( input_params.outpath );

    // Cleaning the memory
    nrn_cleanup();

    // mpi finalize
    nrnmpi_finalize();

    finalize_data_on_device();

    return 0;
}


/* perform forwardskip and call prcellstate for prcellgid */
void handle_forward_skip( double forwardskip, int prcellgid )
{
    double savedt = dt;
    double savet = t;

    dt = forwardskip * 0.1;
    t = -1e9;

    for ( int step = 0; step < 10; ++step ) {
        nrn_fixed_step_minimal();
    }

    if ( prcellgid >= 0 ) {
        prcellstate( prcellgid, "fs" );
    }

    dt = savedt;
    t = savet;
    dt2thread(-1.);
}


const char *nrn_version( int )
{
    return "version id unimplemented";
}<|MERGE_RESOLUTION|>--- conflicted
+++ resolved
@@ -135,16 +135,14 @@
 
     report_mem_usage( "Before nrn_setup" );
 
-<<<<<<< HEAD
     //set if need to interleave cells
     use_interleave_permute = input_params.cell_interleave_permute;
     cellorder_nwarp = input_params.nwarp;
     use_solve_interleave = input_params.cell_interleave_permute;
-=======
+
     //pass by flag so existing tests do not need a changed nrn_setup prototype.
     nrn_setup_multiple = input_params.multiple;
     nrn_setup_extracon = input_params.extracon;
->>>>>>> 1b136106
 
     // reading *.dat files and setting up the data structures, setting mindelay
     nrn_setup( input_params, filesdat, nrn_need_byteswap );
@@ -165,7 +163,6 @@
     // alloctae buffer for mpi communication
     mk_spikevec_buffer( input_params.spikebuf );
 
-<<<<<<< HEAD
     #pragma acc data copyin (celsius) if(input_params.compute_gpu)
     {
         if( input_params.compute_gpu) {
@@ -231,38 +228,6 @@
             update_nrnthreads_on_host(nrn_threads, nrn_nthread);
             prcellstate( input_params.prcellgid, prcellname );
         }
-=======
-    report_mem_usage( "After mk_spikevec_buffer" );
-
-    nrn_finitialize( 1, input_params.voltage );
-
-    report_mem_usage( "After nrn_finitialize" );
-
-    // call prcellstae for prcellgid
-    if ( input_params.prcellgid >= 0 ) {
-        sprintf( prcellname, "t%g", t );
-        prcellstate( input_params.prcellgid, prcellname );
-    }
-
-    // handle forwardskip
-    if ( input_params.forwardskip > 0.0 ) {
-        handle_forward_skip( input_params.forwardskip, input_params.prcellgid );
-    }
-
-    // Report global cell statistics
-    report_cell_stats();
-
-    /// Solver execution
-    BBS_netpar_solve( input_params.tstop );
-
-    // Report global cell statistics
-    report_cell_stats();
-
-    // prcellstate after end of solver
-    if ( input_params.prcellgid >= 0 ) {
-        sprintf( prcellname, "t%g", t );
-        prcellstate( input_params.prcellgid, prcellname );
->>>>>>> 1b136106
     }
 
     // write spike information to input_params.outpath
