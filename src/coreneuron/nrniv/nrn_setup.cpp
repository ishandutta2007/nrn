/*
Copyright (c) 2014 EPFL-BBP, All rights reserved.

THIS SOFTWARE IS PROVIDED BY THE BLUE BRAIN PROJECT "AS IS"
AND ANY EXPRESS OR IMPLIED WARRANTIES, INCLUDING, BUT NOT LIMITED TO,
THE IMPLIED WARRANTIES OF MERCHANTABILITY AND FITNESS FOR A PARTICULAR
PURPOSE ARE DISCLAIMED. IN NO EVENT SHALL THE BLUE BRAIN PROJECT
BE LIABLE FOR ANY DIRECT, INDIRECT, INCIDENTAL, SPECIAL, EXEMPLARY, OR
CONSEQUENTIAL DAMAGES (INCLUDING, BUT NOT LIMITED TO, PROCUREMENT OF
SUBSTITUTE GOODS OR SERVICES; LOSS OF USE, DATA, OR PROFITS; OR
BUSINESS INTERRUPTION) HOWEVER CAUSED AND ON ANY THEORY OF LIABILITY,
WHETHER IN CONTRACT, STRICT LIABILITY, OR TORT (INCLUDING NEGLIGENCE
OR OTHERWISE) ARISING IN ANY WAY OUT OF THE USE OF THIS SOFTWARE, EVEN
IF ADVISED OF THE POSSIBILITY OF SUCH DAMAGE.
*/
<<<<<<< HEAD

#include "coreneuron/utils/randoms/nrnran123.h"
=======
>>>>>>> bca88b03
#include "coreneuron/nrnconf.h"
#include "coreneuron/nrnoc/multicore.h"
#include "coreneuron/nrniv/nrniv_decl.h"
#include "coreneuron/nrnoc/nrnoc_decl.h"
#include "coreneuron/nrniv/vrecitem.h"
#include "coreneuron/utils/sdprintf.h"
#include "coreneuron/nrniv/nrn_datareader.h"
#include "coreneuron/nrniv/nrn_assert.h"
#include "coreneuron/nrniv/nrnmutdec.h"
#include "coreneuron/nrniv/memory.h"
#include "coreneuron/nrniv/nrn_setup.h"
#include <algorithm>
#include <iostream>
#include <vector>

// file format defined in cooperation with nrncore/src/nrniv/nrnbbcore_write.cpp
// single integers are ascii one per line. arrays are binary int or double
// Note that regardless of the gid contents of a group, since all gids are
// globally unique, a filename convention which involves the first gid
// from the group is adequate. Also note that balance is carried out from a
// per group perspective and launching a process consists of specifying
// a list of group ids (first gid of the group) for each process.
//
// <firstgid>_1.dat
// n_presyn, n_netcon
// output_gids (npresyn) with -(type+1000*index) for those acell with no gid
// netcon_srcgid (nnetcon) -(type+1000*index) refers to acell with no gid
//                         -1 means the netcon has no source (not implemented)
// Note that the negative gids are only thread unique and not process unique.
// We create a thread specific hash table for the negative gids for each thread
// when <firstgid>_1.dat is read and then destroy it after <firstgid>_2.dat
// is finished using it.  An earlier implementation which attempted to
// encode the thread number into the negative gid
// (i.e -ith - nth*(type +1000*index)) failed due to not large enough 
// integer domain size.
//
// <firstgid>_2.dat
// n_output n_real_output, nnode
// nmech - includes artcell mechanisms
// for the nmech tml mechanisms
//   type, nodecount
// ndata, nidata, nvdata, nweight
// v_parent_index (nnode)
// actual_a, b, area, v (nnode)
// for the nmech tml mechanisms
//   nodeindices (nodecount) but only if not an artificial cell
//   data (nodecount*param_size)
//   pdata (nodecount*dparam_size) but only if dparam_size > 0 on this side.
// output_vindex (n_presyn) >= 0 associated with voltages -(type+1000*index) for acell
// output_threshold (n_real_output)
// netcon_pnttype (nnetcon) <=0 if a NetCon does not have a target.
// netcon_pntindex (nnetcon)
// weights (nweight)
// delays (nnetcon)
// for the nmech tml mechanisms that have a nrn_bbcore_write method
//   type
//   icnt
//   dcnt
//   int array (number specified by the nodecount nrn_bbcore_write
//     to be intepreted by this side's nrn_bbcore_read method)
//   double array
// #VectorPlay_instances, for each of these instances
// 4 (VecPlayContinuousType)
// mtype
// index (from Memb_list.data)
// vecsize
// yvec
// tvec
//
// The critical issue requiring careful attention is that a coreneuron
// process reads many bluron thread files with a result that, although
// the conceptual
// total n_pre is the sum of all the n_presyn from each thread as is the
// total number of output_gid, the number of InputPreSyn instances must
// be computed here from a knowledge of all thread's netcon_srcgid after
// all thread's output_gids have been registered. We want to save the
// "individual allocation of many small objects" memory overhead by
// allocating a single InputPreSyn array for the entire process.
// For this reason cellgroup data are divided into two separate
// files with the first containing output_gids and netcon_srcgid which are
// stored in the nt.presyns array and nt.netcons array respectively


#if !defined(NRN_SOA_PAD)
// for layout 0, every range variable array must have a size which
// is a multiple of NRN_SOA_PAD doubles
#define NRN_SOA_PAD 1
#endif
#if !defined(NRN_SOA_BYTE_ALIGN)
// for layout 0, every range variable array must be aligned by at least 16 bytes (the size of the simd memory bus)
#define NRN_SOA_BYTE_ALIGN (2*sizeof(double))
#endif

static MUTDEC
static void determine_inputpresyn(void);
static size_t model_size(void);

static int n_inputpresyn_;
static InputPreSyn* inputpresyn_; // the global array of instances.

// InputPreSyn.nc_index_ to + InputPreSyn.nc_cnt_ give the NetCon*
NetCon** netcon_in_presyn_order_;

// Wrap read_phase1 and read_phase2 calls to allow using  nrn_multithread_job.
// Args marshaled by store_phase_args are used by phase1_wrapper
// and phase2_wrapper.
static void store_phase_args(int ngroup, int* gidgroups, data_reader* file_reader,
  const char* path, int byte_swap) {
  ngroup_w = ngroup;
  gidgroups_w = gidgroups;
  file_reader_w = file_reader;
  path_w = path;
  byte_swap_w = (bool) byte_swap;
}

/* read files.dat file and distribute cellgroups to all mpi ranks */
void nrn_read_filesdat(int &ngrp, int * &grp, const char *filesdat)
{
    FILE *fp = fopen( filesdat, "r" );
  
    if ( !fp ) {
      nrnmpi_fatal_error( "No input file with nrnthreads, exiting..." );
    }

    int iNumFiles;
    nrn_assert( fscanf( fp, "%d\n", &iNumFiles ) == 1 );

    if ( nrnmpi_numprocs > iNumFiles ) {
        nrnmpi_fatal_error( "The number of CPUs cannot exceed the number of input files" );
    }

    ngrp = 0;
    grp = new int[iNumFiles / nrnmpi_numprocs + 1];

    // irerate over gids in files.dat
    for ( int iNum = 0; iNum < iNumFiles; ++iNum ) {
        int iFile;

        nrn_assert( fscanf( fp, "%d\n", &iFile ) == 1 );
        if ( ( iNum % nrnmpi_numprocs ) == nrnmpi_myid ) {
            grp[ngrp] = iFile;
            ngrp++;
        }
    }

    fclose( fp );
}

void nrn_setup(const char *path, const char *filesdat, int byte_swap, int threading) {

  /// Number of local cell groups
  int ngroup = 0;

  /// Array of cell group numbers (indices)
  int *gidgroups = NULL;

  double time = nrnmpi_wtime(); 

  nrn_read_filesdat(ngroup, gidgroups, filesdat);

  assert(ngroup > 0);
  MUTCONSTRUCT(1)
  // temporary bug work around. If any process has multiple threads, no
  // process can have a single thread. So, for now, if one thread, make two.
  // Fortunately, empty threads work fine.
  /// Allocate NrnThread* nrn_threads of size ngroup (minimum 2)
  nrn_threads_create(ngroup == 1?2:ngroup, threading); // serial/parallel threads

  /// Reserve vector of maps of size ngroup for negative gid-s
  /// std::vector< std::map<int, PreSyn*> > neg_gid2out;
  netpar_tid_gid2ps_alloc(ngroup);

  // bug fix. gid2out is cumulative over all threads and so do not
  // know how many there are til after phase1
  // A process's complete set of output gids and allocation of each thread's
  // nt.presyns and nt.netcons arrays.
  // Generates the gid2out map which is needed
  // to later count the required number of InputPreSyn
  /// gid2out - map of output presyn-s
  /// std::map<int, PreSyn*> gid2out;
  nrn_reset_gid2out();

  data_reader *file_reader=new data_reader[ngroup];

  /* nrn_multithread_job supports serial, pthread, and openmp. */
  store_phase_args(ngroup, gidgroups, file_reader, path, byte_swap);
  coreneuron::phase_wrapper<(coreneuron::phase)1>(); /// If not the xlc compiler, it should be coreneuron::phase::one

  // from the netpar::gid2out map and the netcon_srcgid array,
  // fill the netpar::gid2in, and from the number of entries,
  // allocate the process wide InputPreSyn array
  determine_inputpresyn();


  // read the rest of the gidgroup's data and complete the setup for each
  // thread.
  /* nrn_multithread_job supports serial, pthread, and openmp. */
  coreneuron::phase_wrapper<(coreneuron::phase)2>();

  /// Generally, tables depend on a few parameters. And if those parameters change,
  /// then the table needs to be recomputed. This is obviously important in NEURON
  /// since the user can change those parameters at any time. However, there is no
  /// c example for CoreNEURON so can't see what it looks like in that context.
  /// Boils down to setting up a function pointer of the function _check_table_thread(),
  /// which is only executed by StochKV.c.
  nrn_mk_table_check(); // was done in nrn_thread_memblist_setup in multicore.c

  delete [] file_reader;

  netpar_tid_gid2ps_free();

  if (nrn_nthread > 1) {
    // NetCvode construction assumed one thread. Need nrn_nthread instances
    // of NetCvodeThreadData
    nrn_p_construct();
  }

  model_size();
  delete []gidgroups;

  if ( nrnmpi_myid == 0 ) {
	  printf( " Nrn Setup Done (time: %g)\n", nrnmpi_wtime() - time );
  }

}

void setup_ThreadData(NrnThread& nt) {
  for (NrnThreadMembList* tml = nt.tml; tml; tml = tml->next) {
    Memb_func& mf = memb_func[tml->index];
    Memb_list* ml = tml->ml;
    if (mf.thread_size_) {
      ml->_thread = (ThreadDatum*)ecalloc(mf.thread_size_, sizeof(ThreadDatum));
      if (mf.thread_mem_init_) {
        MUTLOCK
        (*mf.thread_mem_init_)(ml->_thread);
        MUTUNLOCK
      }
    }
    else ml->_thread = NULL;
  }
}


void read_phase1(data_reader &F, NrnThread& nt) {
  nt.n_presyn = F.read_int(); /// Number of PreSyn-s in NrnThread nt
  nt.n_netcon = F.read_int(); /// Number of NetCon-s in NrnThread nt
  nt.presyns = new PreSyn[nt.n_presyn];
  nt.netcons = new NetCon[nt.n_netcon];

  /// Checkpoint in bluron is defined for both phase 1 and phase 2 since they are written together
  /// output_gid has all of output PreSyns, netcon_srcgid is created for NetCons, which might be
  /// 10k times more than output_gid.
  int* output_gid = F.read_array<int>(nt.n_presyn);
  int* netcon_srcgid = F.read_array<int>(nt.n_netcon);
  F.close();

  // for checking whether negative gids fit into the gid space
  // not used for now since negative gids no longer encode the thread id.
  double dmaxint = 1073741824.; //2^30
  for (;;) {
    if (dmaxint*2. == double(int(dmaxint*2.))) {
      dmaxint *= 2.;
    }else{
      if (dmaxint*2. - 1. == double(int(dmaxint*2. - 1.))) {
        dmaxint = 2.*dmaxint - 1.;
        break;
      }
    }
  }

  for (int i=0; i < nt.n_presyn; ++i) {
    int gid = output_gid[i];
    // Note that the negative (type, index)
    // coded information goes into the neg_gid2out[tid] hash table.
    // See netpar.cpp for the netpar_tid_... function implementations.
    // Both that table and the process wide gid2out table can be deleted
    // before the end of setup

    MUTLOCK
    /// Put gid into the gid2out hash table with correspondent output PreSyn
    netpar_tid_set_gid2node(nt.id, gid, nrnmpi_myid, nt.presyns + i);
    MUTUNLOCK

    if (gid < 0) {
      nt.presyns[i].output_index_ = -1;
    }
    nt.presyns[i].nt_ = &nt;
  }
  delete [] output_gid;
  // encode netcon_srcgid_ values in nt.netcons
  // which allows immediate freeing of that array.
  for (int i=0; i < nt.n_netcon; ++i) {
    nt.netcons[i].u.srcgid_ = netcon_srcgid[i];
    // do not need to worry about negative gid overlap since only use
    // it to search for PreSyn in this thread.
  }
  delete [] netcon_srcgid;
}

void determine_inputpresyn() {
  /// THIS WHOLE FUNCTION NEEDS SERIOUS OPTIMIZATION!
  // all the output_gid have been registered and associated with PreSyn.
  // now count the needed InputPreSyn by filling the netpar::gid2in map
  nrn_reset_gid2in();

  // now have to fill the new table
  int n_psi = 0;
  for (int ith = 0; ith < nrn_nthread; ++ith) {
    NrnThread& nt = nrn_threads[ith];
    for (int i = 0; i < nt.n_netcon; ++i) {
      int gid = nt.netcons[i].u.srcgid_;
      if (gid >= 0) {
        n_psi += input_gid_register(gid);
      }
    }
  }

  n_inputpresyn_ = n_psi;
  inputpresyn_ = new InputPreSyn[n_psi];

  // associate gid with InputPreSyn
  n_psi = 0;
  for (int ith = 0; ith < nrn_nthread; ++ith) {
    NrnThread& nt = nrn_threads[ith];
    for (int i = 0; i < nt.n_netcon; ++i) {
      int gid = nt.netcons[i].u.srcgid_;
      if (gid >= 0) {
        n_psi += input_gid_associate(gid, inputpresyn_ + n_psi);
      }
    }
  }

  // now, we can opportunistically create the NetCon* pointer array
  // to save some memory overhead for
  // "large number of small array allocation" by
  // counting the number of NetCons each PreSyn and InputPreSyn point to,
  // and instead of a NetCon** InputPreSyn.dil_, merely use a
  // int InputPreSyn.nc_index_ into the pointer array.
  // Conceivably the nt.netcons could become a process global array
  // in which case the NetCon* pointer array could become an integer index
  // array. More speculatively, the index array could be eliminated itself
  // if the process global NetCon array were ordered properly but that
  // would interleave NetCon from different threads. Not a problem for
  // serial threads but the reordering would propagate to nt.pntprocs
  // if the NetCon data pointers are also replaced by integer indices.

  // First, allocate the pointer array.
  int n_nc = 0;
  for (int ith = 0; ith < nrn_nthread; ++ith) {
    n_nc += nrn_threads[ith].n_netcon;
  }
  netcon_in_presyn_order_ = new NetCon*[n_nc];

  // count the NetCon each PreSyn and InputPresyn points to.
  for (int ith = 0; ith < nrn_nthread; ++ith) {
    NrnThread& nt = nrn_threads[ith];
    for (int i = 0; i < nt.n_netcon; ++i) {
      int gid = nt.netcons[i].u.srcgid_;
      PreSyn* ps; InputPreSyn* psi;
      netpar_tid_gid2ps(ith, gid, &ps, &psi);
      if (ps) {
        ++ps->nc_cnt_;
      }else if (psi) {
        ++psi->nc_cnt_;
      }
    }
  }
  // fill the indices with the offset values and reset the nc_cnt_
  int offset = 0;
  for (int ith = 0; ith < nrn_nthread; ++ith) {
    NrnThread& nt = nrn_threads[ith];
    for (int i = 0; i < nt.n_presyn; ++i) {
      PreSyn& ps = nt.presyns[i];
      ps.nc_index_ = offset;
      offset += ps.nc_cnt_;
      ps.nc_cnt_ = 0;
    }
  }
  for (int i=0; i < n_inputpresyn_; ++i) {
    InputPreSyn& psi = inputpresyn_[i];
    psi.nc_index_ = offset;
    offset += psi.nc_cnt_;
    psi.nc_cnt_ = 0;
  }
  // fill the netcon_in_presyn_order and recompute nc_cnt_
  // note that not all netcon_in_presyn will be filled if there are netcon
  // with no presyn (ie. nc->u.srcgid_ = -1) but that is ok since they are
  // only used via ps.nc_index_ and ps.nc_cnt_;
  for (int ith = 0; ith < nrn_nthread; ++ith) {
    NrnThread& nt = nrn_threads[ith];
    for (int i = 0; i < nt.n_netcon; ++i) {
      NetCon* nc = nt.netcons + i;
      int gid = nc->u.srcgid_;
      PreSyn* ps; InputPreSyn* psi;
      netpar_tid_gid2ps(ith, gid, &ps, &psi);
      if (ps) {
        netcon_in_presyn_order_[ps->nc_index_ + ps->nc_cnt_] = nc;
        nc->src_ = ps; // maybe nc->src_ is not needed
        ++ps->nc_cnt_;
      }else if (psi) {
        netcon_in_presyn_order_[psi->nc_index_ + psi->nc_cnt_] = nc;
        nc->src_ = psi; // maybe nc->src_ is not needed
        ++psi->nc_cnt_;
      }
    }
  }
}
int nrn_soa_padded_size(int cnt, int layout) {
  return coreneuron::soa_padded_size<NRN_SOA_PAD>(cnt, layout);
}

// file data is AoS. ie.
// organized as cnt array instances of mtype each of size sz.
// So input index i refers to i_instance*sz + i_item offset
// Return the corresponding SoA index -- taking into account the
// alignment requirements. Ie. i_instance + i_item*align_cnt.

int nrn_param_layout(int i, int mtype, Memb_list* ml) {
  int layout = nrn_mech_data_layout_[mtype];
  if (layout == 1) { return i; }
  assert(layout == 0);
  int sz = nrn_prop_param_size_[mtype];
  int cnt = ml->nodecount;
  int i_cnt = i / sz;
  int i_sz = i % sz;
  return nrn_i_layout(i_cnt, cnt, i_sz, sz, layout);
}

int nrn_i_layout(int icnt, int cnt, int isz, int sz, int layout) {
  if (layout == 1) {
    return icnt*sz + isz;
  }else if (layout == 0) {
    int padded_cnt = nrn_soa_padded_size(cnt, layout); // may want to factor out to save time
    return icnt + isz*padded_cnt;
  }
  assert(0);
  return 0;
}

template<class T>
inline void mech_layout(data_reader &F, T* data, int cnt, int sz, int layout){
  if (layout == 1) { /* AoS */
    F.read_array<T>(data, cnt*sz);
  }else if (layout == 0) { /* SoA */
    int align_cnt = nrn_soa_padded_size(cnt, layout);
    T* d = F.read_array<T>(cnt*sz);
    for (int i=0; i < cnt; ++i) {
      for (int j=0; j < sz; ++j) {
        data[i + j*align_cnt] = d[i*sz + j];
      }
    }
    delete [] d;
  }
}

/* nrn_threads_free() presumes all NrnThread and NrnThreadMembList data is
 * allocated with malloc(). This is not the case here, so let's try and fix
 * things up first. */

void nrn_cleanup() {

  nrnmpi_gid_clear();

  for (int it = 0; it < nrn_nthread; ++it) {
    NrnThread* nt = nrn_threads + it;
    NrnThreadMembList * next_tml = NULL;
    for (NrnThreadMembList *tml = nt->tml; tml; tml = next_tml) {
      Memb_list* ml = tml->ml;

      ml->data = NULL; // this was pointing into memory owned by nt
      delete[] ml->pdata;
      ml->pdata = NULL;
      delete[] ml->nodeindices;
      ml->nodeindices = NULL;

<<<<<<< HEAD
      NetReceiveBuffer_t* nrb = ml->_net_receive_buffer;
      if (nrb) {
	if (nrb->_size) {
          free(nrb->_pnt_index);
          free(nrb->_weight_index);
        }
        free(nrb);
      }
=======
      if(tml->dependencies)
          free(tml->dependencies);
>>>>>>> bca88b03

      next_tml = tml->next;
      free(tml->ml);
      free(tml);
    }

    nt->_actual_rhs = NULL;
    nt->_actual_d = NULL;
    nt->_actual_a = NULL;
    nt->_actual_b = NULL;


    delete[] nt->_v_parent_index;
    nt->_v_parent_index = NULL;

    free(nt->_data);
    nt->_data = NULL;

    free(nt->_idata);
    nt->_idata = NULL;

    free(nt->_vdata);
    nt->_vdata = NULL;

    if (nt->pntprocs) {
        delete[] nt->pntprocs;
        nt->pntprocs = NULL;
    }

    if (nt->presyns) {
        delete [] nt->presyns;
        nt->presyns = NULL;
    }

    if (nt->pnt2presyn_ix) {
      for (int i=0; i < nrn_has_net_event_cnt_; ++i) {
        if (nt->pnt2presyn_ix[i]) {
          delete [] nt->pnt2presyn_ix[i];
        }
      }
      delete [] nt->pnt2presyn_ix;
    }

    if (nt->netcons) {
        delete [] nt->netcons;
        nt->netcons = NULL;
    }

    if (nt->weights) {
        delete [] nt->weights;
        nt->weights = NULL;
    }

    if (nt->_shadow_rhs) {
        free(nt->_shadow_rhs);
        nt->_shadow_rhs = NULL;
    }

    if (nt->_shadow_d) {
        free(nt->_shadow_d);
        nt->_shadow_d = NULL;
    }

    if (nt->_net_send_buffer_size) {
      free(nt->_net_send_buffer);
      nt->_net_send_buffer = NULL;
      nt->_net_send_buffer_size = 0;
    }

    free(nt->_ml_list);
  }

  delete [] inputpresyn_;
  delete [] netcon_in_presyn_order_;

  nrn_threads_free();
}

void read_phase2(data_reader &F, NrnThread& nt) {
  NrnThreadMembList* tml;
  int n_outputgid = F.read_int();
  nrn_assert(n_outputgid > 0); // avoid n_outputgid unused warning
  nt.ncell = F.read_int();
  nt.end = F.read_int();
  int nmech = F.read_int();

  /// Checkpoint in bluron is defined for both phase 1 and phase 2 since they are written together
  //printf("ncell=%d end=%d nmech=%d\n", nt.ncell, nt.end, nmech);
  //printf("nart=%d\n", nart);
  NrnThreadMembList* tml_last = NULL;
  nt._ml_list = (Memb_list**)ecalloc(n_memb_func, sizeof(Memb_list*));
  int shadow_rhs_cnt = 0;
  nt.shadow_rhs_cnt = 0;

  nt.stream_id = 0;
  nt.compute_gpu = 0;

  /* read_phase2 is being called from openmp region
   * and hence we can set the stream equal to current thread id.
   * In fact we could set gid as stream_id when we will have nrn threads
   * greater than number of omp threads.
   */
#if defined(_OPENMP)
  nt.stream_id = omp_get_thread_num(); 
#endif

  for (int i=0; i < nmech; ++i) {
    tml = (NrnThreadMembList*)emalloc(sizeof(NrnThreadMembList));
    tml->ml = (Memb_list*)ecalloc(1, sizeof(Memb_list));
    tml->ml->_net_receive_buffer = NULL;
    tml->next = NULL;
    tml->index = F.read_int();
    tml->ml->nodecount = F.read_int();
    if (memb_func[tml->index].is_point && nrn_is_artificial_[tml->index] == 0){
      // Avoid race for multiple PointProcess instances in same compartment.
      if (tml->ml->nodecount > shadow_rhs_cnt) {
        shadow_rhs_cnt = tml->ml->nodecount;
      }
    }
    nt._ml_list[tml->index] = tml->ml;
    //printf("index=%d nodecount=%d membfunc=%s\n", tml->index, tml->ml->nodecount, memb_func[tml->index].sym?memb_func[tml->index].sym:"None");
    if (nt.tml) {
      tml_last->next = tml;
    }else{
      nt.tml = tml;
    }
    tml_last = tml;

<<<<<<< HEAD
#define STREAM_PER_KERNEL 1

#if defined(STREAM_PER_KERNEL)
//  nt.stream_id = tml->index + 100*nt.stream_id; 
//  printf("\n ------------->Stream Id: %d", 
#endif

  }

  if (shadow_rhs_cnt) {
    nt.shadow_rhs_cnt = shadow_rhs_cnt;
    nt._shadow_rhs = (double*)ecalloc(shadow_rhs_cnt, sizeof(double));
    nt._shadow_d = (double*)ecalloc(shadow_rhs_cnt, sizeof(double));
=======
  }

  if (shadow_rhs_cnt) {
    nt._shadow_rhs = (double*)coreneuron::ecalloc_align(nrn_soa_padded_size(shadow_rhs_cnt,0),
      NRN_SOA_BYTE_ALIGN, sizeof(double));
    nt._shadow_d = (double*)coreneuron::ecalloc_align(nrn_soa_padded_size(shadow_rhs_cnt,0),
      NRN_SOA_BYTE_ALIGN, sizeof(double));
>>>>>>> bca88b03
  }

  nt._ndata = F.read_int();
  nt._nidata = F.read_int();
  nt._nvdata = F.read_int();
  nt.n_weight = F.read_int();

  nt._data = NULL; // allocated below after padding

  if (nt._nidata) nt._idata = (int*)ecalloc(nt._nidata, sizeof(int));
  else nt._idata = NULL;
  // see patternstim.cpp
  int zzz = (&nt == nrn_threads) ? nrn_extra_thread0_vdata : 0;
  if (nt._nvdata+zzz) 
    nt._vdata = (void**)ecalloc(nt._nvdata + zzz, sizeof(void*));
  else
    nt._vdata = NULL;
  //printf("_ndata=%d _nidata=%d _nvdata=%d\n", nt._ndata, nt._nidata, nt._nvdata);

  // The data format begins with the matrix data
  int ne = nrn_soa_padded_size(nt.end, 0);
  size_t offset = 6*ne;

  // Memb_list.data points into the nt.data array.
  // Also count the number of Point_process
  int npnt = 0;
  for (tml = nt.tml; tml; tml = tml->next) {
    Memb_list* ml = tml->ml;
    int type = tml->index;
    int layout = nrn_mech_data_layout_[type];
    offset = nrn_soa_padded_size(offset, layout);
    int n = ml->nodecount;
    int sz = nrn_prop_param_size_[type];
    ml->data = (double*)0 + offset; // adjust below since nt._data not allocated
    offset += nrn_soa_padded_size(n, layout)*sz;
    if (pnt_map[type] > 0) {
      npnt += n;
    }
  }
  nt.pntprocs = new Point_process[npnt]; // includes acell with and without gid
  nt.n_pntproc = npnt;
  //printf("offset=%ld ndata=%ld\n", offset, nt._ndata);
  // assert(offset == nt._ndata); // not with alignment
  nt._ndata = offset;

  // now that we know the effect of padding, we can allocate data space,
  // fill matrix, and adjust Memb_list data pointers
  nt._data = (double*)coreneuron::ecalloc_align(nt._ndata, NRN_SOA_BYTE_ALIGN, sizeof(double));
  nt._actual_rhs = nt._data + 0*ne;
  nt._actual_d = nt._data + 1*ne;
  nt._actual_a = nt._data + 2*ne;
  nt._actual_b = nt._data + 3*ne;
  nt._actual_v = nt._data + 4*ne;
  nt._actual_area = nt._data + 5*ne;
  for (tml= nt.tml; tml; tml = tml->next) {
    Memb_list* ml = tml->ml;
    ml->data = nt._data + (ml->data - (double*)0);
  }

  // matrix info
  nt._v_parent_index = F.read_array<int>(nt.end);
  F.read_array<double>(nt._actual_a, nt.end);
  F.read_array<double>(nt._actual_b, nt.end);
  F.read_array<double>(nt._actual_area, nt.end);
  F.read_array<double>(nt._actual_v, nt.end);

  Memb_list** mlmap = new Memb_list*[n_memb_func];
  int synoffset = 0;
  int* pnt_offset = new int[n_memb_func];

  // All the mechanism data and pdata. 
  // Also fill in mlmap and pnt_offset
  // Complete spec of Point_process except for the acell presyn_ field.
  for (tml = nt.tml; tml; tml = tml->next) {
    int type = tml->index;
    Memb_list* ml = tml->ml;
    mlmap[type] = ml;
    int is_art = nrn_is_artificial_[type];
    int n = ml->nodecount;
    int szp = nrn_prop_param_size_[type];
    int szdp = nrn_prop_dparam_size_[type];

    if (!is_art) { 
        ml->nodeindices = F.read_array<int>(ml->nodecount);
    } else { 
        ml->nodeindices = NULL;
    }
    
    int layout = nrn_mech_data_layout_[type];
    mech_layout<double>(F, ml->data, n, szp, layout);
    
    if (szdp) {
      ml->pdata = new int[nrn_soa_padded_size(n, layout)*szdp];
      mech_layout(F, ml->pdata, n, szdp, layout);
    }else{
      ml->pdata = NULL;
    }
    if (pnt_map[type] > 0) { // POINT_PROCESS mechanism including acell
      int cnt = ml->nodecount;
      Point_process* pnt = NULL;
      pnt = nt.pntprocs + synoffset;
      pnt_offset[type] = synoffset;
      synoffset += cnt;
      for (int i=0; i < cnt; ++i) {
        Point_process* pp = pnt + i;
        pp->_type = type;
        pp->_i_instance = i;
        nt._vdata[ml->pdata[nrn_i_layout(i, cnt, 1, szdp, layout)]] = pp;
        pp->_tid = nt.id;
      }
    }
  }

  // Some pdata may index into data which has been reordered from AoS to
  // SoA. The two possibilities are if semantics is -5 (pointer)
  // or 0-999 (ion variables). Note that pdata has a layout and the
  // type block in nt.data into which it indexes, has a layout.
  for (tml = nt.tml; tml; tml = tml->next) {
    int type = tml->index;
    int layout = nrn_mech_data_layout_[type];
    int* pdata = tml->ml->pdata;
    int cnt = tml->ml->nodecount;
    int szdp = nrn_prop_dparam_size_[type];
    int* semantics = memb_func[type].dparam_semantics;

    if( szdp ) {
        if(!semantics) continue; // temporary for HDFReport, Binreport which will be skipped in bbcore_write of HBPNeuron
        nrn_assert(semantics);
    }


    for (int i=0; i < szdp; ++i) {
      int s = semantics[i];	
      if (s == -5) { //pointer
        nrn_assert(0); // not implemented yet
      }else if (s >=0 && s < 1000) { //ion
        int etype = s;
        int elayout = nrn_mech_data_layout_[etype];
        if (elayout == 1) { continue; } /* ion is AoS so nothing to do */
        assert(elayout == 0);
        /* ion is SoA so must recalculate pdata values */
        Memb_list* eml = mlmap[etype];
        int edata0 = eml->data - nt._data;
        int ecnt = eml->nodecount;
        int esz = nrn_prop_param_size_[etype];
        for (int iml=0; iml < cnt; ++iml) {
          int* pd = pdata;
          pd += nrn_i_layout(iml, cnt, i, szdp, layout);
          int ix = *pd - edata0;
          nrn_assert((ix >= 0) && (ix < ecnt*esz));
          /* Original pd order assumed ecnt groups of esz */
          *pd = edata0 + nrn_param_layout(ix, etype, eml);
        }
      }
    }
  }

  /* here we setup the mechanism dependencies. if there is a mechanism dependency
   * then we allocate an array for tml->dependencies otherwise set it to NULL.
   * In order to find out the "real" dependencies i.e. dependent mechanism
   * exist at the same compartment, we compare the nodeindices of mechanisms
   * returned by nrn_mech_depend.
   */

  /* temporary array for dependencies */
  int* mech_deps = (int*)ecalloc(n_memb_func, sizeof(int));

  for (tml = nt.tml; tml; tml = tml->next) {

    /* initialize to null */
    tml->dependencies = NULL;
    tml->ndependencies = 0;

    /* get dependencies from the models */
    int deps_cnt = nrn_mech_depend(tml->index, mech_deps);

    /* if dependencies, setup dependency array */
    if(deps_cnt) {

        /* store "real" dependencies in the vector */
        std::vector<int> actual_mech_deps;

        Memb_list *ml = tml->ml;
        int* nodeindices = ml->nodeindices;

        /* iterate over dependencies */
        for(int j=0; j<deps_cnt; j++) {

            /* memb_list of dependency mechanism */
            Memb_list *dml = nt._ml_list[mech_deps[j]];

            /* dependency mechanism may not exist in the model */
            if(!dml)
                continue;

            /* take nodeindices for comparison */
            int* dnodeindices = dml->nodeindices;

            /* set_intersection function needs temp vector to push the common values */
            std::vector<int> node_intersection;

            /* make sure they have non-zero nodes and find their intersection */
            if( (ml->nodecount > 0) && (dml->nodecount > 0)) {
                std::set_intersection(nodeindices,  nodeindices  + ml->nodecount,
                                      dnodeindices, dnodeindices + dml->nodecount,
                                      std::back_inserter(node_intersection));
            }

            /* if they intersect in the nodeindices, it's real dependency */
            if(!node_intersection.empty()) {
                actual_mech_deps.push_back(mech_deps[j]);
            }
        }

        /* copy actual_mech_deps to dependencies */
        if(!actual_mech_deps.empty()) {
            tml->ndependencies = actual_mech_deps.size();
            tml->dependencies = (int*)ecalloc(actual_mech_deps.size(), sizeof(int));
            memcpy(tml->dependencies, &actual_mech_deps[0], sizeof(int)*actual_mech_deps.size());
        }
    }
  }

  /* free temp dependency array */
  free(mech_deps);

  /// Fill the BA lists
  BAMech** bamap = new BAMech*[n_memb_func]; 
  for (int i=0; i < BEFORE_AFTER_SIZE; ++i) {
    BAMech* bam;
    NrnThreadBAList* tbl, **ptbl;
    for (int ii=0; ii < n_memb_func; ++ii) {
      bamap[ii] = (BAMech*)0;
    }
    for (bam = bamech_[i]; bam; bam = bam->next) {
      bamap[bam->type] = bam;
    }
    /* unnecessary but keep in order anyway */
    ptbl = nt.tbl + i;
    for (tml = nt.tml; tml; tml = tml->next) {
      if (bamap[tml->index]) {
        Memb_list* ml = tml->ml;
        tbl = (NrnThreadBAList*)emalloc(sizeof(NrnThreadBAList));
        tbl->next = (NrnThreadBAList*)0;
        tbl->bam = bamap[tml->index];
        tbl->ml = ml;
        *ptbl = tbl;
        ptbl = &(tbl->next);
      }
    }
  }
  delete [] bamap;

  // from nrn_has_net_event create pnttype2presyn.
  pnttype2presyn = (int*)ecalloc(n_memb_func, sizeof(int));
  for (int i=0; i < n_memb_func; ++i) {
    pnttype2presyn[i] = -1;
  }
  for (int i=0; i < nrn_has_net_event_cnt_; ++i) {
    pnttype2presyn[nrn_has_net_event_[i]] = i;
  }
  // create the nt.pnt2presyn_ix array of arrays.
  nt.pnt2presyn_ix = (int**)ecalloc(nrn_has_net_event_cnt_, sizeof(int*));
  for (int i=0; i < nrn_has_net_event_cnt_; ++i) {
    Memb_list* ml = nt._ml_list[nrn_has_net_event_[i]];
    if (ml && ml->nodecount > 0) {
      nt.pnt2presyn_ix[i] = (int*)ecalloc(ml->nodecount, sizeof(int));
    }
  }

  // Real cells are at the beginning of the nt.presyns followed by
  // acells (with and without gids mixed together)
  // Here we associate the real cells with voltage pointers and
  // acell PreSyn with the Point_process.
  //nt.presyns order same as output_vindex order
  int* output_vindex = F.read_array<int>(nt.n_presyn);
  double* output_threshold = F.read_array<double>(nt.ncell);
  for (int i=0; i < nt.n_presyn; ++i) { // real cells
    PreSyn* ps = nt.presyns + i;
    int ix = output_vindex[i];
    if (ix < 0) {
      ix = -ix;
      int index = ix/1000;
      int type = ix - index*1000;
      Point_process* pnt = nt.pntprocs + (pnt_offset[type] + index);
      ps->pntsrc_ = pnt;
      //pnt->_presyn = ps;
      int ip2ps = pnttype2presyn[pnt->_type];
      if (ip2ps >= 0) {
        nt.pnt2presyn_ix[ip2ps][pnt->_i_instance] = i;
      }
      if (ps->gid_ < 0) {
        ps->gid_ = -1;
      }
    }else{
      assert(ps->gid_ > -1);
      ps->thvar_index_ = ix; // index into _actual_v
      assert (ix < nt.end);
      ps->threshold_ = output_threshold[i];
    }
  }
  delete [] output_vindex;
  delete [] output_threshold;

  // initial net_send_buffer size about 1% of number of presyns
  // nt._net_send_buffer_size = nt.ncell/100 + 1;
  // but, to avoid reallocation complexity on GPU ...
  nt._net_send_buffer_size = nt.ncell;
  nt._net_send_buffer = (int*)ecalloc(nt._net_send_buffer_size, sizeof(int));

  int nnetcon = nt.n_netcon;
  int nweight = nt.n_weight;
//printf("nnetcon=%d nweight=%d\n", nnetcon, nweight);
  // it may happen that Point_process structures will be made unnecessary
  // by factoring into NetCon.

  // Make NetCon.target_ point to proper Point_process. Only the NetCon
  // with pnttype[i] > 0 have a target.
  int* pnttype = F.read_array<int>(nnetcon);
  int* pntindex = F.read_array<int>(nnetcon);
  for (int i=0; i < nnetcon; ++i) {
    int type = pnttype[i];
    if (type > 0) {
      int index = pnt_offset[type] + pntindex[i]; /// Potentially uninitialized pnt_offset[], check for previous assignments
      Point_process* pnt = nt.pntprocs + index;
      NetCon& nc = nt.netcons[i];
      nc.target_ = pnt;
      nc.active_ = true;
    }
  }
  delete [] pntindex;

  // weights in netcons order in groups defined by Point_process target type.
  nt.weights = F.read_array<double>(nweight);
  int iw = 0;
  for (int i=0; i < nnetcon; ++i) {
    NetCon& nc = nt.netcons[i];
    nc.u.weight_index_ = iw;
    iw += pnt_receive_size[pnttype[i]];
  }
  assert(iw == nweight);
  delete [] pnttype;

  // delays in netcons order
  double* delay = F.read_array<double>(nnetcon);
  for (int i=0; i < nnetcon; ++i) {
    NetCon& nc = nt.netcons[i];
    nc.delay_ = delay[i];
  }
  delete [] delay;

  // BBCOREPOINTER information
  npnt = F.read_int();
  for (int i=0; i < npnt; ++i) {
    int type = F.read_int();
    assert(nrn_bbcore_read_[type]);
    int icnt = F.read_int();
    int dcnt = F.read_int();
    int* iArray = NULL;
    double* dArray = NULL;
    if (icnt) 
    {
      iArray = F.read_array<int>(icnt);
    }
    if (dcnt) 
    {
      dArray = F.read_array<double>(dcnt);
    }
    int ik = 0;
    int dk = 0;
    Memb_list* ml = mlmap[type];
    int dsz = nrn_prop_param_size_[type];
    int pdsz = nrn_prop_dparam_size_[type];
    int cntml = ml->nodecount;
    int layout = nrn_mech_data_layout_[type];
    for (int j=0; j < cntml; ++j) {
      double* d = ml->data;
      Datum* pd = ml->pdata;
      d += nrn_i_layout(j, cntml, 0, dsz, layout);
      pd += nrn_i_layout(j, cntml, 0, pdsz, layout);
      int aln_cntml = nrn_soa_padded_size(cntml, layout);
      (*nrn_bbcore_read_[type])(dArray, iArray, &dk, &ik, 0, aln_cntml, d, pd, ml->_thread, &nt, 0.0);
    }
    assert(dk == dcnt);
    assert(ik == icnt);
    if (ik) 
    {
      delete [] iArray;
    }
    if (dk)
    {
      delete [] dArray;
    }
  }
  delete [] mlmap;

  // VecPlayContinuous instances
  // No attempt at memory efficiency
  int n = F.read_int();
  nt.n_vecplay = n;
  if (n) {
    nt._vecplay = new void*[n];
  }else{
    nt._vecplay = NULL;
  }
  for (int i=0; i < n; ++i) {
    int vtype = F.read_int();
    nrn_assert(vtype == VecPlayContinuousType);
    int mtype = F.read_int();
    Memb_list* ml = nt._ml_list[mtype];
    int ix = F.read_int();
    int sz = F.read_int();
    IvocVect* yvec = vector_new(sz);
    F.read_array<double>(vector_vec(yvec), sz);
    IvocVect* tvec = vector_new(sz);
    F.read_array<double>(vector_vec(tvec), sz);
    ix = nrn_param_layout(ix, mtype, ml);
    nt._vecplay[i] = new VecPlayContinuous(ml->data + ix, yvec, tvec, NULL, nt.id);
  }

  // NetReceiveBuffering
  for (int i=0; i < net_buf_receive_cnt_; ++i) {
    int type = net_buf_receive_type_[i];
    // Does this thread have this type.
    Memb_list* ml = nt._ml_list[type];
    if (ml) { // needs a NetReceiveBuffer
      NetReceiveBuffer_t* nrb = (NetReceiveBuffer_t*)ecalloc(1, sizeof(NetReceiveBuffer_t));
      ml->_net_receive_buffer = nrb;
      nrb->_pnt_offset = pnt_offset[type];

      // begin with a size of 5% of the number of instances
      nrb->_size = ml->nodecount/20;
      // or at least 8
      if (nrb->_size < 8) {
        nrb->_size = 8;
      }
      // but not more than nodecount
      if (nrb->_size > ml->nodecount) {
        nrb->_size = ml->nodecount;
      }

      nrb->_pnt_index = (int*)ecalloc(nrb->_size, sizeof(int));
      nrb->_weight_index = (int*)ecalloc(nrb->_size, sizeof(int));

      // when == 1, NetReceiveBuffer_t is newly allocated (i.e. we need to free previous copy and recopy new data 
      nrb->reallocated = 1;
    }
  }
  delete [] pnt_offset;
}

static size_t memb_list_size(NrnThreadMembList* tml) {
  size_t sz_ntml = sizeof(NrnThreadMembList);
  size_t sz_ml = sizeof(Memb_list);
  size_t szi = sizeof(int);
  size_t nbyte = sz_ntml + sz_ml;
  nbyte += tml->ml->nodecount*szi;
  nbyte += nrn_prop_dparam_size_[tml->index]*tml->ml->nodecount*sizeof(Datum);
#ifdef DEBUG
  int i = tml->index;
  printf("%s %d psize=%d ppsize=%d cnt=%d nbyte=%ld\n", memb_func[i].sym, i, nrn_prop_param_size_[i], nrn_prop_dparam_size_[i], tml->ml->nodecount, nbyte);
#endif
  return nbyte;
}

size_t model_size(void) {
  size_t nbyte = 0;
  size_t szd = sizeof(double);
  size_t szi = sizeof(int);
  size_t szv = sizeof(void*);
  size_t sz_th = sizeof(NrnThread);
  size_t sz_ps = sizeof(PreSyn);
  size_t sz_pp = sizeof(Point_process);
  size_t sz_nc = sizeof(NetCon);
  size_t sz_psi = sizeof(InputPreSyn);
  NrnThreadMembList* tml;
  size_t nccnt = 0;

  for (int i=0; i < nrn_nthread; ++i) {
    NrnThread& nt = nrn_threads[i];
    size_t nb_nt = 0; // per thread
    nccnt += nt.n_netcon;

    // Memb_list size
    int nmech = 0;
    for (tml=nt.tml; tml; tml = tml->next) {
      nb_nt += memb_list_size(tml);
      ++nmech;
    }

    // basic thread size includes mechanism data and G*V=I matrix
    nb_nt += sz_th;
    nb_nt += nt._ndata*szd + nt._nidata*szi + nt._nvdata*szv;
    nb_nt += nt.end*szi; // _v_parent_index

#ifdef DEBUG
    printf("ncell=%d end=%d nmech=%d\n", nt.ncell, nt.end, nmech);
    printf("ndata=%ld nidata=%ld nvdata=%ld\n", nt._ndata, nt._nidata, nt._nvdata);
    printf("nbyte so far %ld\n", nb_nt);
    printf("n_presyn = %d sz=%ld nbyte=%ld\n", nt.n_presyn, sz_ps, nt.n_presyn*sz_ps);
    printf("n_pntproc=%d sz=%ld nbyte=%ld\n", nt.n_pntproc, sz_pp, nt.n_pntproc*sz_pp);
    printf("n_netcon=%d sz=%ld nbyte=%ld\n", nt.n_netcon, sz_nc, nt.n_netcon*sz_nc);
    printf("n_weight = %d\n", nt.n_weight);
#endif

    // spike handling
    nb_nt += nt.n_pntproc*sz_pp + nt.n_netcon*sz_nc + nt.n_presyn*sz_ps
             + nt.n_weight*szd;
    nbyte += nb_nt;
#ifdef DEBUG
    printf("%d thread %d total bytes %ld\n", nrnmpi_myid, i, nb_nt);
#endif
  }

#ifdef DEBUG
  printf("%d n_inputpresyn=%d sz=%ld nbyte=%ld\n", nrnmpi_myid, n_inputpresyn_, sz_psi, n_inputpresyn_*sz_psi);
  printf("%d netcon pointers %ld  nbyte=%ld\n", nrnmpi_myid, nccnt, nccnt*sizeof(NetCon*));
#endif
  nbyte += n_inputpresyn_*sz_psi + nccnt*sizeof(NetCon*);
  nbyte += output_presyn_size();
  nbyte += input_presyn_size();

#ifdef DEBUG
  printf("nrnran123 size=%ld cnt=%ld nbyte=%ld\n", nrnran123_state_size(), nrnran123_instance_count(), nrnran123_instance_count()*nrnran123_state_size());
#endif

  nbyte += nrnran123_instance_count() * nrnran123_state_size();

#ifdef DEBUG
  printf("%d total bytes %ld\n", nrnmpi_myid, nbyte);
#endif

  return nbyte;
}<|MERGE_RESOLUTION|>--- conflicted
+++ resolved
@@ -13,11 +13,8 @@
 OR OTHERWISE) ARISING IN ANY WAY OUT OF THE USE OF THIS SOFTWARE, EVEN
 IF ADVISED OF THE POSSIBILITY OF SUCH DAMAGE.
 */
-<<<<<<< HEAD
 
 #include "coreneuron/utils/randoms/nrnran123.h"
-=======
->>>>>>> bca88b03
 #include "coreneuron/nrnconf.h"
 #include "coreneuron/nrnoc/multicore.h"
 #include "coreneuron/nrniv/nrniv_decl.h"
@@ -493,19 +490,17 @@
       delete[] ml->nodeindices;
       ml->nodeindices = NULL;
 
-<<<<<<< HEAD
       NetReceiveBuffer_t* nrb = ml->_net_receive_buffer;
       if (nrb) {
-	if (nrb->_size) {
+	    if (nrb->_size) {
           free(nrb->_pnt_index);
           free(nrb->_weight_index);
         }
         free(nrb);
       }
-=======
+
       if(tml->dependencies)
           free(tml->dependencies);
->>>>>>> bca88b03
 
       next_tml = tml->next;
       free(tml->ml);
@@ -634,21 +629,6 @@
     }
     tml_last = tml;
 
-<<<<<<< HEAD
-#define STREAM_PER_KERNEL 1
-
-#if defined(STREAM_PER_KERNEL)
-//  nt.stream_id = tml->index + 100*nt.stream_id; 
-//  printf("\n ------------->Stream Id: %d", 
-#endif
-
-  }
-
-  if (shadow_rhs_cnt) {
-    nt.shadow_rhs_cnt = shadow_rhs_cnt;
-    nt._shadow_rhs = (double*)ecalloc(shadow_rhs_cnt, sizeof(double));
-    nt._shadow_d = (double*)ecalloc(shadow_rhs_cnt, sizeof(double));
-=======
   }
 
   if (shadow_rhs_cnt) {
@@ -656,7 +636,7 @@
       NRN_SOA_BYTE_ALIGN, sizeof(double));
     nt._shadow_d = (double*)coreneuron::ecalloc_align(nrn_soa_padded_size(shadow_rhs_cnt,0),
       NRN_SOA_BYTE_ALIGN, sizeof(double));
->>>>>>> bca88b03
+    nt.shadow_rhs_cnt = shadow_rhs_cnt;
   }
 
   nt._ndata = F.read_int();
