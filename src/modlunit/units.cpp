#include <../../nmodlconf.h>
/* /local/src/master/nrn/src/modlunit/units.c,v 1.5 1997/11/24 16:19:13 hines Exp */
/* Mostly from Berkeley */
#include <stdio.h>
#include <stdlib.h>
#include <signal.h>
#include <string.h>
#include "units.h"
#include <assert.h>

/**
  The strategy for dynamic units selection between Legacy and modern units
  is to maintain two complete tables respectively. Legacy and modern in the
  nrnunits.lib.in file are distinquished by, e.g.,
  @LegacyY@faraday                        9.6485309+4 coul
  @LegacyN@faraday                        96485.3321233100184 coul
  The reason for two complete tables, as opposed to a main table and several
  short legacy and modern tables, is that units are often defined in terms
  of modified units. eg, "R = (k-mole) (joule/degC)"

  Nmodl, via the parser, uses only unit_pop, unit_mag, Unit_push,
  install_units, unit_div, and modl_units.

  The issue of unit magnitude arises only when declaring a unit factor as in
  the gasconstant (R) above or with the equivalent "name = (unit) -> (unit)"
  syntax. If the magnitude difers between legacy and modern, then instead of
  emitting code like "static double FARADAY = 96485.3;\n" we can emit
  #define FARADAY _nrnunit_FARADAY_[_nrnunit_use_legacy_]
  static double _nrnunit_FARADAY_[2] = {96485.3321233100184, 96485.3};
**/

/* modlunit can do its thing in the old way */
#if !defined(NRN_DYNAMIC_UNITS)
#define NRN_DYNAMIC_UNITS 0
#endif

#if defined(CYGWIN)
#include "../mswin/extra/d2upath.cpp"
#endif
#if defined(WIN32)
#include <windows.h>
#endif

int unitonflag = 1;
static int UnitsOn = 0;
extern "C" {
extern double fabs(double);
}  // extern "C"
extern void diag(char*, char*);
#define IFUNITS       \
    {                 \
        if (!UnitsOn) \
            return;   \
    }
#define OUTTOLERANCE(arg1, arg2) (fabs(arg2 / arg1 - 1.) > 1.e-5)

#define NTAB 601

#if NRN_DYNAMIC_UNITS
#define SUFFIX ".in"
#else
#define SUFFIX ""
#endif

/* if MODLUNIT environment variable not set then look in the following places*/
#if MAC
static char* dfile = ":lib:nrnunits.lib" SUFFIX;
#else
#if defined(NEURON_DATA_DIR)
static char* dfile = NEURON_DATA_DIR "/lib/nrnunits.lib" SUFFIX;
#else
static char* dfile = "/usr/lib/units";
#endif
#endif
#if defined(__TURBOC__) || defined(__GO32__)
static char* dfilealt = "/nrn/lib/nrnunits.lib" SUFFIX;
#else
#if MAC
static char* dfilealt = "::lib:nrnunits.lib" SUFFIX;
#else
static char* dfilealt = "../../share/lib/nrnunits.lib" SUFFIX;
#endif
#endif
static char* unames[NDIM];
double getflt();
void fperr(int);
int lookup(char* name, unit* up, int den, int c);
struct table* hash_table(char*);

void chkfperror();
void units(unit*);
int pu(int, int, int);
int convr(unit*);
void units_cpp_init();
int get();

extern void Unit_push(char*);

static struct table {
    double factor;
#if - 1 == '\377'
    char dim[NDIM];
#else
    signed char dim[NDIM];
#endif
    char* name;
} * table;

static char* names;

#if NRN_DYNAMIC_UNITS
static struct dynam {
    struct table* table; /* size NTAB */
    char* names;         /* size NTAB*10 */
} dynam[2];
#endif

static struct prefix {
    double factor;
    char* pname;
} prefix[] = {1e-18,   "atto",  1e-15,   "femto", 1e-12,   "pico", 1e-9,   "nano", 1e-6,
              "micro", 1e-3,    "milli", 1e-2,    "centi", 1e-1,   "deci", 1e1,    "deka",
              1e2,     "hecta", 1e2,     "hecto", 1e3,     "kilo", 1e6,    "mega", 1e6,
              "meg",   1e9,     "giga",  1e12,    "tera",  0.0,    0};
static FILE* inpfile;
static int fperrc;
static int peekc;
static int dumpflg;

static char* pc;

static int Getc(FILE* inp) {
    if (inp != stdin) {
#if MAC
        int c = getc(inp);
        if (c == '\r') {
            c = '\n';
        }
        return c;
#else
        return getc(inp);
#endif
    } else if (pc && *pc) {
        return (int) (*pc++);
    } else {
        return (int) ('\n');
    }
}

#define UNIT_STK_SIZE 20
static struct unit unit_stack[UNIT_STK_SIZE], *usp{nullptr};

static char* neuronhome() {
#if defined(WIN32)
    int i;
    static char buf[256];
    GetModuleFileName(NULL, buf, 256);
    for (i = strlen(buf); i >= 0 && buf[i] != '\\'; --i) {
        ;
    }
    buf[i] = '\0';  // /neuron.exe gone
    //      printf("setneuronhome |%s|\n", buf);
    for (i = strlen(buf); i >= 0 && buf[i] != '\\'; --i) {
        ;
    }
    buf[i] = '\0';  // /bin gone
#if defined(CYGWIN)
    {
        char* u = hoc_dos2unixpath(buf);
        strcpy(buf, hoc_dos2unixpath(u));
        free(u);
    }
#endif
    return buf;
#else
    return getenv("NEURONHOME");
#endif
}


static char* ucp;
char* Unit_str(unit* up) {
    struct unit* p;
    int f, i;
    static char buf[256];

    p = up;
    sprintf(buf, "%g ", p->factor);
    {
        int seee = 0;
        for (ucp = buf; *ucp; ucp++) {
            if (*ucp == 'e')
                seee = 1;
            if (seee)
                *ucp = ucp[1];
        }
        if (seee)
            ucp--;
    }
    f = 0;
    for (i = 0; i < NDIM; i++)
        f |= pu(p->dim[i], i, f);
    if (f & 1) {
        *ucp++ = '/';
        f = 0;
        for (i = 0; i < NDIM; i++)
            f |= pu(-p->dim[i], i, f);
    }
    *ucp = '\0';
    return buf;
}

void unit_pop() {
    IFUNITS
    assert(usp >= unit_stack);
    if (usp == unit_stack) {
        usp = nullptr;
    } else {
        --usp;
    }
}

void unit_swap() { /*exchange top two elements of stack*/
    struct unit* up;
    int i, j;
    double d;

    IFUNITS
    assert(usp > unit_stack);
    up = usp - 1;

    d = usp->factor;
    usp->factor = up->factor;
    up->factor = d;

    for (i = 0; i < NDIM; i++) {
        j = usp->dim[i];
        usp->dim[i] = up->dim[i];
        up->dim[i] = j;
    }
}

double unit_mag() { /* return unit magnitude that is on stack */
    return usp->factor;
}

void unit_mag_mul(double d) {
    usp->factor *= d;
}

void punit() {
    struct unit* i;
    for (i = usp; i != unit_stack - 1; --i) {
        printf("%s\n", Unit_str(i));
    }
}

void ucopypop(unit* up) {
    int i;
    for (i = 0; i < NDIM; i++) {
        up->dim[i] = usp->dim[i];
    }
    up->factor = usp->factor;
    up->isnum = usp->isnum;
    unit_pop();
}

void ucopypush(unit* up) {
    int i;
    Unit_push("");
    for (i = 0; i < NDIM; i++) {
        usp->dim[i] = up->dim[i];
    }
    usp->factor = up->factor;
    usp->isnum = up->isnum;
}

void Unit_push(char* str) {
    IFUNITS
    assert(usp < unit_stack + (UNIT_STK_SIZE - 1));
    if (usp) {
        ++usp;
    } else {
        usp = unit_stack;
    }
    pc = str;
    if (str) {
        usp->isnum = 0;
    } else {
        pc = "";
        usp->isnum = 1;
    }
    convr(usp);
    /*printf("unit_push %s\n", str); units(usp);*/
}

void unit_push_num(double d) {
    Unit_push("");
    usp->factor = d;
}

void unitcheck(char* s) {
    Unit_push(s);
    unit_pop();
}

char* unit_str() {
    /* return top of stack as units string */
    char* s;
    if (!UnitsOn)
        return "";
    s = Unit_str(usp);
    return s;
}

static void install_units_help(char* s1, char* s2) /* define s1 as s2 */
{
    struct table* tp;
    int i;

    IFUNITS
    Unit_push(s2);
    tp = hash_table(s1);
    if (tp->name) {
        printf("Redefinition of units (%s) to:", s1);
        units(usp);
        printf(" is ignored.\nThey remain:");
        Unit_push(s1);
        units(usp);
        diag("Units redefinition", (char*) 0);
    }
    tp->name = s1;
    tp->factor = usp->factor;
    for (i = 0; i < NDIM; i++) {
        tp->dim[i] = usp->dim[i];
    }
    unit_pop();
}

static void switch_units(int legacy) {
#if NRN_DYNAMIC_UNITS
    table = dynam[legacy].table;
    names = dynam[legacy].names;
#endif
}

void install_units(char* s1, char* s2) {
#if NRN_DYNAMIC_UNITS
    int i;
    for (i = 0; i < 2; ++i) {
        switch_units(i);
        install_units_help(s1, s2);
    }
#else
    install_units_help(s1, s2);
#endif
}

void check_num() {
    struct unit* up = usp - 1;
    /*EMPTY*/
    if (up->isnum && usp->isnum) {
        ;
    } else {
        up->isnum = 0;
    }
}

void unit_mul() {
    /* multiply next element by top of stack and leave on stack */
    struct unit* up;
    int i;

    IFUNITS
    assert(usp > unit_stack);
    check_num();
    up = usp - 1;
    for (i = 0; i < NDIM; i++) {
        up->dim[i] += usp->dim[i];
    }
    up->factor *= usp->factor;
    unit_pop();
}

void unit_div() {
    /* divide next element by top of stack and leave on stack */
    struct unit* up;
    int i;

    IFUNITS
    assert(usp > unit_stack);
    check_num();
    up = usp - 1;
    for (i = 0; i < NDIM; i++) {
        up->dim[i] -= usp->dim[i];
    }
    up->factor /= usp->factor;
    unit_pop();
}

void Unit_exponent(int val) {
    /* multiply top of stack by val and leave on stack */
    int i;
    double d;

    IFUNITS
    assert(usp >= unit_stack);
    for (i = 0; i < NDIM; i++) {
        usp->dim[i] *= val;
    }
    d = usp->factor;
    for (i = 1; i < val; i++) {
        usp->factor *= d;
    }
}

int unit_cmp_exact() { /* returns 1 if top two units on stack are same */
    struct unit* up;
    int i;

    {
        if (!UnitsOn)
            return 0;
    }
    up = usp - 1;
    if (unitonflag) {
        if (up->dim[0] == 9 || usp->dim[0] == 9) {
            return 1;
        }
        for (i = 0; i < NDIM; i++) {
            if (up->dim[i] != usp->dim[i]) {
                chkfperror();
                return 0;
            }
        }
        if (OUTTOLERANCE(up->factor, usp->factor)) {
            chkfperror();
            return 0;
        }
    }
    return 1;
}

/* ARGSUSED */
static void print_unit_expr(int i) {}

void Unit_cmp() {
    /*compares top two units on stack. If not conformable then
    gives error. If not same factor then gives error.
    */
    struct unit* up;
    int i;

    IFUNITS
    assert(usp > unit_stack);
    up = usp - 1;
    if (usp->isnum) {
        unit_pop();
        return;
    }
    if (up->isnum) {
        for (i = 0; i < NDIM; i++) {
            up->dim[i] = usp->dim[i];
        }
        up->factor = usp->factor;
        up->isnum = 0;
    }
    if (unitonflag && up->dim[0] != 9 && usp->dim[0] != 9) {
        for (i = 0; i < NDIM; i++) {
            if (up->dim[i] != usp->dim[i]) {
                chkfperror();
                print_unit_expr(2);
                fprintf(stderr, "\nunits:");
                units(usp);
                print_unit_expr(1);
                fprintf(stderr, "\nunits:");
                units(up);
                diag("The units of the previous two expressions are not conformable", (char*) "\n");
            }
        }
        if (OUTTOLERANCE(up->factor, usp->factor)) {
            chkfperror();
            fprintf(stderr,
                    "The previous primary expression with units: %s\n\
is missing a conversion factor and should read:\n  (%g)*(",
                    Unit_str(usp),
                    usp->factor / up->factor);
            print_unit_expr(2);
            diag(")\n", (char*) 0);
        }
    }
    unit_pop();
    return;
}

int unit_diff() {
    /*compares top two units on stack. If not conformable then
    return 1, if not same factor return 2 if same return 0
    */
    struct unit* up;
    int i;

    if (!UnitsOn)
        return 0;
    assert(usp > unit_stack);
    up = usp - 1;
    if (up->dim[0] == 9 || usp->dim[0] == 9) {
        unit_pop();
        return 0;
    }
    if (usp->isnum) {
        unit_pop();
        return 0;
    }
    if (up->isnum) {
        for (i = 0; i < NDIM; i++) {
            up->dim[i] = usp->dim[i];
        }
        up->factor = usp->factor;
        up->isnum = 0;
    }
    for (i = 0; i < NDIM; i++) {
        if (up->dim[i] != usp->dim[i]) {
            return 1;
        }
    }
    if (OUTTOLERANCE(up->factor, usp->factor)) {
        return 2;
    }
    unit_pop();
    return 0;
}

void chkfperror() {
    if (fperrc) {
        diag("underflow or overflow in units calculation", (char*) 0);
    }
}

void dimensionless() {
    /* ensures top element is dimensionless */
    int i;

    IFUNITS
    assert(usp >= unit_stack);
    if (usp->dim[0] == 9) {
        return;
    }
    for (i = 0; i < NDIM; i++) {
        if (usp->dim[i] != 0) {
            units(usp);
            diag("The previous expression is not dimensionless", (char*) 0);
        }
    }
}

void unit_less() {
    /* ensures top element is dimensionless  with factor 1*/
    IFUNITS
    if (unitonflag) {
        dimensionless();
        if (usp->dim[0] != 9 && OUTTOLERANCE(usp->factor, 1.0)) {
            fprintf(stderr,
                    "The previous expression needs the conversion factor (%g)\n",
                    1. / (usp->factor));
            diag("", (char*) 0);
        }
    }
    unit_pop();
}

void unit_stk_clean() {
    IFUNITS
    usp = nullptr;
}

// allow the outside world to call either modl_units() or unit_init().
static void units_alloc() {
    int i;
    static int units_alloc_called = 0;
    if (!units_alloc_called) {
        units_alloc_called = 1;
#if NRN_DYNAMIC_UNITS
        for (i = 0; i < 2; ++i) {
            dynam[i].table = (struct table*) calloc(NTAB, sizeof(struct table));
            assert(dynam[i].table);
            dynam[i].names = (char*) calloc(NTAB * 10, sizeof(char));
            assert(dynam[i].names);
            switch_units(i);
        }
#else
        table = (struct table*) calloc(NTAB, sizeof(struct table));
        assert(table);
        names = (char*) calloc(NTAB * 10, sizeof(char));
        assert(names);
#endif
    }
}

#if MODL || NMODL || HMODL || SIMSYS
extern void unit_init();

void modl_units() {
    int i;
    static int first = 1;
    unitonflag = 1;
    if (first) {
        units_alloc();
#if NRN_DYNAMIC_UNITS
        for (i = 0; i < 2; ++i) {
            switch_units(i);
            unit_init();
        }
#else
        unit_init();
#endif
        first = 0;
    }
}

#endif

void unit_init() {
    char* s;
    char buf[1024];
    inpfile = (FILE*) 0;
    units_alloc();
    UnitsOn = 1;
    s = getenv("MODLUNIT");
    if (s) {
        /* note that on mingw, even if MODLUNIT set to /cygdrive/c/...
         * it ends up here as c:/... and that is good*/
        /* printf("MODLUNIT=|%s|\n", s); */
        sprintf(buf, "%s%s", s, SUFFIX);
        if ((inpfile = fopen(buf, "r")) == (FILE*) 0) {
            diag("Bad MODLUNIT environment variable. Cant open:", buf);
        }
    }
#if defined(__MINGW32__)
    if (!inpfile) {
        s = strdup(neuronhome());
        if (s) {
            if (strncmp(s, "/cygdrive/", 10) == 0) {
                /* /cygdrive/x/... to c:/... */
                sprintf(buf, "%c:%s/lib/nrnunits.lib" SUFFIX, s[10], s + 11);
            } else {
                sprintf(buf, "%s/lib/nrnunits.lib" SUFFIX, s);
            }
            inpfile = fopen(buf, "r");
            free(s);
        }
    }
#else
    if (!inpfile && (inpfile = fopen(dfile, "r")) == (FILE*) 0) {
        if ((inpfile = fopen(dfilealt, "r")) == (FILE*) 0) {
            s = neuronhome();
            if (s) {
                sprintf(buf, "%s/lib/nrnunits.lib" SUFFIX, s);
                inpfile = fopen(buf, "r");
            }
        }
    }
#endif

    if (!inpfile) {
        fprintf(stderr, "Set a MODLUNIT environment variable path to the units table file\n");
        fprintf(stderr, "Cant open units table in either of:\n%s\n", buf);
        diag(dfile, dfilealt);
    }
    signal(8, fperr);
    units_cpp_init();
    unit_stk_clean();
}

#if 0
void main(argc, argv)
char *argv[];
{
	register i;
	register char *file;
	struct unit u1, u2;
	double f;

	if(argc>1 && *argv[1]=='-') {
		argc--;
		argv++;
		dumpflg++;
	}
	file = dfile;
	if(argc > 1)
		file = argv[1];
	if ((inpfile = fopen(file, "r")) == NULL) {
		printf("no table\n");
		exit(1);
	}
	signal(8, fperr);
	units_cpp_init();

loop:
	fperrc = 0;
	printf("you have: ");
	if(convr(&u1))
		goto loop;
	if(fperrc)
		goto fp;
loop1:
	printf("you want: ");
	if(convr(&u2))
		goto loop1;
	for(i=0; i<NDIM; i++)
		if(u1.dim[i] != u2.dim[i])
			goto conform;
	f = u1.factor/u2.factor;
	if(fperrc)
		goto fp;
	printf("\t* %e\n", f);
	printf("\t/ %e\n", 1./f);
	goto loop;

conform:
	if(fperrc)
		goto fp;
	printf("conformability\n");
	units(&u1);
	units(&u2);
	goto loop;

fp:
	printf("underflow or overflow\n");
	goto loop;
}
#endif

void units(unit* up) {
    printf("\t%s\n", Unit_str(up));
}

int pu(int u, int i, int f) {
    if (u > 0) {
        if (f & 2)
            *ucp++ = '-';
        if (unames[i]) {
            sprintf(ucp, "%s", unames[i]);
            ucp += strlen(ucp);
        } else {
            sprintf(ucp, "*%c*", i + 'a');
            ucp += strlen(ucp);
        }
        if (u > 1)
            *ucp++ = (u + '0');
        return (2);
    }
    if (u < 0)
        return (1);
    return (0);
}

int convr(unit* up) {
    struct unit* p;
    int c;
    char* cp;
    char name[20];
    int den, err;

    p = up;
    for (c = 0; c < NDIM; c++)
        p->dim[c] = 0;
    p->factor = getflt();
    if (p->factor == 0.) {
        p->factor = 1.0;
    }
    err = 0;
    den = 0;
    cp = name;

loop:
    switch (c = get()) {
    case '1':
    case '2':
    case '3':
    case '4':
    case '5':
    case '6':
    case '7':
    case '8':
    case '9':
    case '-':
    case '/':
    case ' ':
    case '\t':
    case '\n':
        if (cp != name) {
            *cp++ = 0;
            cp = name;
            err |= lookup(cp, p, den, c);
        }
        if (c == '/')
            den++;
        if (c == '\n')
            return (err);
        goto loop;
    }
    *cp++ = c;
    goto loop;
}

int lookup(char* name, unit* up, int den, int c) {
    struct unit* p;
    struct table* q;
    int i;
    char *cp1, *cp2;
    double e;

    p = up;
    e = 1.0;
loop:
    q = hash_table(name);
    if (q->name) {
    l1:
        if (den) {
            p->factor /= q->factor * e;
            for (i = 0; i < NDIM; i++)
                p->dim[i] -= q->dim[i];
        } else {
            p->factor *= q->factor * e;
            for (i = 0; i < NDIM; i++)
                p->dim[i] += q->dim[i];
        }
        if (c >= '2' && c <= '9') {
            c--;
            goto l1;
        }
        return (0);
    }
    for (i = 0; (cp1 = prefix[i].pname) != 0; i++) {
        cp2 = name;
        while (*cp1 == *cp2++)
            if (*cp1++ == 0) {
                cp1--;
                break;
            }
        if (*cp1 == 0) {
            e *= prefix[i].factor;
            name = cp2 - 1;
            goto loop;
        }
    }
    /*EMPTY*/
    for (cp1 = name; *cp1; cp1++)
        ;
    if (cp1 > name + 1 && *--cp1 == 's') {
        *cp1 = 0;
        goto loop;
    }
    fprintf(stderr,
            "Need declaration in UNITS block of the form:\n\
	(%s)	(units)\n",
            name);
    diag("Cannot recognize the units: ", name);
    /*	printf("cannot recognize %s\n", name);*/
    return (1);
}

static int equal(char* s1, char* s2) {
    char *c1, *c2;

    c1 = s1;
    c2 = s2;
    while (*c1++ == *c2)
        if (*c2++ == 0)
            return (1);
    return (0);
}

void units_cpp_init() {
    char* cp;
    struct table *tp, *lp;
    int c, i, f, t;
    char* np;

    cp = names;
    for (i = 0; i < NDIM; i++) {
        np = cp;
        *cp++ = '*';
        *cp++ = i + 'a';
        *cp++ = '*';
        *cp++ = 0;
        lp = hash_table(np);
        lp->name = np;
        lp->factor = 1.0;
        lp->dim[i] = 1;
    }
    lp = hash_table("");
    lp->name = cp - 1;
    lp->factor = 1.0;

l0:
    c = get();
    if (c == 0) {
#if 0
		printf("%d units; %ld bytes\n\n", i, cp-names);
#endif
        if (dumpflg)
            for (tp = table; tp < table + NTAB; tp++) {
                if (tp->name == 0)
                    continue;
                printf("%s", tp->name);
                units((struct unit*) tp);
            }

        fclose(inpfile);
        inpfile = stdin;
        return;
    }
    if (c == '/') {
        while (c != '\n' && c != 0)
            c = get();
        goto l0;
    }

#if NRN_DYNAMIC_UNITS
    if (c == '@') {
        /**
           Dynamic unit line beginning with @LegacyY@ or @LegacyN@.
           If the Y or N does not match the modern or legacy table, skip the
           entire line. For a match, just leave file at char after the final '@'.
        **/
        int i;
        int legacy;
        char legstr[7];
        char y_or_n;
        for (i = 0; i < 6; ++i) {
            legstr[i] = get();
        }
        legstr[6] = '\0';
        assert(strcmp(legstr, "Legacy") == 0);
        y_or_n = get();
        assert(y_or_n == 'Y' || y_or_n == 'N');
        legacy = (y_or_n == 'Y') ? 1 : 0;
        assert(get() == '@');
        if (dynam[legacy].table != table) { /* skip the line */
            while (c != '\n' && c != 0) {
                c = get();
            }
            goto l0;
        }
        c = get();
    }
#endif

    if (c == '\n')
        goto l0;

    np = cp;
    while (c != ' ' && c != '\t') {
        *cp++ = c;
        c = get();
        if (c == 0)
            goto l0;
        if (c == '\n') {
            *cp++ = 0;
            tp = hash_table(np);
            if (tp->name)
                goto redef;
            tp->name = np;
            tp->factor = lp->factor;
            for (c = 0; c < NDIM; c++)
                tp->dim[c] = lp->dim[c];
            i++;
            goto l0;
        }
    }
    *cp++ = 0;
    lp = hash_table(np);
    if (lp->name)
        goto redef;
    convr((struct unit*) lp);
    lp->name = np;
    f = 0;
    i++;
    if (lp->factor != 1.0)
        goto l0;
    for (c = 0; c < NDIM; c++) {
        t = lp->dim[c];
        if (t > 1 || (f > 0 && t != 0))
            goto l0;
        if (f == 0 && t == 1) {
            if (unames[c])
                goto l0;
            f = c + 1;
        }
    }
    if (f > 0)
        unames[f - 1] = np;
    goto l0;

redef:
    printf("redefinition %s\n", np);
    goto l0;
}

#if NRN_DYNAMIC_UNITS
/* Translate string to double using a2f for modern units
   to allow consistency with BlueBrain/nmodl
*/
double modern_getflt() {
    int c;
    char str[100];
    char* cp;
    double d_modern;

    assert(table == dynam[0].table);

    cp = str;
    do
        c = get();
    while (c == ' ' || c == '\t');

l1:
    if (c >= '0' && c <= '9') {
        *cp++ = c;
        c = get();
        goto l1;
    }
    if (c == '.') {
        *cp++ = c;
        c = get();
        goto l1;
    }
    if (c == '+' || c == '-') {
        *cp++ = 'e';
        *cp++ = c;
        c = get();
        while (c >= '0' && c <= '9') {
            *cp++ = c;
            c = get();
        }
    }
    *cp = '\0';
    d_modern = atof(str);
    if (c == '|') {
        d_modern /= modern_getflt();
        return d_modern;
    }
    peekc = c;
    return (d_modern);
}
#endif /* NRN_DYNAMIC_UNITS */

double getflt() {
    int c, i, dp;
    double d, e;
    int f;

#if NRN_DYNAMIC_UNITS
    if (table == dynam[0].table) {
        return modern_getflt();
    }
#endif /* NRN_DYNAMIC_UNITS */
    d = 0.;
    dp = 0;
    do
        c = get();
    while (c == ' ' || c == '\t');

l1:
    if (c >= '0' && c <= '9') {
        d = d * 10. + c - '0';
        if (dp)
            dp++;
        c = get();
        goto l1;
    }
    if (c == '.') {
        dp++;
        c = get();
        goto l1;
    }
    if (dp)
        dp--;
    if (c == '+' || c == '-') {
        f = 0;
        if (c == '-')
            f++;
        i = 0;
        c = get();
        while (c >= '0' && c <= '9') {
            i = i * 10 + c - '0';
            c = get();
        }
        if (f)
            i = -i;
        dp -= i;
    }
    e = 1.;
    i = dp;
    if (i < 0)
        i = -i;
    while (i--)
        e *= 10.;
    if (dp < 0)
        d *= e;
    else
        d /= e;
    if (c == '|')
        return (d / getflt());
    peekc = c;
    return (d);
}

int get() {
    int c;

    /*SUPPRESS 560*/
    if ((c = peekc) != 0) {
        peekc = 0;
        return (c);
    }
    c = Getc(inpfile);
    if (c == '\r') {
        c = Getc(inpfile);
    }
    if (c == EOF) {
        if (inpfile == stdin) {
            printf("\n");
            exit(0);
        }
        return (0);
    }
    return (c);
}

struct table* hash_table(char* name) {
    struct table* tp;
    char* np;
    unsigned h;

    h = 0;
    np = name;
    while (*np)
        h = h * 57 + *np++ - '0';
    if (((int) h) < 0)
        h = -(int) h;
    h %= NTAB;
    tp = &table[h];
l0:
    if (tp->name == 0)
        return (tp);
    if (equal(name, tp->name))
        return (tp);
    tp++;
    if (tp >= table + NTAB)
        tp = table;
    goto l0;
}

void fperr(int sig) {
    signal(8, fperr);
    fperrc++;
}

static double dynam_unit_mag(int legacy, char* u1, char* u2) {
    double result;
    switch_units(legacy);
    Unit_push(u1);
    Unit_push(u2);
    unit_div();
    result = unit_mag();
    unit_pop();
    return result;
}

void nrnunit_dynamic_str(char* buf, const char* name, char* u1, char* u2) {
#if NRN_DYNAMIC_UNITS

<<<<<<< HEAD
  double legacy = dynam_unit_mag(1, u1, u2);
  double modern = dynam_unit_mag(0, u1, u2);
  // TODO: use %a instead of %.18g when translated mechanisms are compiled with
  //       C++17 instead of C++14 to get an exact hex representation of a double
  sprintf(buf,
          "\n"
          "#define %s _nrnunit_%s[_nrnunit_use_legacy_]\n"
          "static double _nrnunit_%s[2] = {%.18g, %g};\n",
          name,
          name,
          name,
          modern,
          legacy,
          modern);
=======
    double legacy = dynam_unit_mag(1, u1, u2);
    double modern = dynam_unit_mag(0, u1, u2);
    sprintf(buf,
            "\n"
            "#define %s _nrnunit_%s[_nrnunit_use_legacy_]\n"
            /*since c++17/c99, %a instead of %.18g for exact hex representation of double*/
            "static double _nrnunit_%s[2] = {%a, %g}; /* %.18g */\n",
            name,
            name,
            name,
            modern,
            legacy,
            modern);
>>>>>>> 310551ff

#else

    Unit_push(u1);
    Unit_push(u2);
    unit_div();
#if (defined(LegacyFR) && LegacyFR == 1)
    sprintf(buf, "static double %s = %g;\n", name, unit_mag());
#else
    sprintf(buf, "static double %s = %.12g;\n", name, unit_mag());
#endif
    unit_pop();

#endif
}<|MERGE_RESOLUTION|>--- conflicted
+++ resolved
@@ -1173,36 +1173,20 @@
 void nrnunit_dynamic_str(char* buf, const char* name, char* u1, char* u2) {
 #if NRN_DYNAMIC_UNITS
 
-<<<<<<< HEAD
-  double legacy = dynam_unit_mag(1, u1, u2);
-  double modern = dynam_unit_mag(0, u1, u2);
-  // TODO: use %a instead of %.18g when translated mechanisms are compiled with
-  //       C++17 instead of C++14 to get an exact hex representation of a double
-  sprintf(buf,
-          "\n"
-          "#define %s _nrnunit_%s[_nrnunit_use_legacy_]\n"
-          "static double _nrnunit_%s[2] = {%.18g, %g};\n",
-          name,
-          name,
-          name,
-          modern,
-          legacy,
-          modern);
-=======
     double legacy = dynam_unit_mag(1, u1, u2);
     double modern = dynam_unit_mag(0, u1, u2);
+    // TODO: use %a instead of %.18g when translated mechanisms are compiled with
+    //       C++17 instead of C++14 to get an exact hex representation of a double
     sprintf(buf,
             "\n"
             "#define %s _nrnunit_%s[_nrnunit_use_legacy_]\n"
-            /*since c++17/c99, %a instead of %.18g for exact hex representation of double*/
-            "static double _nrnunit_%s[2] = {%a, %g}; /* %.18g */\n",
+            "static double _nrnunit_%s[2] = {%.18g, %g};\n",
             name,
             name,
             name,
             modern,
             legacy,
             modern);
->>>>>>> 310551ff
 
 #else
 
