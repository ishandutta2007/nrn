/** JNI code for Neuron.java
C implementations of Java native methods
*/

#include <../../nrnconf.h>
#include <stdio.h>
#include <stdlib.h>
#include <string.h>
#include <OS/list.h>

#include "ivoc.h"
#include "nrnoc2iv.h"
#include "parse.hpp"
#include "ivocvect.h"

#include "neuron_Neuron.h"  // generated JNI Header file
#include "njvm.h"           // need nrnjava_env
#include "njreg.h"          // generated registration structure
                            // via mk_njreg.sh from neuron_Neuron.h
#include "neuron_Redirect.h"
#include "njredirreg.h"

char* nrn_dot2underbar(const char*);
jobject nj_encapsulate(Object*);
Object** nj_j2hObject(jobject, int);

declarePtrList(NJSymList, Symbol)
    // implemented in nrnjava.cpp
    // list of cTemplate of java registered classes in id order.
    // this parallels the classList in Neuron.Java
    extern NJSymList* nrn_jclass_symlist;
extern Symbol* nrn_jobj_sym;
extern Symbol* nrn_vec_sym;

// implemented in src/ivoc/pwman.cpp
void* nrnjava_pwm_listen(const char*, Object*);
void nrnjava_pwm_event(size_t, int, int, int, int, int);

extern Symlist* hoc_top_level_symlist;

extern "C" {

/** Create a hoc class from a java one
@param classindex : +ve id for class (0,1, ...)
*/
Symbol* java2nrn_class(const char* classname, int classindex, const char* methods);

extern double* hoc_varpointer;

extern Objectdata* hoc_top_level_data;
double hoc_integer(double);
Object* hoc_new_object(Symbol*, void*);
Object* hoc_newobj1(Symbol*, int);
#define call_ob_proc hoc_call_ob_proc
Object** hoc_objpop();
char** hoc_strpop();
void hoc_tobj_unref(Object**);
}

/*** Explicit registration required ***/
// the class loader apparently doesn't fill in the slots except
// when you dynamically load the native methods.

void nrnjni_registration(jclass neuronCls) {
    int cnt;
    for (cnt = 0; njreg_methods[cnt].name; ++cnt) {
    }
    nrnjava_env->RegisterNatives(neuronCls, njreg_methods, cnt);
}

void nrnjni_redirreg(jclass c) {
    int cnt;
    for (cnt = 0; njredirreg_methods[cnt].name; ++cnt) {
    }
    nrnjava_env->RegisterNatives(c, njredirreg_methods, cnt);
}

static void illegalArg(JNIEnv* env, const char* s) {
    //	env->ThrowNew(env->FindClass("java.lang.IllegalArgumentException"), s);
}

JNIEXPORT jstring JNICALL Java_neuron_Neuron_getHocStringArg(JNIEnv* env, jclass cls, jint idx) {
    char* str = "";
    if (!ifarg(idx)) {
        printf("error - missing string as arg %d\n", idx);
        illegalArg(env, "missing string");
        return nil;
    }
    if (hoc_is_str_arg(idx)) {
        str = gargstr(idx);
    } else {
        printf("error - expecting string as arg %d\n", idx);
        illegalArg(env, "expecting string");
        return nil;
    }
    jstring ret = env->NewStringUTF(str);
    return ret;
}

JNIEXPORT jdouble JNICALL Java_neuron_Neuron_getHocDoubleArg(JNIEnv* env,
                                                             jclass cls,
                                                             jint idx,
                                                             jint type) {
    double ret;
    if (!ifarg(idx)) {
        printf("error - missing double as arg %d\n", idx);
        illegalArg(env, "missing double");
        return (jdouble) -1.0E98;
    }
    if (hoc_is_double_arg(idx)) {
        ret = *(getarg(idx));
    } else {
        printf("error - expecting double as arg %d\n", idx);
        illegalArg(env, "expecting double");
        return (jdouble) -1.0E98;
    }
    if (type == 1) {
        ret = hoc_integer(ret);
    }
    return (jdouble) ret;
}

static jobject h2jObject(Object* o) {
    jobject jo;
    if (o == 0) {
        return 0;
    }
    hoc_obj_ref(o);
    // one of several possibilities here
    if (o->ctemplate->id < 0) {  // a Java object
        jo = (jobject) o->u.this_pointer;
    } else if (o->ctemplate->sym == nrn_jobj_sym) {
        // an unregistered java object
        jo = (jobject) o->u.this_pointer;
    } else {  // encapsulate in HocObject, HocVector, etc.
        jo = nj_encapsulate(o);
    }
    return jo;
}

JNIEXPORT jobject JNICALL Java_neuron_Neuron_getHocObjectArg(JNIEnv* env,
                                                             jclass cl,
                                                             jint i,
                                                             jthrowable e) {
    jobject ret;
    // printf("getHocObjArg %s  %ld\n", hoc_object_name(o), (long)o);
    if (!ifarg(i)) {
        printf("error - missing Object as arg %d\n", i);
        illegalArg(env, "missing Object");
        return e;
    }
    if (hoc_is_object_arg(i)) {
        Object* o = *hoc_objgetarg(i);
        ret = h2jObject(o);
    } else if (hoc_is_str_arg(i)) {  // encapsulate in String
        char* s = gargstr(i);
        ret = Java_neuron_Neuron_getHocStringArg(env, cl, i);
    } else {
        printf("error - expecting Object or strdef as arg %d\n", i);
        illegalArg(env, "expecting Object or strdef");
        ret = e;
    }
    return ret;
}

JNIEXPORT void JNICALL Java_neuron_Neuron_hocObjectUnref(JNIEnv*, jclass, jlong i) {
    Object* o = (Object*) i;
    // printf("hocObjectUnref %d %s\n", (long)i, hoc_object_name(o));
    hoc_obj_unref(o);
}

JNIEXPORT jlong JNICALL Java_neuron_Neuron_getVarPointer(JNIEnv*, jclass) {
    // there must have been a prior call to hoc_pointer_(&varname)
    // printf("getVarPointer %ld\n", (long)hoc_varpointer);
    return (jlong) hoc_varpointer;
}

JNIEXPORT jdouble JNICALL Java_neuron_Neuron_getVal(JNIEnv*, jclass, jlong p) {
    double* pd = (double*) p;
    return (jdouble) (*pd);
}

JNIEXPORT void JNICALL Java_neuron_Neuron_setVal(JNIEnv*, jclass, jlong p, jdouble d) {
    double* pd = (double*) p;
    *pd = d;
}

JNIEXPORT void JNICALL Java_neuron_Neuron_java2nrnClass(JNIEnv* env,
                                                        jclass cls,
                                                        jstring classname,
                                                        jint classindex,
                                                        jstring methods) {
    const char* cn = env->GetStringUTFChars(classname, 0);
    const char* m = env->GetStringUTFChars(methods, 0);
    char* mangled = nrn_dot2underbar(cn);
    env->ReleaseStringUTFChars(classname, cn);

    //	printf("class %s methods\n%s\n", mangled, m);
    Symbol* s = java2nrn_class(mangled, (int) classindex, m);
    nrn_jclass_symlist->append(s);
    delete[] mangled;
    env->ReleaseStringUTFChars(methods, m);
}

// Call a hoc method
<<<<<<< HEAD
JNIEXPORT jboolean JNICALL Java_neuron_Neuron_execute (
    JNIEnv *env, jclass, jstring statement) {
//	assert(env == nrnjava_env);
	jnisave
	const char* s = env->GetStringUTFChars(statement,0);
	jboolean r =  Oc::valid_stmt(s, 0);
	env->ReleaseStringUTFChars(statement, s);
	jnirestore
	return r;
}
 

JNIEXPORT jint JNICALL Java_neuron_Neuron_getHocArgType
  (JNIEnv *env, jclass, jint i) {
	int type = hoc_argtype(i+1);
	switch (type) {
	case NUMBER:
		return 1;
	case STRING:
		return 2;
	case OBJECTVAR:
	case OBJECTTMP:
		return 3;
	}
	return 0;
}

JNIEXPORT jstring JNICALL Java_neuron_Neuron_getHocArgSig
  (JNIEnv *env, jclass) {
	char sig[100];
	int i;
	for (i = 0; ifarg(i+1); ++i) {
		int type = hoc_argtype(i+1);
		switch (type) {
		case NUMBER:
			sig[i] = 'd';
			break;
		case STRING:
			sig[i] = 'S';
			break;
		case OBJECTVAR:
		case OBJECTTMP:
			sig[i] = 'o';
			break;
		}
	}
	sig[i] = '\0';
//	printf("getHocArgSig |%s|\n", sig);
	return env->NewStringUTF(sig);
}

JNIEXPORT jlong JNICALL Java_neuron_Neuron_vectorNew
  (JNIEnv *env, jclass, jint size){
	jnisave
	Vect* v = vector_new(size);
	Object* ho = hoc_new_object(nrn_vec_sym, v);
	hoc_obj_ref(ho);
	jlong jc = (jlong)ho;
	jnirestore
	return jc;
}
 
JNIEXPORT jint JNICALL Java_neuron_Neuron_vectorSize
  (JNIEnv *, jclass, jlong jc){
	Object* ho = (Object*)jc;
	Vect* vec = (Vect*)ho->u.this_pointer;
	return vec->size();
=======
JNIEXPORT jboolean JNICALL Java_neuron_Neuron_execute(JNIEnv* env, jclass, jstring statement) {
    //	assert(env == nrnjava_env);
    jnisave const char* s = env->GetStringUTFChars(statement, 0);
    jboolean r = Oc::valid_stmt(s, 0);
    env->ReleaseStringUTFChars(statement, s);
    jnirestore return r;
}


JNIEXPORT jint JNICALL Java_neuron_Neuron_getHocArgType(JNIEnv* env, jclass, jint i) {
    int type = hoc_argtype(i + 1);
    switch (type) {
    case NUMBER:
        return 1;
    case STRING:
        return 2;
    case OBJECTVAR:
    case OBJECTTMP:
        return 3;
    }
    return 0;
}

JNIEXPORT jstring JNICALL Java_neuron_Neuron_getHocArgSig(JNIEnv* env, jclass) {
    char sig[100];
    int i;
    for (i = 0; ifarg(i + 1); ++i) {
        int type = hoc_argtype(i + 1);
        switch (type) {
        case NUMBER:
            sig[i] = 'd';
            break;
        case STRING:
            sig[i] = 'S';
            break;
        case OBJECTVAR:
        case OBJECTTMP:
            sig[i] = 'o';
            break;
        }
    }
    sig[i] = '\0';
    //	printf("getHocArgSig |%s|\n", sig);
    return env->NewStringUTF(sig);
}

JNIEXPORT jlong JNICALL Java_neuron_Neuron_vectorNew(JNIEnv* env, jclass, jint size) {
    jnisave Vect* v = vector_new1(size);
    Object* ho = hoc_new_object(nrn_vec_sym, v);
    hoc_obj_ref(ho);
    jlong jc = (jlong) ho;
    jnirestore return jc;
}

JNIEXPORT jint JNICALL Java_neuron_Neuron_vectorSize(JNIEnv*, jclass, jlong jc) {
    Object* ho = (Object*) jc;
    Vect* vec = (Vect*) ho->u.this_pointer;
    return vec->size();
>>>>>>> 310551ff
}

static void outOfBounds(JNIEnv* env) {
    env->ThrowNew(env->FindClass("java.lang.IndexOutOfBoundsException"), "HocVector");
}

JNIEXPORT void JNICALL
Java_neuron_Neuron_vectorSet(JNIEnv* env, jclass, jlong jc, jint i, jdouble x) {
    Object* ho = (Object*) jc;
    Vect* vec = (Vect*) ho->u.this_pointer;
    if (i < 0 || i >= vec->size()) {
        printf("Neuron.vectorSet i=%d size=%d\n", i, vec->size());
        outOfBounds(env);
    }
    vec->elem(i) = x;
}

JNIEXPORT jdouble JNICALL Java_neuron_Neuron_vectorGet(JNIEnv* env, jclass, jlong jc, jint i) {
    Object* ho = (Object*) jc;
    Vect* vec = (Vect*) ho->u.this_pointer;
    if (i < 0 || i >= vec->size()) {
        printf("Neuron.vectorGet i=%d size=%d\n", i, vec->size());
        outOfBounds(env);
    }
    return vec->elem(i);
}

JNIEXPORT void JNICALL
Java_neuron_Neuron_vectorToHoc(JNIEnv* env, jclass, jlong jc, jdoubleArray ja, jint size) {
    Object* ho = (Object*) jc;
    Vect* vec = (Vect*) ho->u.this_pointer;
    vector_resize(vec, size);
    env->GetDoubleArrayRegion(ja, 0, size, &vec->elem(0));
}

JNIEXPORT jdoubleArray JNICALL Java_neuron_Neuron_vectorFromHoc(JNIEnv* env, jclass, jlong jc) {
    Object* ho = (Object*) jc;
    Vect* vec = (Vect*) ho->u.this_pointer;
    jint size = vec->size();
    jdoubleArray ja = env->NewDoubleArray(size);
    env->SetDoubleArrayRegion(ja, 0, size, &vec->elem(0));
    return ja;
}

JNIEXPORT jlong JNICALL Java_neuron_Neuron_cppPointer(JNIEnv*, jclass, jlong jc) {
    Object* ho = (Object*) jc;
    if (ho->ctemplate->sym->subtype == CPLUSOBJECT) {
        return (jlong) ho->u.this_pointer;
    } else {
        return 0;
    }
}

JNIEXPORT jstring JNICALL Java_neuron_Neuron_hocObjectName(JNIEnv* env, jclass, jlong jc) {
    Object* ho = (Object*) jc;
    char* s = hoc_object_name(ho);
    jstring js = env->NewStringUTF(s);
    return js;
}

JNIEXPORT jlong JNICALL Java_neuron_Neuron_getNewHObject(JNIEnv* env,
                                                         jclass,
                                                         jstring name,
                                                         jint narg) {
    jnisave const char* cn = env->GetStringUTFChars(name, 0);
    //	Symbol* s = hoc_table_lookup(cn, hoc_top_level_symlist);
    Symbol* s = hoc_lookup(cn);
    if (!s || s->type != TEMPLATE) {
        printf("getNewHObject could not lookup %s or it is not a template.\n", cn);
        return 0;
    }
    env->ReleaseStringUTFChars(name, cn);
    Object* o = hoc_newobj1(s, narg);
    hoc_obj_ref(o);
    jnirestore return (jlong) o;
}

JNIEXPORT jdouble JNICALL Java_neuron_Neuron_hDoubleMethod__Ljava_lang_String_2I(JNIEnv* env,
                                                                                 jclass,
                                                                                 jstring name,
                                                                                 jint narg) {
    jnisave const char* cn = env->GetStringUTFChars(name, 0);
    Symbol* sym = hoc_lookup(cn);
    env->ReleaseStringUTFChars(name, cn);
    jnirestore return hoc_call_func(sym, narg);
}

JNIEXPORT jdouble JNICALL
Java_neuron_Neuron_hDoubleMethod__JJI(JNIEnv* env, jclass, jlong jc, jlong mid, jint narg) {
    jnisave Object* ho = (Object*) jc;
    Symbol* s = (Symbol*) mid;
    // printf("hDoubleMethod %s.%s with %d args\n", hoc_object_name(ho), s->name, narg);
    call_ob_proc(ho, s, narg);
    jnirestore return hoc_xpop();
}

JNIEXPORT jstring JNICALL
Java_neuron_Neuron_hCharsMethod(JNIEnv* env, jclass, jlong jc, jlong mid, jint narg) {
    jnisave Object* ho = (Object*) jc;
    Symbol* sym = (Symbol*) mid;
    call_ob_proc(ho, sym, narg);
    char* s = *hoc_strpop();
    jstring js = env->NewStringUTF(s);
    jnirestore return js;
}

JNIEXPORT jobject JNICALL
Java_neuron_Neuron_hObjectMethod(JNIEnv* env, jclass, jlong jc, jlong mid, jint narg) {
    jnisave Object* ho = (Object*) jc;
    Symbol* s = (Symbol*) mid;
    call_ob_proc(ho, s, narg);
    Object** po = hoc_objpop();
    jobject jo = h2jObject(*po);
    hoc_tobj_unref(po);
    // o may need to get it's refcount decremented here.
    jnirestore return jo;
}

JNIEXPORT void JNICALL Java_neuron_Neuron_pushArgD(JNIEnv*, jclass, jdouble x) {
    // printf("pushArgD %g\n", x);
    hoc_pushx(x);
}

JNIEXPORT void JNICALL Java_neuron_Neuron_pushArgS(JNIEnv* env, jclass, jstring js) {
    // see java2nrn_smeth for a similar implementation
    // hopefully 20 is sufficient before a string is freed.
    // perhaps a more general implementation is needed.
    // It would be safe to free these when the corresponding
    // hCharsMethod call returns.
    static char** cs;
    static int i;
#define ncs 20
    const char* jc = env->GetStringUTFChars(js, 0);
    if (!cs) {
        cs = new char*[ncs];
        for (i = 0; i < ncs; ++i) {
            cs[i] = nil;
        }
        i = 0;
    }
    if (cs[i]) {
        delete[] cs[i];
    }
    i = (i + 1) % ncs;
    cs[i] = new char[strlen(jc + 1)];
    strcpy(cs[i], jc);
    hoc_pushstr(cs + i);
    // printf("pushArgS |%s|\n", cs[i]);
    env->ReleaseStringUTFChars(js, jc);
}

JNIEXPORT void JNICALL Java_neuron_Neuron_pushArgO(JNIEnv* env, jclass, jobject jo, jint type) {
    jnisave
        // printf("pushArgO jo=%p type=%d\n", jo, type);
        Object** po = nj_j2hObject(jo, type);
    if (!po) {
        printf("Do not recognize the object argument type %d\n", type);
    }
    hoc_pushobj(po);
    // printf("pushArgO %s refcount=%d\n", hoc_object_name(*po), (*po)->refcount);
    jnirestore
}

JNIEXPORT jlong JNICALL Java_neuron_Neuron_methodID(JNIEnv* env, jclass, jlong jc, jstring name) {
    const char* s = env->GetStringUTFChars(name, 0);
    Object* ho = (Object*) jc;
    Symbol* sym = hoc_table_lookup(s, ho->ctemplate->symtable);
    // printf("methodID %s %s\n", s, sym->name);
    env->ReleaseStringUTFChars(name, s);
    return (jlong) sym;
}

JNIEXPORT jlong JNICALL
Java_neuron_Neuron_pwmListen(JNIEnv* env, jclass, jstring title, jobject jo, jint type) {
    Object** po = nj_j2hObject(jo, type);
    Object* ho = po ? *po : nil;
    jnisave const char* s = env->GetStringUTFChars(title, 0);
    //	printf("pwmListen env=%ld %s\n", (long)env, s);
    jlong ic = (jlong) nrnjava_pwm_listen(s, ho);  // implementation in src/ivoc/pwman.cpp
    env->ReleaseStringUTFChars(title, s);
    jnirestore return ic;
}

JNIEXPORT void JNICALL Java_neuron_Neuron_pwmEvent(JNIEnv* env,
                                                   jclass,
                                                   jlong jwc,
                                                   jint type,
                                                   jint l,
                                                   jint t,
                                                   jint w,
                                                   jint h) {
    jnisave
        //	printf("pwmEvent env=%d type=%d l=%d t=%d w=%d h=%d\n",
        //(long)env, type, l, t, w, h);
        nrnjava_pwm_event(jwc, type, l, t, w, h);  // see src/ivoc/pwman.cpp
    jnirestore
}

JNIEXPORT jstring JNICALL Java_neuron_Neuron_sGet(JNIEnv* env, jclass, jstring js) {
    const char* s = env->GetStringUTFChars(js, 0);
    Symbol* sym = hoc_table_lookup(s, hoc_top_level_symlist);
    assert(sym && sym->type == STRING);
    char** sval = hoc_top_level_data[sym->u.oboff].ppstr;
    env->ReleaseStringUTFChars(js, s);
    return env->NewStringUTF(*sval);
}

JNIEXPORT jobject JNICALL Java_neuron_Neuron_oGet(JNIEnv* env, jclass, jstring js) {
    const char* s = env->GetStringUTFChars(js, 0);
    Symbol* sym = hoc_table_lookup(s, hoc_top_level_symlist);
    assert(sym && sym->type == OBJECTVAR);
    Object** po = hoc_top_level_data[sym->u.oboff].pobj;
    env->ReleaseStringUTFChars(js, s);
    jobject jo = h2jObject(*po);
    hoc_obj_unref(*po);
    return jo;
}

JNIEXPORT jstring JNICALL Java_neuron_Neuron_hGetStringField(JNIEnv* env,
                                                             jclass,
                                                             jlong v,
                                                             jstring js) {
    const char* s = env->GetStringUTFChars(js, 0);
    Object* o = (Object*) v;
    Symbol* sym = hoc_table_lookup(s, o->ctemplate->symtable);
    assert(sym && sym->type == STRING);
    char** sval = hoc_top_level_data[sym->u.oboff].ppstr;
    env->ReleaseStringUTFChars(js, s);
    return env->NewStringUTF(*sval);
}

JNIEXPORT jobject JNICALL Java_neuron_Neuron_hGetObjectField(JNIEnv* env,
                                                             jclass,
                                                             jlong v,
                                                             jstring js) {
    const char* s = env->GetStringUTFChars(js, 0);
    Object* o = (Object*) v;
    Symbol* sym = hoc_table_lookup(s, o->ctemplate->symtable);
    assert(sym && sym->type == OBJECTVAR);
    Object** po = o->u.dataspace[sym->u.oboff].pobj;
    env->ReleaseStringUTFChars(js, s);
    jobject jo = h2jObject(*po);
    hoc_obj_unref(*po);
    return jo;
}

JNIEXPORT void JNICALL
Java_neuron_Neuron_hSetObjectField__JLjava_lang_String_2Ljava_lang_Object_2I(JNIEnv* env,
                                                                             jclass,
                                                                             jlong v,
                                                                             jstring js,
                                                                             jobject joval,
                                                                             jint type) {
    jnisave const char* s = env->GetStringUTFChars(js, 0);
    Object* o = (Object*) v;
    Symbol* sym = hoc_table_lookup(s, o->ctemplate->symtable);
    assert(sym && sym->type == OBJECTVAR);
    Object** po = o->u.dataspace[sym->u.oboff].pobj;
    Object** poval = nj_j2hObject(joval, type);
    Object* old = *po;
    *po = *poval;
    (*po)->refcount++;
    hoc_obj_unref(old);
    env->ReleaseStringUTFChars(js, s);
    jnirestore
}


JNIEXPORT void JNICALL
Java_neuron_Neuron_hSetObjectField__Ljava_lang_String_2Ljava_lang_Object_2I(JNIEnv* env,
                                                                            jclass,
                                                                            jstring js,
                                                                            jobject joval,
                                                                            jint type) {
    jnisave const char* s = env->GetStringUTFChars(js, 0);
    Symbol* sym = hoc_table_lookup(s, hoc_top_level_symlist);
    assert(sym && sym->type == OBJECTVAR);
    Object** po = hoc_top_level_data[sym->u.oboff].pobj;
    Object** poval = nj_j2hObject(joval, type);
    Object* old = *po;
    *po = *poval;
    (*po)->refcount++;
    hoc_obj_unref(old);
    env->ReleaseStringUTFChars(js, s);
    jnirestore
}


JNIEXPORT void JNICALL Java_neuron_Redirect_consoleWrite(JNIEnv* env, jclass, jint fd, jint b) {
    jnisave
#ifdef _MSWIN
        if (b != '\r') {
        printf("%c", b);
    }
#else
#ifdef MAC
        if (b == '\r') {
        b = '\n';
    }
    printf("%c", b);
#else
        printf("%c", b);
#endif
#endif
    //	if (fd == 1) {
    //		fputc(b, stdout);
    //	}else{
    //		fputc(b, stderr);
    //	}
    jnirestore
}<|MERGE_RESOLUTION|>--- conflicted
+++ resolved
@@ -203,75 +203,6 @@
 }
 
 // Call a hoc method
-<<<<<<< HEAD
-JNIEXPORT jboolean JNICALL Java_neuron_Neuron_execute (
-    JNIEnv *env, jclass, jstring statement) {
-//	assert(env == nrnjava_env);
-	jnisave
-	const char* s = env->GetStringUTFChars(statement,0);
-	jboolean r =  Oc::valid_stmt(s, 0);
-	env->ReleaseStringUTFChars(statement, s);
-	jnirestore
-	return r;
-}
- 
-
-JNIEXPORT jint JNICALL Java_neuron_Neuron_getHocArgType
-  (JNIEnv *env, jclass, jint i) {
-	int type = hoc_argtype(i+1);
-	switch (type) {
-	case NUMBER:
-		return 1;
-	case STRING:
-		return 2;
-	case OBJECTVAR:
-	case OBJECTTMP:
-		return 3;
-	}
-	return 0;
-}
-
-JNIEXPORT jstring JNICALL Java_neuron_Neuron_getHocArgSig
-  (JNIEnv *env, jclass) {
-	char sig[100];
-	int i;
-	for (i = 0; ifarg(i+1); ++i) {
-		int type = hoc_argtype(i+1);
-		switch (type) {
-		case NUMBER:
-			sig[i] = 'd';
-			break;
-		case STRING:
-			sig[i] = 'S';
-			break;
-		case OBJECTVAR:
-		case OBJECTTMP:
-			sig[i] = 'o';
-			break;
-		}
-	}
-	sig[i] = '\0';
-//	printf("getHocArgSig |%s|\n", sig);
-	return env->NewStringUTF(sig);
-}
-
-JNIEXPORT jlong JNICALL Java_neuron_Neuron_vectorNew
-  (JNIEnv *env, jclass, jint size){
-	jnisave
-	Vect* v = vector_new(size);
-	Object* ho = hoc_new_object(nrn_vec_sym, v);
-	hoc_obj_ref(ho);
-	jlong jc = (jlong)ho;
-	jnirestore
-	return jc;
-}
- 
-JNIEXPORT jint JNICALL Java_neuron_Neuron_vectorSize
-  (JNIEnv *, jclass, jlong jc){
-	Object* ho = (Object*)jc;
-	Vect* vec = (Vect*)ho->u.this_pointer;
-	return vec->size();
-=======
 JNIEXPORT jboolean JNICALL Java_neuron_Neuron_execute(JNIEnv* env, jclass, jstring statement) {
     //	assert(env == nrnjava_env);
     jnisave const char* s = env->GetStringUTFChars(statement, 0);
@@ -319,7 +250,7 @@
 }
 
 JNIEXPORT jlong JNICALL Java_neuron_Neuron_vectorNew(JNIEnv* env, jclass, jint size) {
-    jnisave Vect* v = vector_new1(size);
+    jnisave Vect* v = vector_new(size);
     Object* ho = hoc_new_object(nrn_vec_sym, v);
     hoc_obj_ref(ho);
     jlong jc = (jlong) ho;
@@ -330,7 +261,6 @@
     Object* ho = (Object*) jc;
     Vect* vec = (Vect*) ho->u.this_pointer;
     return vec->size();
->>>>>>> 310551ff
 }
 
 static void outOfBounds(JNIEnv* env) {
