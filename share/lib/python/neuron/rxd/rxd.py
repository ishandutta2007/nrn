import neuron
from neuron import h
import species
from nodelist import NodeList
import node
import section1d
import weakref
import numpy
from neuron import nonvint_block_supervisor as nbs
import scipy.sparse
import scipy.sparse.linalg
import ctypes
import atexit
import options
import region
from rxdException import RxDException

def byeworld():
    # needed to prevent a seg-fault error at shudown in at least some
    # combinations of NEURON and Python, which I think is due to objects
    # getting deleted out-of-order
    global _react_matrix_solver
    del _react_matrix_solver
    
atexit.register(byeworld)

# Faraday's constant (store to reduce number of lookups)
FARADAY = h.FARADAY

# converting from mM um^3 to molecules
# = 6.02214129e23 * 1000. / 1.e18 / 1000
# = avogadro * (L / m^3) * (m^3 / um^3) * (mM / M)
# value for avogardro's constant from NIST webpage, accessed 25 April 2012:
# http://physics.nist.gov/cgi-bin/cuu/Value?na
_conversion_factor = 602214.129


_cvode_object = h.CVode()

last_diam_change_cnt = None
last_structure_change_cnt = None

_linmodadd = None
_linmodadd_c = None
_diffusion_matrix = None
_curr_scales = None
_curr_ptrs = None
_curr_indices = None

_all_reactions = []

_zero_volume_indices = []
_nonzero_volume_indices = []

_double_ptr = ctypes.POINTER(ctypes.c_double)
_int_ptr = ctypes.POINTER(ctypes.c_int)


_nrn_dll = neuron.nrn_dll()
nrn_tree_solve = _nrn_dll.nrn_tree_solve
nrn_tree_solve.restype = None

_dptr = _double_ptr

def _unregister_reaction(r):
    global _all_reactions
    for i, r2 in enumerate(_all_reactions):
        if r2() == r:
            del _all_reactions[i]
            break

def _register_reaction(r):
    # TODO: should we search to make sure that (a weakref to) r hasn't already been added?
    global _all_reactions
    _all_reactions.append(weakref.ref(r))

def _after_advance():
    global last_diam_change_cnt
    last_diam_change_cnt = _cvode_object.diam_change_count()
    
def re_init():
    """reinitializes all rxd concentrations to match HOC values, updates matrices"""
    h.define_shape()
    
    dim = region._sim_dimension
    
    if dim == 1:
        # update current pointers
        section1d._purge_cptrs()
        for sr in species._get_all_species().values():
            s = sr()
            if s is not None:
                s._register_cptrs()
        
        # update matrix equations
        _setup_matrices()

    elif dim != 3:            
        raise RxDException('unknown dimension')
    for sr in species._get_all_species().values():
        s = sr()
        if s is not None: s.re_init()
    # TODO: is this safe?        
    _cvode_object.re_init()


def _invalidate_matrices():
    # TODO: make a separate variable for this?
    global last_structure_change_cnt, _diffusion_matrix
    _diffusion_matrix = None
    last_structure_change_cnt = None

_rxd_offset = None

def _ode_count(offset):
    global _rxd_offset
    _rxd_offset = offset
    if _diffusion_matrix is None: _setup_matrices()
    return len(_nonzero_volume_indices)

def _ode_reinit(y):
    if region._sim_dimension == 3: raise RxDException('cvode not supported yet for 3D')
    y[_rxd_offset : _rxd_offset + len(_nonzero_volume_indices)] = node._get_states()[_nonzero_volume_indices]

def _ode_fun(t, y, ydot):
    current_dimension = region._sim_dimension
    if region._sim_dimension == 3: raise RxDException('cvode not supported yet for 3D')
    lo = _rxd_offset
    hi = lo + len(_nonzero_volume_indices)
    if lo == hi: return
    states = node._get_states()
    states[_nonzero_volume_indices] = y[lo : hi]

    # need to fill in the zero volume states with the correct concentration
    # this assumes that states at the zero volume indices is zero (although that
    # assumption could be easily removed)
    #matrix = scipy.sparse.dok_matrix((len(_zero_volume_indices), len(states)))
    """
    for i, row in enumerate(_zero_volume_indices):
        d = _diffusion_matrix[row, row]
        if d:
            nzj = _diffusion_matrix[row].nonzero()[1]
            print 'nzj:', nzj
            for j in nzj:
                matrix[i, j] = -_diffusion_matrix[row, j] / d
    states[_zero_volume_indices] = matrix * states
    """
    states[_zero_volume_indices] = _mat_for_zero_volume_nodes * states
    """
    for i in _zero_volume_indices:
        v = _diffusion_matrix[i] * states
        d = _diffusion_matrix[i, i]
        if d:
            states[i] = -v / d
    """
    if region._sim_dimension == 1:
        # TODO: refactor so this isn't in section1d?
        section1d._transfer_to_legacy()        
    elif region._sim_dimension == 3:
        for sr in species._get_all_species().values():
            s = sr()
            if s is not None: s._transfer_to_legacy()
    else:
        raise RxDException('unknown dimension')

    
    if ydot is not None:
        # diffusion_matrix = - jacobian    
        ydot[lo : hi] = (_rxd_reaction(states) - _diffusion_matrix * states)[_nonzero_volume_indices]
        
    states[_zero_volume_indices] = 0

def _ode_solve(dt, t, b, y):
    if _diffusion_matrix is None: _setup_matrices()
    lo = _rxd_offset
    hi = lo + len(_nonzero_volume_indices)
    n = len(node._get_states())
    full_b = numpy.zeros(n)
    full_b[_nonzero_volume_indices] = b[lo : hi]
    b[lo : hi] = _react_matrix_solver(_diffusion_matrix_solve(dt, full_b))[_nonzero_volume_indices]
    # this line doesn't include the reaction contributions to the Jacobian
    #b[lo : hi] = _diffusion_matrix_solve(dt, full_b)[_nonzero_volume_indices]


_rxd_induced_currents = None

def _currents(rhs):
    # setup membrane fluxes from our stuff
    # TODO: cache the memb_cur_ptrs, memb_cur_charges, memb_net_charges, memb_cur_mapped
    #       because won't change very often
    global _rxd_induced_currents

    # need this; think it's because of initialization of mod files
    if _curr_indices is None: return

    # TODO: change so that this is only called when there are in fact currents
    _rxd_induced_currents = numpy.zeros(len(_curr_indices))
    rxd_memb_flux = []
    memb_cur_ptrs = []
    memb_cur_charges = []
    memb_net_charges = []
    memb_cur_mapped = []
    for rptr in _all_reactions:
        r = rptr()
        if r and r._membrane_flux:
            # NOTE: memb_flux contains any scaling we need
            new_fluxes = r._get_memb_flux(node._get_states())
            rxd_memb_flux += list(new_fluxes)
            memb_cur_ptrs += r._cur_ptrs
            memb_cur_mapped += r._cur_mapped
            memb_cur_charges += [r._cur_charges] * len(new_fluxes)
            memb_net_charges += [r._net_charges] * len(new_fluxes)

    # TODO: is this in any way dimension dependent?

    if rxd_memb_flux:
        # TODO: remove the asserts when this is verified to work
        assert(len(rxd_memb_flux) == len(_cur_node_indices))
        assert(len(rxd_memb_flux) == len(memb_cur_ptrs))
        assert(len(rxd_memb_flux) == len(memb_cur_charges))
        assert(len(rxd_memb_flux) == len(memb_net_charges))
        for flux, cur_ptrs, cur_charges, net_charge, i, cur_maps in zip(rxd_memb_flux, memb_cur_ptrs, memb_cur_charges, memb_net_charges, _cur_node_indices, memb_cur_mapped):
            rhs[i] -= net_charge * flux
            #print net_charge * flux
            #import sys
            #sys.exit()
            # TODO: remove this assert when more thoroughly tested
            assert(len(cur_ptrs) == len(cur_maps))
            for ptr, charge, cur_map_i in zip(cur_ptrs, cur_charges, cur_maps):
                # this has the opposite sign of the above because positive
                # currents lower the membrane potential
                cur = charge * flux
                ptr[0] += cur
                for sign, c in zip([-1, 1], cur_maps):
                    if c is not None:
                        _rxd_induced_currents[c] += sign * cur

preconditioner = None
def _fixed_step_solve(dt):
    global preconditioner, pinverse

    states = node._get_states()[:]

    b = _rxd_reaction(states)
    
<<<<<<< HEAD
    dim = region._sim_dimension
    if dim is None:
        return
    elif dim == 1:
        states[:] = _reaction_matrix_solve(dt, _diffusion_matrix_solve(dt, states + dt * b))

        # clear the zero-volume "nodes"
        states[_zero_volume_indices] = 0

        # TODO: refactor so this isn't in section1d... probably belongs in node
        section1d._transfer_to_legacy()
    elif dim == 3:
        # the actual advance via implicit euler
        n = len(states)
        m = scipy.sparse.eye(n, n) - dt * _euler_matrix
        # TODO: pinverse should be updated whenever dt changes
        if pinverse is not None:
            pinverse = scipy.sparse.diags([[1. / m.diagonal()]], [0], shape=(n, n), format='csr', dtype='d')
        #result, info = scipy.sparse.linalg.bicgstab(m, states + dt * b, M=pinverse)
        result, info = scipy.sparse.linalg.bicgstab(m, states, M=pinverse)
        result += dt * b
        assert(info == 0)
        states[:] = result
=======
    states[:] += _reaction_matrix_solve(dt, _diffusion_matrix_solve(dt, dt * b))

    # clear the zero-volume "nodes"
    states[_zero_volume_indices] = 0
>>>>>>> 19f64ba8

        for sr in species._get_all_species().values():
            s = sr()
            if s is not None: s._transfer_to_legacy()
        

def _rxd_reaction(states):
    # TODO: this probably shouldn't be here
    # TODO: this was included in the 3d, probably shouldn't be there either
    if _diffusion_matrix is None and region._sim_dimension == 1: _setup_matrices()

    b = numpy.zeros(len(states))
    
    if _curr_ptr_vector is not None:
        _curr_ptr_vector.gather(_curr_ptr_storage_nrn)
        b[_curr_indices] = _curr_scales * (_curr_ptr_storage + _rxd_induced_currents)
    
    #b[_curr_indices] = _curr_scales * [ptr[0] for ptr in _curr_ptrs]

    for rptr in _all_reactions:
        r = rptr()
        if r:
            indices, mult, rate = r._evaluate(states)
            # we split this in parts to allow for multiplicities and to allow stochastic to make the same changes in different places
            for i, m in zip(indices, mult):
                b[i] += m * rate


    return b
    
_last_preconditioner_dt = 0
_last_dt = None
_last_m = None
_diffusion_d = None
_diffusion_a = None
_diffusion_b = None
_diffusion_p = None
_c_diagonal = None
_cur_node_indices = None

_diffusion_a_ptr, _diffusion_b_ptr, _diffusion_p_ptr = None, None, None

def _diffusion_matrix_solve(dt, rhs):
    global _last_dt
    global _diffusion_a_ptr, _diffusion_d, _diffusion_b_ptr, _diffusion_p_ptr, _c_diagonal

    if _diffusion_matrix is None: return

    n = len(rhs)

    if _last_dt != dt:
        global _c_diagonal, _diffusion_a_base, _diffusion_b_base, _diffusion_d_base
        global _diffusion_a, _diffusion_b, _diffusion_p
        _last_dt = dt
        # clear _c_diagonal and _last_dt to trigger a recalculation
        if _c_diagonal is None:
            _diffusion_d_base = numpy.array(_diffusion_matrix.diagonal())
            _diffusion_a_base = numpy.zeros(n)
            _diffusion_b_base = numpy.zeros(n)
            # TODO: the int32 bit may be machine specific
            _diffusion_p = numpy.array([-1] * n, dtype=numpy.int32)
            for j in xrange(n):
                col = _diffusion_matrix[:, j]
                col_nonzero = col.nonzero()
                for i in col_nonzero[0]:
                    if i < j:
                        _diffusion_p[j] = i
                        assert(_diffusion_a_base[j] == 0)
                        _diffusion_a_base[j] = col[i, 0]
                        _diffusion_b_base[j] = _diffusion_matrix[j, i]
            _c_diagonal = _linmodadd_c.diagonal()
        _diffusion_d = _c_diagonal + dt * _diffusion_d_base
        _diffusion_b = dt * _diffusion_b_base
        _diffusion_a = dt * _diffusion_a_base
        _diffusion_a_ptr = _diffusion_a.ctypes.data_as(_double_ptr)
        _diffusion_b_ptr = _diffusion_b.ctypes.data_as(_double_ptr)
        _diffusion_p_ptr = _diffusion_p.ctypes.data_as(_int_ptr)
    
    result = numpy.array(rhs)
    d = numpy.array(_diffusion_d)
    d_ptr = d.ctypes.data_as(_double_ptr)
    result_ptr = result.ctypes.data_as(_double_ptr)
    
    nrn_tree_solve(_diffusion_a_ptr, d_ptr, _diffusion_b_ptr, result_ptr,
                   _diffusion_p_ptr, ctypes.c_int(n))
    return result

def _reaction_matrix_solve(dt, rhs):
    if not options.use_reaction_contribution_to_jacobian:
        return rhs
    # now handle the reaction contribution to the Jacobian
    # this works as long as (I - dt(Jdiff + Jreact)) \approx (I - dtJreact)(I - dtJdiff)
    count = 0
    n = len(rhs)
    rows = range(n)
    cols = range(n)
    data = [1] * n
    for rptr in _all_reactions:
        r = rptr()
        if r:
            r_rows, r_cols, r_data = r._jacobian_entries(rhs, multiply=-dt)
            rows += r_rows
            cols += r_cols
            data += r_data
            count += 1
            
    if count > 0:
        jac = scipy.sparse.coo_matrix((data, (rows, cols)), shape=(n, n)).tocsr()
        #result, info = scipy.sparse.linalg.bicgstab(jac, rhs)
        #assert(info == 0)
        result = scipy.sparse.linalg.spsolve(jac, rhs)
    else:
        result = rhs

    return result

_react_matrix_solver = None    
def _reaction_matrix_setup(dt, unexpanded_rhs):
    global _react_matrix_solver
    if not options.use_reaction_contribution_to_jacobian:
        _react_matrix_solver = lambda x: x
        return

    # now handle the reaction contribution to the Jacobian
    # this works as long as (I - dt(Jdiff + Jreact)) \approx (I - dtJreact)(I - dtJdiff)
    count = 0
    rhs = numpy.array(node._get_states())
    rhs[_nonzero_volume_indices] = unexpanded_rhs    
    n = len(rhs)
    rows = range(n)
    cols = range(n)
    data = [1] * n
    for rptr in _all_reactions:
        r = rptr()
        if r:
            r_rows, r_cols, r_data = r._jacobian_entries(rhs, multiply=-dt)
            rows += r_rows
            cols += r_cols
            data += r_data
            count += 1
            
    if count > 0:
        
        jac = scipy.sparse.coo_matrix((data, (rows, cols)), shape=(n, n)).tocsc()
        #result, info = scipy.sparse.linalg.bicgstab(jac, rhs)
        #assert(info == 0)
        _react_matrix_solver = scipy.sparse.linalg.factorized(jac)
    else:
        _react_matrix_solver = lambda x: x

def _setup():
    # TODO: this is when I should resetup matrices (structure changed event)
    pass

def _conductance(d):
    pass
    
def _ode_jacobian(dt, t, ypred, fpred):
    #print '_ode_jacobian: dt = %g, last_dt = %r' % (dt, _last_dt)
    _reaction_matrix_setup(dt, fpred)

_callbacks = [_setup, None, _currents, _conductance, _fixed_step_solve,
              _ode_count, _ode_reinit, _ode_fun, _ode_solve, _ode_jacobian, None]
nbs.register(_callbacks)

_curr_ptr_vector = None
_curr_ptr_storage = None
_curr_ptr_storage_nrn = None
pinverse = None
_cur_map = None

def _update_node_data(force=False):
    global last_diam_change_cnt, last_structure_change_cnt, _curr_indices, _curr_scales, _curr_ptrs, _cur_map
    global _curr_ptr_vector, _curr_ptr_storage, _curr_ptr_storage_nrn
    if last_diam_change_cnt != _cvode_object.diam_change_count() or _cvode_object.structure_change_count() != last_structure_change_cnt or force:
        _cur_map = {}
        last_diam_change_cnt = _cvode_object.diam_change_count()
        last_structure_change_cnt = _cvode_object.structure_change_count()
        if region._sim_dimension == 1:
            # TODO: merge this with the 3d case
            for sr in species._get_all_species().values():
                s = sr()
                if s is not None: s._update_node_data()
            for sr in species._get_all_species().values():
                s = sr()
                if s is not None: s._update_region_indices()
        for rptr in _all_reactions:
            r = rptr()
            if r is not None: r._update_indices()
        _curr_indices = []
        _curr_scales = []
        _curr_ptrs = []
        for sr in species._get_all_species().values():
            s = sr()
            if s is not None: s._setup_currents(_curr_indices, _curr_scales, _curr_ptrs, _cur_map)
        
        num = len(_curr_ptrs)
        if num:
            _curr_ptr_vector = h.PtrVector(num)
            for i, ptr in enumerate(_curr_ptrs):
                _curr_ptr_vector.pset(i, ptr)
            
            _curr_ptr_storage_nrn = h.Vector(num)
            _curr_ptr_storage = _curr_ptr_storage_nrn.as_numpy()
        else:
            _curr_ptr_vector = None

        _curr_scales = numpy.array(_curr_scales)        
        

_euler_matrix = None

# TODO: make sure this does the right thing when the diffusion constant changes between two neighboring nodes
def _setup_matrices():
    global _linmodadd, _linmodadd_c, _diffusion_matrix, _linmodadd_b, _last_dt, _c_diagonal, _euler_matrix
    global _cur_node_indices


    n = len(node._get_states())
        
    if region._sim_dimension == 3:
        _euler_matrix = scipy.sparse.dok_matrix((n, n), dtype=float)

        for sr in species._get_all_species().values():
            s = sr()
            if s is not None: s._setup_matrices3d(_euler_matrix)

        _euler_matrix = _euler_matrix.tocsr()

        _update_node_data(True)
        

    else:
        # TODO: initialization is slow. track down why
        
        _last_dt = None
        _c_diagonal = None
        
        for sr in species._get_all_species().values():
            s = sr()
            if s is not None:
                s._assign_parents()
        
        _update_node_data(True)

        # remove old linearmodeladdition
        _linmodadd = None
        _linmodadd_cur = None
        
        if n:        
            # create sparse matrix for C in cy'+gy=b
            _linmodadd_c = scipy.sparse.dok_matrix((n, n))
            # most entries are 1 except those corresponding to the 0 and 1 ends
            
            
            # create the matrix G
            _diffusion_matrix = scipy.sparse.dok_matrix((n, n))
            for sr in species._get_all_species().values():
                s = sr()
                if s is not None:
                    s._setup_diffusion_matrix(_diffusion_matrix)
                    s._setup_c_matrix(_linmodadd_c)
            
            # modify C for cases where no diffusive coupling of 0, 1 ends
            # TODO: is there a better way to handle no diffusion?
            for i in xrange(n):
                if not _diffusion_matrix[i, i]:
                    _linmodadd_c[i, i] = 1

            
            # and the vector b
            _linmodadd_b = h.Vector(n)

            
            # setup for induced membrane currents
            _cur_node_indices = []

            for rptr in _all_reactions:
                r = rptr()
                if r is not None:
                    r._setup_membrane_fluxes(_cur_node_indices, _cur_map)
                    
            #_cvode_object.re_init()    

            _linmodadd_c = _linmodadd_c.tocsr()
            _diffusion_matrix = _diffusion_matrix.tocsr()
            
        global _zero_volume_indices, _nonzero_volume_indices
        volumes = node._get_data()[0]
        _zero_volume_indices = numpy.where(volumes == 0)[0]
        _nonzero_volume_indices = volumes.nonzero()[0]

        if n:
            matrix = _diffusion_matrix[_zero_volume_indices].tocsr()
            indptr = matrix.indptr
            matrixdata = matrix.data
            count = len(_zero_volume_indices)
            for row, i in enumerate(_zero_volume_indices):
                d = _diffusion_matrix[i, i]
                if d:
                    matrixdata[indptr[row] : indptr[row + 1]] /= -d
                    matrix[row, i] = 0
                else:
                    matrixdata[indptr[row] : indptr[row + 1]] = 0
            global _mat_for_zero_volume_nodes
            _mat_for_zero_volume_nodes = matrix


def _init():
    # TODO: check about the 0<x<1 problem alluded to in the documentation
    h.define_shape()
    
    
    dim = region._sim_dimension
    if dim == 3:
        for sr in species._get_all_species().values():
            s = sr()
            if s is not None:
                # s._register_cptrs()
                s._finitialize()
        _setup_matrices()
    elif dim == 1:
        section1d._purge_cptrs()
        
        for sr in species._get_all_species().values():
            s = sr()
            if s is not None:
                s._register_cptrs()
                s._finitialize()
        _setup_matrices()

#
# register the initialization handler and the advance handler
#
_fih = h.FInitializeHandler(_init)

#
# register scatter/gather mechanisms
#
_cvode_object.extra_scatter_gather(0, _after_advance)
<|MERGE_RESOLUTION|>--- conflicted
+++ resolved
@@ -243,12 +243,11 @@
 
     b = _rxd_reaction(states)
     
-<<<<<<< HEAD
     dim = region._sim_dimension
     if dim is None:
         return
     elif dim == 1:
-        states[:] = _reaction_matrix_solve(dt, _diffusion_matrix_solve(dt, states + dt * b))
+        states[:] += _reaction_matrix_solve(dt, _diffusion_matrix_solve(dt, dt * b))
 
         # clear the zero-volume "nodes"
         states[_zero_volume_indices] = 0
@@ -267,12 +266,6 @@
         result += dt * b
         assert(info == 0)
         states[:] = result
-=======
-    states[:] += _reaction_matrix_solve(dt, _diffusion_matrix_solve(dt, dt * b))
-
-    # clear the zero-volume "nodes"
-    states[_zero_volume_indices] = 0
->>>>>>> 19f64ba8
 
         for sr in species._get_all_species().values():
             s = sr()
