import weakref
from . import species, rxdmath, rxd, node
import numpy
import copy
from .generalizedReaction import GeneralizedReaction, ref_list_with_mult



class Reaction(GeneralizedReaction):
    def __init__(self, *args, **kwargs):
        """Specify a reaction to be added to the system.
        
        Examples:
            For 2 * H + O > H2O in a mass action reaction at rate k:
                r = rxd.Reaction(2 * H + O, H2O, k)
                
            To constrain the reaction to a specified list of regions,
            say to just the extracellular space (ext) and the cytosol (cyt),
            use the regions keyword, e.g.
                r = rxd.Reaction(2 * H + O, H2O, k, regions=[ext, cyt])
            
            For a bi-directional reaction, specify a backward reaction rate.
            e.g. if kf is the forward rate and kb is the backward rate, then:
                r = rxd.Reaction(2 * H + O, H2O, kf, kb)
            
            To use dynamics other than mass-action, add that mass_action=False
            flag and put the full formula instead of a mass-action rate for
            kf (and kb). E.g. Michaelis-Menten degradation
                r = rxd.Reaction(
                    dimer, decomposed, dimer / (k + diamer), mass_action=False
                )
        """
        
        # parse the arguments
        scheme, rate1, rate2, regions, custom_dynamics, mass_action = (
            get_scheme_rate1_rate2_regions_custom_dynamics_mass_action(args, kwargs)
        )

        # TODO: verify schemes use weakrefs
        self._scheme = scheme
<<<<<<< HEAD
        if not isinstance(scheme, rxdmath._Reaction):
            raise RxDException('%r not a recognized reaction scheme' % self._scheme)
=======
>>>>>>> 4be67c78
        if custom_dynamics is not None and mass_action is not None:
            raise RxDException('Cannot specify both custom_dynamics and mass_action.')
        elif custom_dynamics is None and mass_action is None:
            custom_dynamics = False
        elif custom_dynamics is None and mass_action is not None:
            custom_dynamics = not mass_action
        self._custom_dynamics = custom_dynamics
        if scheme._dir == '<':
            rate_f, rate_b = 0, rate1
            if rate2 is not None:
                raise RxDException('unidirectional Reaction can have only one rate constant')
        elif scheme._dir == '<>':
            rate_f, rate_b = rate1, rate2
            if rate2 is None:
                raise RxDException('bidirectional Reaction needs two rate constants')
        elif scheme._dir == '>':
            rate_f, rate_b = rate1, 0
            if rate2 is not None:
                raise RxDException('unidirectional Reaction can have only one rate constant')
        else:
            raise RxDException('unknown reaction scheme direction: %r' % scheme._dir)
        

        self._original_rate_f = rate_f
        self._original_rate_b = rate_b
        self._membrane_flux = False
        self._dir = scheme._dir
        self._custom_dynamics = custom_dynamics
        self._update_rates()


        self._trans_membrane = False
        if not hasattr(regions, '__len__'):
            regions = [regions]
        self._regions = regions
        #self._update_indices()
        rxd._register_reaction(self)

    def _update_rates(self):
        lhs = self._scheme._lhs._items
        rhs = self._scheme._rhs._items
        if self._dir == '<':
            # TODO: remove this limitation (probably means doing with rate_b what done with rate_f and making sure _sources and _dests are correct
            raise RxDException('pure reverse reaction currently not supported; reformulate as a forward reaction')
        
        rate_f = copy.copy(self._original_rate_f)
        rate_b = copy.copy(self._original_rate_b)
        
        if not self._custom_dynamics:
            for k, v in zip(lhs.keys(), lhs.values()):
                if v == 1:
                    rate_f *= k
                else:
                    rate_f *= k ** v
            if self._dir == '<>':
                for k, v in zip(rhs.keys(), rhs.values()):
                    if v == 1:
                        rate_b *= k
                    else:
                        rate_b *= k ** v
        rate = rate_f - rate_b
        self._sources = ref_list_with_mult(lhs)
        self._dests = ref_list_with_mult(rhs)
        self._rate, self._involved_species = rxdmath._compile(rate)
        
        trans_membrane = any(isinstance(s(), species.SpeciesOnRegion) for s in self._involved_species)
        if trans_membrane:
            raise RxDException('Reaction does not support multi-compartment dynamics. Use MultiCompartmentReaction.')

    
    @property
    def f_rate(self):
        return self._original_rate_f
    @property
    def b_rate(self):
        return self._original_rate_b
    @f_rate.setter
    def f_rate(self, value):
        if self._dir not in ('<>', '>'):
            raise RxDException('no forward reaction in reaction scheme')
        self._original_rate_f = value
        self._update_rates()
    @b_rate.setter
    def b_rate(self, value):
        if self._dir not in ('<>', '<'):
            raise RxDException('no backward reaction in reaction scheme')
        self._original_rate_b = value
        self._update_rates()
        
        
    
    
    
    def __repr__(self):
        return 'Reaction(%r, %r, rate_b=%r, regions=%r, custom_dynamics=%r)' % (self._scheme, self._original_rate_f, self._original_rate_b, self._regions, self._custom_dynamics)
    
    
    def _do_memb_scales(self):
        # nothing to do since NEVER a membrane flux
        pass 
    
<|MERGE_RESOLUTION|>--- conflicted
+++ resolved
@@ -2,7 +2,7 @@
 from . import species, rxdmath, rxd, node
 import numpy
 import copy
-from .generalizedReaction import GeneralizedReaction, ref_list_with_mult
+from .generalizedReaction import GeneralizedReaction, ref_list_with_mult, get_scheme_rate1_rate2_regions_custom_dynamics_mass_action
 
 
 
@@ -38,11 +38,6 @@
 
         # TODO: verify schemes use weakrefs
         self._scheme = scheme
-<<<<<<< HEAD
-        if not isinstance(scheme, rxdmath._Reaction):
-            raise RxDException('%r not a recognized reaction scheme' % self._scheme)
-=======
->>>>>>> 4be67c78
         if custom_dynamics is not None and mass_action is not None:
             raise RxDException('Cannot specify both custom_dynamics and mass_action.')
         elif custom_dynamics is None and mass_action is None:
