--- conflicted
+++ resolved
@@ -1,14 +1,11 @@
 import neuron
 from neuron import h, nrn
-from . import rxd, region, rxdsection
+import rxd
+import region
+import rxdsection
 import numpy
 import weakref
-<<<<<<< HEAD
-import region
-import rxdsection
-from rxdException import RxDException
-=======
->>>>>>> 4be67c78
+from .rxdException import RxDException
 
 # data storage
 _volumes = numpy.array([])
