--- conflicted
+++ resolved
@@ -441,19 +441,10 @@
       list(LENGTH NRN_MPI_LIBNAME_LIST _num_mpi)
       math(EXPR num_mpi "${_num_mpi} - 1")
       foreach(val RANGE ${num_mpi})
-<<<<<<< HEAD
-        list(GET NRN_MPI_BIN_LIST ${val} bin)
-        list(GET NRN_MPI_INCLUDE_LIST ${val} include)
-        list(GET NRN_MPI_LIBNAME_LIST ${val} libname)
         message(STATUS "    LIBNAME   | ${libname}")
-        message(STATUS "    BIN       | ${bin}")
-        message(STATUS "    INC       | ${include}")
-=======
         list(GET NRN_MPI_INCLUDE_LIST ${val} include)
         list(GET NRN_MPI_LIBNAME_LIST ${val} libname)
         message(STATUS "    INC       | ${include}")
-        message(STATUS "    LIBNAME   | ${libname}")
->>>>>>> 292361f7
       endforeach(val)
     endif()
   endif()
