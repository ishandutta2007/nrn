--- conflicted
+++ resolved
@@ -284,10 +284,6 @@
     # define for src/oc/hoc.c
     set(DEF_RL_GETC_FUNCTION use_rl_getc_function)
   endif()
-<<<<<<< HEAD
-  message(STATUS "READLINE_FOUND and DEF_RL_GETC_FUNCTION=${DEF_RL_GETC_FUNCTION}")
-=======
->>>>>>> 0bc7dbfb
 else()
   add_subdirectory(src/readline)
   set(INTERNAL_READLINE readline)
