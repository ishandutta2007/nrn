# =============================================================================
# Helper functions used in the project
# =============================================================================

include(CheckIncludeFileCXX)
include(CheckIncludeFiles)
include(CheckFunctionExists)
include(CheckSymbolExists)
include(CheckCXXSymbolExists)
include(CMakeParseArguments)

set(CMAKE_REQUIRED_QUIET TRUE)

# =============================================================================
# Check if directory related to DIR exists by compiling code
# =============================================================================
macro(nrn_check_dir_exists HEADER VARIABLE)
  # code template to check existence of DIR
  string(
    CONCAT CONFTEST_DIR_TPL
           "#include <sys/types.h>\n"
           "#include <@dir_header@>\n"
           "int main () {\n"
           "  if ((DIR *) 0)\n"
           "    return 0\;\n"
           "  return 0\;\n"
           "}\n")
  # first get header file
  check_include_files(${HEADER} HAVE_HEADER)
  if(${HAVE_HEADER})
    # if header is found, create a code from template
    string(REPLACE "@dir_header@" ${HEADER} CONFTEST_DIR "${CONFTEST_DIR_TPL}")
    file(WRITE "${CMAKE_CURRENT_SOURCE_DIR}/conftest.cpp" ${CONFTEST_DIR})
    # try to compile
    try_compile(${VARIABLE} "${CMAKE_CURRENT_SOURCE_DIR}"
                "${CMAKE_CURRENT_SOURCE_DIR}/conftest.cpp")
    file(REMOVE "${CMAKE_CURRENT_SOURCE_DIR}/conftest.cpp")
  endif()
endmacro()

# =============================================================================
# Check if given type exists by compiling code
# =============================================================================
macro(nrn_check_type_exists HEADER TYPE DEFAULT_TYPE VARIABLE)
  # code template to check existence of specific type
  string(
    CONCAT CONFTEST_TYPE_TPL
           "#include <@header@>\n"
           "int main () {\n"
           "  if (sizeof (@type@))\n"
           "    return 0\;\n"
           "  return 0\;\n"
           "}\n")
  string(REPLACE "@header@" ${HEADER} CONFTEST_TYPE "${CONFTEST_TYPE_TPL}")
  string(REPLACE "@type@" ${TYPE} CONFTEST_TYPE "${CONFTEST_TYPE}")
  file(WRITE ${CMAKE_CURRENT_SOURCE_DIR}/conftest.cpp ${CONFTEST_TYPE})

  try_compile(MY_RESULT_VAR ${CMAKE_CURRENT_SOURCE_DIR} ${CMAKE_CURRENT_SOURCE_DIR}/conftest.cpp)
  if(NOT ${MY_RESULT_VAR})
    set(${VARIABLE} ${DEFAULT_TYPE})
  endif()
  file(REMOVE "conftest.cpp")
endmacro()

# =============================================================================
# Check return type of signal
# =============================================================================
macro(nrn_check_signal_return_type VARIABLE)
  # code template to check signal support
  string(CONCAT CONFTEST_RETSIGTYPE "#include <sys/types.h>\n" "#include <signal.h>\n"
                "int main () {\n" "  return *(signal (0, 0)) (0) == 1\;\n" "}\n")
  file(WRITE ${CMAKE_CURRENT_SOURCE_DIR}/conftest.cpp ${CONFTEST_RETSIGTYPE})
  try_compile(MY_RESULT_VAR ${CMAKE_CURRENT_SOURCE_DIR} ${CMAKE_CURRENT_SOURCE_DIR}/conftest.cpp)
  if(MY_RESULT_VAR)
    set(${VARIABLE} int)
  else()
    set(${VARIABLE} void)
  endif()
  file(REMOVE "conftest.cpp")
endmacro()

# =============================================================================
# Transform PROJECT_SOURCE_DIR/sdir/sfile.in to PROJECT_BINARY_DIR/bdir/bfile
# =============================================================================
# ~~~
# This 4 arg macro transformsPROJECT_SOURCE_DIR/sdir/sfile.in into
# PROJECT_BINARY_DIR/bdir/bfile .
# THE shorter two arg form transforms PROJECT_SOURCE_DIR/dir/file.in into
# PROJECT_BINARY_DIR/dir/file
# This first copies with some replacement the sfile.in to _cmake_tmp_bfile.in
# so that the normal cmake configure_file command works to make a proper
# cmake_file. Then that is compared to a possibly existing bfile and,
# if different, copies _cmake_tmp_bfile to bfile. This prevents recompilation of
# .o files that depend on unchanged bfile. The sdir arg is the path relative to
# PROJECT_SOURCE_DIR, the bdir arg is the path relative to PROJECT_BINARY_DIR.
# Note that everytime cmake is run, the bfile is compared to a newly created
# _cmake_tmp_bfile consistent with the current cmake args.
# Note that the sfile arg does NOT contain the .in suffix.
# ~~~
macro(nrn_configure_dest_src bfile bdir sfile sdir)
  set(infile ${PROJECT_SOURCE_DIR}/${sdir}/${sfile}.in)
  set(bin_dir ${PROJECT_BINARY_DIR}/${bdir})
  file(MAKE_DIRECTORY ${bin_dir})
  execute_process(
    COMMAND sed "s/\#undef *\\(.*\\)/\#cmakedefine \\1 @\\1@/"
    INPUT_FILE ${infile}
    OUTPUT_FILE ${bin_dir}/_cmake_tmp_${bfile}.in)
  configure_file(${bin_dir}/_cmake_tmp_${bfile}.in ${bin_dir}/_cmake_tmp_${bfile} @ONLY)
  execute_process(COMMAND cmp -s ${bin_dir}/_cmake_tmp_${bfile} ${bin_dir}/${bfile}
                  RESULT_VARIABLE result)
  if(result EQUAL 0)
    file(REMOVE ${bin_dir}/_cmake_tmp_${bfile})
  else()
    file(RENAME ${bin_dir}/_cmake_tmp_${bfile} ${bin_dir}/${bfile})
  endif()
  file(REMOVE ${bin_dir}/_cmake_tmp_${bfile}.in)
  set_property(
    DIRECTORY
    APPEND
    PROPERTY CMAKE_CONFIGURE_DEPENDS ${infile})
endmacro()

macro(nrn_configure_file file dir)
  nrn_configure_dest_src(${file} ${dir} ${file} ${dir})
endmacro()

# =============================================================================
# Perform check_include_files and add it to NRN_HEADERS_INCLUDE_LIST if exist Passing an optional
# CXX will call check_include_files_cxx instead.
# =============================================================================
macro(nrn_check_include_files filename variable)
  set(options CXX)
  cmake_parse_arguments(nrn_check_include_files "${options}" "" "" ${ARGN})
  if(${nrn_check_include_files_CXX})
    check_include_file_cxx(${filename} ${variable})
  else()
    check_include_files(${filename} ${variable})
  endif()
  if(${variable})
    list(APPEND NRN_HEADERS_INCLUDE_LIST ${filename})
  endif()
endmacro()

# =============================================================================
# Perform check_symbol_exists using NRN_HEADERS_INCLUDE_LIST if empty header_list
# =============================================================================
macro(nrn_check_symbol_exists name header_list variable)
  if("${header_list}" STREQUAL "")
    check_symbol_exists("${name}" "${NRN_HEADERS_INCLUDE_LIST}" ${variable})
  else()
    check_symbol_exists("${name}" "${header_list}" ${variable})
  endif()
endmacro()

# =============================================================================
# Perform check_cxx_symbol_exists using NRN_HEADERS_INCLUDE_LIST if empty header_list
# =============================================================================
# note that sometimes, though it should have succeeded, cc  fails but c++ succeeds
macro(nrn_check_cxx_symbol_exists name header_list variable)
  if("${header_list}" STREQUAL "")
    check_cxx_symbol_exists("${name}" "${NRN_HEADERS_INCLUDE_LIST}" ${variable})
  else()
    check_cxx_symbol_exists("${name}" "${header_list}" ${variable})
  endif()
endmacro()

# =============================================================================
# Append arguments to given list in the form of prefix/argument
# =============================================================================
macro(nrn_create_file_list list_name prefix)
  foreach(name ${ARGN})
    list(APPEND ${list_name} ${prefix}/${name})
  endforeach(name)
endmacro()

# =============================================================================
# Copy file from source to destination in noclobber mode (i.e. no overwrite)
# =============================================================================
macro(nrn_copy_file_without_overwrite source destination)
  execute_process(COMMAND cp -n ${source} ${destination})
endmacro()

# =============================================================================
# Copy file from source to destination only if different
# =============================================================================
macro(nrn_copy_file_if_different source destination)
  configure_file(${source} ${destination} COPYONLY)
endmacro()

# =============================================================================
# Set string with double quotes
# =============================================================================
macro(nrn_set_string variable value)
  set(${variable} \"${value}\")
endmacro()

# =============================================================================
# Set var to to dos path format
# =============================================================================
macro(dospath path var)
  # file(TO_NATIVE_PATH does not convert / to \ for us in msys2.
  string(REPLACE "/" "\\" var1 "${path}")
  set(${var} ${var1})
endmacro()

# =============================================================================
# Given list of file names, find their path in project source tree
# =============================================================================
macro(nrn_find_project_files list_name)
  foreach(name ${ARGN})
    file(GLOB_RECURSE filepath "${PROJECT_SOURCE_DIR}/src/*${name}")
    if(filepath STREQUAL "")
      message(FATAL_ERROR " ${name} not found in ${PROJECT_SOURCE_DIR}/src")
    else()
      list(APPEND ${list_name} ${filepath})
    endif()
  endforeach(name)
endmacro()

# =============================================================================
# Utility macro to print all matching CMake variables
# =============================================================================
# example usage : nrn_print_matching_variables("[Mm][Pp][Ii]")
macro(nrn_print_matching_variables prefix_regex)
  get_cmake_property(variable_names VARIABLES)
  list(SORT variable_names)
  foreach(variable ${variable_names})
    if(variable MATCHES "^${prefix_regex}")
      message(NOTICE " ${variable} ${${variable}}")
    endif()
  endforeach()
endmacro()

# =============================================================================
# Run nocmodl to convert NMODL to C
# =============================================================================
macro(nocmodl_mod_to_cpp modfile_basename)
  add_custom_command(
<<<<<<< HEAD
    OUTPUT ${modfile_basename}.cpp
    COMMAND ${CMAKE_COMMAND} -E env "MODLUNIT=${PROJECT_BINARY_DIR}/share/nrn/lib/nrnunits.lib"
            ${PROJECT_BINARY_DIR}/bin/nocmodl ${modfile_basename}.mod
    COMMAND sed "'s/_reg()/_reg_()/'" ${modfile_basename}.cpp > ${modfile_basename}.cpp.tmp
    COMMAND mv ${modfile_basename}.cpp.tmp ${modfile_basename}.cpp
=======
    OUTPUT ${modfile_basename}.c
    COMMAND
      ${CMAKE_COMMAND} -E env "MODLUNIT=${PROJECT_BINARY_DIR}/share/nrn/lib/nrnunits.lib"
      ${NRN_NOCMODL_SANITIZER_ENVIRONMENT} ${PROJECT_BINARY_DIR}/bin/nocmodl ${modfile_basename}.mod
    COMMAND sed "'s/_reg()/_reg_()/'" ${modfile_basename}.c > ${modfile_basename}.c.tmp
    COMMAND mv ${modfile_basename}.c.tmp ${modfile_basename}.c
>>>>>>> 1157a428
    DEPENDS nocmodl ${modfile_basename}.mod
    WORKING_DIRECTORY ${PROJECT_BINARY_DIR}/src/nrniv)
endmacro()

# =============================================================================
# Create symbolic links
# =============================================================================
macro(nrn_install_dir_symlink source_dir symlink_dir)
  # make sure to have directory path exist upto parent dir
  get_filename_component(parent_symlink_dir ${symlink_dir} DIRECTORY)
  install(CODE "execute_process(COMMAND ${CMAKE_COMMAND} -E make_directory ${parent_symlink_dir})")
  # create symbolic link
  install(
    CODE "execute_process(COMMAND ${CMAKE_COMMAND} -E create_symlink ${source_dir} ${symlink_dir})")
endmacro(nrn_install_dir_symlink)

# ========================================================================
# There is an edge case to 'find_package(MPI REQUIRED)' in that we can still build a universal2
# macos package on an arm64 architecture even if the mpi library has no slice for x86_64.
# ========================================================================
macro(nrn_mpi_find_package)
  if("arm64" IN_LIST CMAKE_OSX_ARCHITECTURES
     AND "x86_64" IN_LIST CMAKE_OSX_ARCHITECTURES
     AND NRN_ENABLE_MPI_DYNAMIC)
    set(_temp ${CMAKE_OSX_ARCHITECTURES})
    unset(CMAKE_OSX_ARCHITECTURES CACHE)
    find_package(MPI REQUIRED)
    set(CMAKE_OSX_ARCHITECTURES
        ${_temp}
        CACHE INTERNAL "" FORCE)
    set(NRN_UNIVERSAL2_BUILD ON)
  else()
    find_package(MPI REQUIRED)
  endif()
endmacro()<|MERGE_RESOLUTION|>--- conflicted
+++ resolved
@@ -236,20 +236,12 @@
 # =============================================================================
 macro(nocmodl_mod_to_cpp modfile_basename)
   add_custom_command(
-<<<<<<< HEAD
     OUTPUT ${modfile_basename}.cpp
-    COMMAND ${CMAKE_COMMAND} -E env "MODLUNIT=${PROJECT_BINARY_DIR}/share/nrn/lib/nrnunits.lib"
-            ${PROJECT_BINARY_DIR}/bin/nocmodl ${modfile_basename}.mod
-    COMMAND sed "'s/_reg()/_reg_()/'" ${modfile_basename}.cpp > ${modfile_basename}.cpp.tmp
-    COMMAND mv ${modfile_basename}.cpp.tmp ${modfile_basename}.cpp
-=======
-    OUTPUT ${modfile_basename}.c
     COMMAND
       ${CMAKE_COMMAND} -E env "MODLUNIT=${PROJECT_BINARY_DIR}/share/nrn/lib/nrnunits.lib"
       ${NRN_NOCMODL_SANITIZER_ENVIRONMENT} ${PROJECT_BINARY_DIR}/bin/nocmodl ${modfile_basename}.mod
-    COMMAND sed "'s/_reg()/_reg_()/'" ${modfile_basename}.c > ${modfile_basename}.c.tmp
-    COMMAND mv ${modfile_basename}.c.tmp ${modfile_basename}.c
->>>>>>> 1157a428
+    COMMAND sed "'s/_reg()/_reg_()/'" ${modfile_basename}.cpp > ${modfile_basename}.cpp.tmp
+    COMMAND mv ${modfile_basename}.cpp.tmp ${modfile_basename}.cpp
     DEPENDS nocmodl ${modfile_basename}.mod
     WORKING_DIRECTORY ${PROJECT_BINARY_DIR}/src/nrniv)
 endmacro()
