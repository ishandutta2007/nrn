--- conflicted
+++ resolved
@@ -6,44 +6,18 @@
 # directory for each MPI package building libnrnmpi_<mpipkg>.so.
 # Depending on the MPIs used NRNMPI_INCLUDE_<mpipkg> will be defined.
 # A number of other lists needed to construct libnrnmpi_<mpipkg>.so
-<<<<<<< HEAD
-# are also constructe. The lists are all parallel in the sense that
-# corresponding elements are related to the same mpi installation.
-# ~~~
-
-set(NRN_MPI_BIN_LIST "" CACHE INTERNAL "" FORCE)
-=======
 # are also constructed. The lists are all parallel in the sense that
 # corresponding elements are related to the same mpi installation.
 # ~~~
 
->>>>>>> 292361f7
 set(NRN_MPI_INCLUDE_LIST "" CACHE INTERNAL "" FORCE)
 set(NRN_MPI_LIBNAME_LIST "" CACHE INTERNAL "" FORCE)
 set(NRN_MPI_TYPE_LIST "" CACHE INTERNAL "" FORCE)
 
-<<<<<<< HEAD
-=======
-
->>>>>>> 292361f7
 if(NRN_ENABLE_MPI)
   if(NRN_ENABLE_MPI_DYNAMIC)
 
     set(NRNMPI_DYNAMICLOAD 1)
-
-<<<<<<< HEAD
-    # compute the NRN_MPI_INCLUDE_LIST and NRN_MPI_BIN_LIST
-    if("${NRN_MPI_DYNAMIC}" STREQUAL "") # use the MPI already found
-      list(APPEND NRN_MPI_INCLUDE_LIST "${MPI_C_HEADER_DIR}")
-      string(REGEX REPLACE "/[^/]*$" "/bin" foo "${MPI_C_HEADER_DIR}")
-      list(APPEND NRN_MPI_BIN_LIST "${foo}")
-    else() # find the mpi's in the ';' separated list of mpi bin folders.
-      foreach(bdir ${NRN_MPI_DYNAMIC})
-        list(APPEND NRN_MPI_BIN_LIST "${bdir}")
-        string(REGEX REPLACE "/[^/]*$" "/include" foo "${bdir}")
-        list(APPEND NRN_MPI_INCLUDE_LIST "${foo}")
-      endforeach(bdir)
-=======
     # compute the NRN_MPI_INCLUDE_LIST
     if("${NRN_MPI_DYNAMIC}" STREQUAL "") # use the MPI already found
       string(REGEX REPLACE "/$" "" foo "${MPI_C_HEADER_DIR}")
@@ -54,7 +28,6 @@
         string(REGEX REPLACE "/$" "" foo "${incdir}")
         list(APPEND NRN_MPI_INCLUDE_LIST "${foo}")
       endforeach(incdir)
->>>>>>> 292361f7
     endif()
 
     # compute the NRN_MPI_TYPE_LIST and NRN_MPI_LIBNAME_LIST
@@ -75,8 +48,7 @@
         if (result EQUAL 0)
           set(type "mpich")
         else()
-<<<<<<< HEAD
-          execute_process(COMMAND grep -q "define MPT_VERSION" ${idir}/mpi.h RESULT_VARIABLE result)
+          execute_process(COMMAND grep -q "define MPT_VERSION " ${idir}/mpi.h RESULT_VARIABLE result)
           if (result EQUAL 0)
             set(type "mpt")
           else()
@@ -87,14 +59,6 @@
               # Perhaps rather set the type to "unknown" and check for no duplicates?
               message(FATAL_ERROR "${idir}/mpi.h does not seem to be either openmpi, mpich, mpt or msmpi")
             endif()
-=======
-          execute_process(COMMAND grep -q "define MSMPI_VER " ${idir}/mpi.h RESULT_VARIABLE result)
-          if (result EQUAL 0)
-            set(type "msmpi")
-          else()
-            # Perhaps rather set the type to "unknown" and check for no duplicates?
-            message(FATAL_ERROR "${idir}/mpi.h does not seem to be either openmpi, mpich, or msmpi")
->>>>>>> 292361f7
           endif()
         endif()
       endif()
