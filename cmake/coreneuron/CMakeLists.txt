--- conflicted
+++ resolved
@@ -84,17 +84,10 @@
 # Threading
 if(CORENEURON_OPENMP)
     find_package(OpenMP)
-<<<<<<< HEAD
-    if(OpenMP_FOUND)
-        set(CMAKE_C_FLAGS "${CMAKE_C_FLAGS} ${OpenMP_C_FLAGS}")
-        set(CMAKE_CXX_FLAGS "${CMAKE_CXX_FLAGS} ${OpenMP_CXX_FLAGS}")
-    endif(OpenMP_FOUND)
-=======
     if(OPENMP_FOUND)
         set(CMAKE_C_FLAGS "${CMAKE_C_FLAGS} ${OpenMP_C_FLAGS} ${ADDITIONAL_THREADSAFE_FLAGS}")
         set(CMAKE_CXX_FLAGS "${CMAKE_CXX_FLAGS} ${OpenMP_CXX_FLAGS} ${ADDITIONAL_THREADSAFE_FLAGS}")
     endif(OPENMP_FOUND)
->>>>>>> 17e28bfb
 endif(CORENEURON_OPENMP)
 
 include(CheckIncludeFiles)
