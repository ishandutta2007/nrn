SortIncludes: false
<<<<<<< HEAD
Standard: c++14
=======
Standard: c++11
StatementMacros: [MKDLL, MKDLLdec, MKDLLif, MKDLLvp, MKDLLvpf]
>>>>>>> e0b74fc1
<|MERGE_RESOLUTION|>--- conflicted
+++ resolved
@@ -1,7 +1,3 @@
 SortIncludes: false
-<<<<<<< HEAD
 Standard: c++14
-=======
-Standard: c++11
-StatementMacros: [MKDLL, MKDLLdec, MKDLLif, MKDLLvp, MKDLLvpf]
->>>>>>> e0b74fc1
+StatementMacros: [MKDLL, MKDLLdec, MKDLLif, MKDLLvp, MKDLLvpf]